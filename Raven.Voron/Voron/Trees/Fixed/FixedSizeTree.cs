--- conflicted
+++ resolved
@@ -6,17 +6,10 @@
 using System;
 using System.Collections.Generic;
 using System.Diagnostics;
-<<<<<<< HEAD
-=======
-using System.Linq;
->>>>>>> a4acfa8e
 using System.Runtime.CompilerServices;
 using Sparrow;
 using Sparrow.Platform;
-<<<<<<< HEAD
-=======
 using Voron.Debugging;
->>>>>>> a4acfa8e
 using Voron.Impl;
 using Voron.Impl.FileHeaders;
 using Voron.Impl.Paging;
@@ -88,14 +81,9 @@
             if (val != null && val.Size != _valSize)
                 throw new InvalidOperationException("The value size must be " + _valSize + " but was " + val.Size);
 
-<<<<<<< HEAD
 	        bool isNew;
 	        var pos = DirectAdd(key, out isNew);
-            if (val != null)
-=======
-            var pos = DirectAdd(key);
             if (val != null && val.Size != 0)
->>>>>>> a4acfa8e
                 val.CopyTo(pos);
 
 			return isNew;
@@ -221,7 +209,7 @@
                 page.FixedSize_StartPosition = (ushort)Constants.PageHeaderSize;
             }
 
-           
+
             if (parentPage == null) //root
             {
                 var newRootPage = _parent.NewPage(PageFlags.Branch | PageFlags.FixedSize, 1);
@@ -896,7 +884,6 @@
             return null;
         }
 
-<<<<<<< HEAD
 	    public long NumberOfEntries
 	    {
 		    get
@@ -917,12 +904,12 @@
 			    }
 		    }
 	    }
-=======
+    
+
         [Conditional("DEBUG")]
         public void DebugRenderAndShow()
         {
             DebugStuff.RenderAndShow_FixedSizeTree(_tx, _parent, _treeName);
         }
->>>>>>> a4acfa8e
     }
 }