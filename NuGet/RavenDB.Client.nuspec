--- conflicted
+++ resolved
@@ -1,4 +1,3 @@
-<<<<<<< HEAD
 <?xml version="1.0" encoding="utf-8"?>
 <package>
 	<metadata>
@@ -18,28 +17,4 @@
 		</frameworkAssemblies>
 		<iconUrl>http://static.ravendb.net/logo-for-nuget.png</iconUrl>
 	</metadata>
-=======
-<?xml version="1.0" encoding="utf-8"?>
-<package>
-	<metadata>
-		<id>RavenDB.Client</id>
-		<version>1.0</version>
-		<title>RavenDB Client</title>
-		<authors>Hibernating Rhinos</authors>
-		<summary>This package includes the client API of RavenDB.</summary>
-		<description>This package includes the client API of RavenDB. RavenDB is a document database for the .NET platform, offering a flexible data model design to fit the needs of real world systems.</description>
-		<language>en-US</language>
-		<licenseUrl>http://www.ravendb.net/licensing</licenseUrl>
-		<projectUrl>http://www.ravendb.net/</projectUrl>
-		<requireLicenseAcceptance>true</requireLicenseAcceptance>
-		<tags>nosql ravendb raven document database client</tags>
-		<dependencies>
-			<dependency id="NLog" version="[2.0.0.2000]" />
-		</dependencies>
-		<frameworkAssemblies>
-			<frameworkAssembly assemblyName="System.ComponentModel.Composition" targetFramework="net40" />
-		</frameworkAssemblies>
-		<iconUrl>http://static.ravendb.net/logo-for-nuget.png</iconUrl>
-	</metadata>
->>>>>>> 1d9c23a1
 </package>