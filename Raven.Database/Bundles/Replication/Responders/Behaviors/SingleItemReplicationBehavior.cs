--- conflicted
+++ resolved
@@ -83,17 +83,6 @@
 			TExternal resolvedItemToSave;
 			if (TryResolveConflict(id, metadata, incoming, existingItem, out resolvedMetadataToSave, out resolvedItemToSave))
 			{
-<<<<<<< HEAD
-				if (metadata.ContainsKey("Raven-Remove-Document-Marker") &&
-				    metadata.Value<bool>("Raven-Remove-Document-Marker"))
-				{
-					DeleteItem(id, null);
-					MarkAsDeleted(id, metadata);
-				}
-				else
-				{
-					var etag = deleted == false ? existingEtag : null;
-=======
                 if (metadata.ContainsKey("Raven-Remove-Document-Marker") &&
                    metadata.Value<bool>("Raven-Remove-Document-Marker"))
                 {
@@ -103,20 +92,14 @@
                 else
                 {
                     var etag = deleted == false ? existingEtag : null;
->>>>>>> 7b05be79
 					var resolvedItemJObject = resolvedItemToSave as RavenJObject;
 					if (resolvedItemJObject != null)
 						ExecuteRemoveConflictOnPutTrigger(id, metadata, resolvedItemJObject);
 
 					AddWithoutConflict(id, etag, resolvedMetadataToSave, resolvedItemToSave);
-<<<<<<< HEAD
-				}
-				return;
-=======
 
                 }
                 return;
->>>>>>> 7b05be79
 			}
 
 			CreatedConflict createdConflict;
@@ -137,33 +120,19 @@
 				var existingDocumentConflictId = id + "/conflicts/" + GetReplicationIdentifierForCurrentDatabase();
 
 				createdConflict = CreateConflict(id, newDocumentConflictId, existingDocumentConflictId, existingItem,
-					existingMetadata);
+												  existingMetadata);
 			}
 
 			Database.TransactionalStorage.ExecuteImmediatelyOrRegisterForSynchronization(() =>
 				Database.Notifications.RaiseNotifications(new ReplicationConflictNotification()
-				{
-					Id = id,
-					Etag = createdConflict.Etag,
-					ItemType = ReplicationConflict,
-					OperationType = ReplicationOperationTypes.Put,
-					Conflicts = createdConflict.ConflictedIds
-				}));
-		}
-
-		private void ExecuteRemoveConflictOnPutTrigger(string id, RavenJObject metadata, RavenJObject resolvedItemJObject)
-		{
-			//since we are in replication handler, triggers are disabled, and if we are replicating PUT of conflict resolution,
-			//we need to execute the relevant trigger manually
-			// --> AddWithoutConflict() does PUT, but because of 'No Triggers' context the trigger itself is executed
-			var removeConflictTrigger = Database.PutTriggers.GetAllParts()
-				.Select(trg => trg.Value)
-				.OfType<RemoveConflictOnPutTrigger>()
-				.FirstOrDefault();
-
-			Debug.Assert(removeConflictTrigger != null, "If this is null, this means something is very wrong - replication configured, and no relevant plugin is there.");
-			removeConflictTrigger.OnPut(id, resolvedItemJObject, new RavenJObject(metadata), null);
-		}
+																	{
+																		Id = id,
+																		Etag = createdConflict.Etag,
+																		ItemType = ReplicationConflict,
+																		OperationType = ReplicationOperationTypes.Put,
+																		Conflicts = createdConflict.ConflictedIds
+																	}));
+			}
 
 		private void ExecuteRemoveConflictOnPutTrigger(string id, RavenJObject metadata, RavenJObject resolvedItemJObject)
 		{
