﻿// -----------------------------------------------------------------------
//  <copyright file="StronglyTypedRavenSettings.cs" company="Hibernating Rhinos LTD">
//      Copyright (c) Hibernating Rhinos LTD. All rights reserved.
//  </copyright>
// -----------------------------------------------------------------------
using System;
using System.Collections.Specialized;
using System.IO;
using System.Runtime.Caching;
using Raven.Database.Config.Settings;

namespace Raven.Database.Config
{
	public class StronglyTypedRavenSettings
	{
		private readonly NameValueCollection settings;

		public StronglyTypedRavenSettings(NameValueCollection settings)
		{
			this.settings = settings;
		}

		public void Setup(int defaultMaxNumberOfItemsToIndexInSingleBatch, int defaultInitialNumberOfItemsToIndexInSingleBatch)
		{
			MaxPageSize =
				new IntegerSettingWithMin(settings["Raven/MaxPageSize"], 1024, 10);
			MemoryCacheLimitMegabytes =
				new IntegerSetting(settings["Raven/MemoryCacheLimitMegabytes"], GetDefaultMemoryCacheLimitMegabytes);
			MemoryCacheExpiration =
				new TimeSpanSetting(settings["Raven/MemoryCacheExpiration"], TimeSpan.FromMinutes(5),
				                    TimeSpanArgumentType.FromSeconds);
			MemoryCacheLimitPercentage =
				new IntegerSetting(settings["Raven/MemoryCacheLimitPercentage"], 0 /* auto size */);
			MemoryCacheLimitCheckInterval =
				new TimeSpanSetting(settings["Raven/MemoryCacheLimitCheckInterval"], MemoryCache.Default.PollingInterval,
				                    TimeSpanArgumentType.FromParse);
			MaxIndexingRunLatency =
				new TimeSpanSetting(settings["Raven/MaxIndexingRunLatency"], TimeSpan.FromMinutes(5),
				                    TimeSpanArgumentType.FromParse);
			MaxNumberOfItemsToIndexInSingleBatch =
				new IntegerSettingWithMin(settings["Raven/MaxNumberOfItemsToIndexInSingleBatch"],
				                          defaultMaxNumberOfItemsToIndexInSingleBatch, 128);
			AvailableMemoryForRaisingIndexBatchSizeLimit =
				new IntegerSetting(settings["Raven/AvailableMemoryForRaisingIndexBatchSizeLimit"],
				                   Math.Min(768, MemoryStatistics.TotalPhysicalMemory/2));
			MaxNumberOfItemsToReduceInSingleBatch =
				new IntegerSettingWithMin(settings["Raven/MaxNumberOfItemsToReduceInSingleBatch"],
				                          defaultMaxNumberOfItemsToIndexInSingleBatch/2, 128);
			NumberOfItemsToExecuteReduceInSingleStep =
				new IntegerSetting(settings["Raven/NumberOfItemsToExecuteReduceInSingleStep"], 1024);
			MaxNumberOfParallelIndexTasks =
				new IntegerSettingWithMin(settings["Raven/MaxNumberOfParallelIndexTasks"], Environment.ProcessorCount, 1);

			NewIndexInMemoryMaxMb =
				new MultipliedIntegerSetting(new IntegerSettingWithMin(settings["Raven/NewIndexInMemoryMaxMB"], 64, 1), 1024*1024);
			RunInMemory =
				new BooleanSetting(settings["Raven/RunInMemory"], false);
			CreateAutoIndexesForAdHocQueriesIfNeeded =
				new BooleanSetting(settings["Raven/CreateAutoIndexesForAdHocQueriesIfNeeded"], true);
			ResetIndexOnUncleanShutdown =
				new BooleanSetting(settings["Raven/ResetIndexOnUncleanShutdown"], false);
			DataDir =
				new StringSetting(settings["Raven/DataDir"], @"~\Data");
			IndexStoragePath =
				new StringSetting(settings["Raven/IndexStoragePath"], (string) null);
			HostName =
				new StringSetting(settings["Raven/HostName"], (string) null);
			Port =
				new StringSetting(settings["Raven/Port"], (string) null);
<<<<<<< HEAD
=======
			UseSsl = 
				new BooleanSetting(settings["Raven/UseSsl"], false);
>>>>>>> 63f13234
			HttpCompression =
				new BooleanSetting(settings["Raven/HttpCompression"], true);
			AccessControlAllowOrigin =
				new StringSetting(settings["Raven/AccessControlAllowOrigin"], (string) null);
			AccessControlMaxAge =
				new StringSetting(settings["Raven/AccessControlMaxAge"], "1728000" /* 20 days */);
			AccessControlAllowMethods =
				new StringSetting(settings["Raven/AccessControlAllowMethods"], "PUT,PATCH,GET,DELETE,POST");
			AccessControlRequestHeaders =
				new StringSetting(settings["Raven/AccessControlRequestHeaders"], (string) null);
			RedirectStudioUrl =
				new StringSetting(settings["Raven/RedirectStudioUrl"], (string) null);
			DisableDocumentPreFetchingForIndexing =
				new BooleanSetting(settings["Raven/DisableDocumentPreFetchingForIndexing"], false);
			WebDir =
				new StringSetting(settings["Raven/WebDir"], GetDefaultWebDir);
			PluginsDirectory =
				new StringSetting(settings["Raven/PluginsDirectory"], @"~\Plugins");
			TaskScheduler =
				new StringSetting(settings["Raven/TaskScheduler"], (string) null);
			AllowLocalAccessWithoutAuthorization =
				new BooleanSetting(settings["Raven/AllowLocalAccessWithoutAuthorization"], false);
			MaxIndexCommitPointStoreTimeInterval =
				new TimeSpanSetting(settings["Raven/MaxIndexCommitPointStoreTimeInterval"], TimeSpan.FromMinutes(5),
				                    TimeSpanArgumentType.FromParse);
			MaxNumberOfStoredCommitPoints =
				new IntegerSetting(settings["Raven/MaxNumberOfStoredCommitPoints"], 5);
			MinIndexingTimeIntervalToStoreCommitPoint =
				new TimeSpanSetting(settings["Raven/MinIndexingTimeIntervalToStoreCommitPoint"], TimeSpan.FromMinutes(1),
				                    TimeSpanArgumentType.FromParse);
            
			TimeToWaitBeforeRunningIdleIndexes = new TimeSpanSetting(settings["Raven/TimeToWaitBeforeRunningIdleIndexes"], TimeSpan.FromMinutes(10), TimeSpanArgumentType.FromParse);
            
			TimeToWaitBeforeMarkingAutoIndexAsIdle = new TimeSpanSetting(settings["Raven/TimeToWaitBeforeMarkingAutoIndexAsIdle"], TimeSpan.FromHours(1), TimeSpanArgumentType.FromParse);

			TimeToWaitBeforeMarkingIdleIndexAsAbandoned = new TimeSpanSetting(settings["Raven/TimeToWaitBeforeMarkingIdleIndexAsAbandoned"], TimeSpan.FromHours(72), TimeSpanArgumentType.FromParse);

			TimeToWaitBeforeRunningAbandonedIndexes = new TimeSpanSetting(settings["Raven/TimeToWaitBeforeRunningAbandonedIndexes"], TimeSpan.FromHours(3), TimeSpanArgumentType.FromParse);
		}

	    
		private string GetDefaultWebDir()
		{
			return Path.Combine(AppDomain.CurrentDomain.BaseDirectory, @"Raven/WebUI");
		}

		private int GetDefaultMemoryCacheLimitMegabytes()
		{
			var cacheSizeMaxSetting = new IntegerSetting(settings["Raven/Esent/CacheSizeMax"], 1024);

			// we need to leave ( a lot ) of room for other things as well, so we min the cache size
			var val = (MemoryStatistics.TotalPhysicalMemory/2) -
			          // reduce the unmanaged cache size from the default min
									cacheSizeMaxSetting.Value;

			if (val < 0)
				return 128; // if machine has less than 1024 MB, then only use 128 MB 

			return val;
		}

		public IntegerSettingWithMin MaxPageSize { get; private set; }

		public IntegerSetting MemoryCacheLimitMegabytes { get; private set; }

		public TimeSpanSetting MemoryCacheExpiration { get; private set; }

		public IntegerSetting MemoryCacheLimitPercentage { get; private set; }

		public TimeSpanSetting MemoryCacheLimitCheckInterval { get; private set; }

		public TimeSpanSetting MaxIndexingRunLatency { get; private set; }

		public IntegerSettingWithMin MaxNumberOfItemsToIndexInSingleBatch { get; private set; }

		public IntegerSetting AvailableMemoryForRaisingIndexBatchSizeLimit { get; private set; }

		public IntegerSettingWithMin MaxNumberOfItemsToReduceInSingleBatch { get; private set; }

		public IntegerSetting NumberOfItemsToExecuteReduceInSingleStep { get; private set; }

		public IntegerSettingWithMin MaxNumberOfParallelIndexTasks { get; private set; }

		public MultipliedIntegerSetting NewIndexInMemoryMaxMb { get; private set; }

		public BooleanSetting RunInMemory { get; private set; }

		public BooleanSetting CreateAutoIndexesForAdHocQueriesIfNeeded { get; private set; }

		public BooleanSetting ResetIndexOnUncleanShutdown { get; private set; }

		public StringSetting DataDir { get; private set; }

		public StringSetting IndexStoragePath { get; private set; }

		public StringSetting HostName { get; private set; }

		public StringSetting Port { get; private set; }

<<<<<<< HEAD
=======
		public BooleanSetting UseSsl { get; private set; }

>>>>>>> 63f13234
		public BooleanSetting HttpCompression { get; private set; }

		public StringSetting AccessControlAllowOrigin { get; private set; }

		public StringSetting AccessControlMaxAge { get; private set; }

		public StringSetting AccessControlAllowMethods { get; private set; }

		public StringSetting AccessControlRequestHeaders { get; private set; }

		public StringSetting RedirectStudioUrl { get; private set; }

		public BooleanSetting DisableDocumentPreFetchingForIndexing { get; private set; }

		public StringSetting WebDir { get; private set; }

		public StringSetting PluginsDirectory { get; private set; }

		public StringSetting TaskScheduler { get; private set; }

		public BooleanSetting AllowLocalAccessWithoutAuthorization { get; private set; }

		public TimeSpanSetting MaxIndexCommitPointStoreTimeInterval { get; private set; }

		public TimeSpanSetting MinIndexingTimeIntervalToStoreCommitPoint { get; private set; }

		public IntegerSetting MaxNumberOfStoredCommitPoints { get; private set; }
        public TimeSpanSetting TimeToWaitBeforeRunningIdleIndexes { get; private set; }

	    public TimeSpanSetting TimeToWaitBeforeMarkingAutoIndexAsIdle { get; private set; }

		public TimeSpanSetting TimeToWaitBeforeMarkingIdleIndexAsAbandoned { get; private set; }

		public TimeSpanSetting TimeToWaitBeforeRunningAbandonedIndexes { get; private set; }
	}
}<|MERGE_RESOLUTION|>--- conflicted
+++ resolved
@@ -67,11 +67,8 @@
 				new StringSetting(settings["Raven/HostName"], (string) null);
 			Port =
 				new StringSetting(settings["Raven/Port"], (string) null);
-<<<<<<< HEAD
-=======
 			UseSsl = 
 				new BooleanSetting(settings["Raven/UseSsl"], false);
->>>>>>> 63f13234
 			HttpCompression =
 				new BooleanSetting(settings["Raven/HttpCompression"], true);
 			AccessControlAllowOrigin =
@@ -171,11 +168,14 @@
 
 		public StringSetting Port { get; private set; }
 
-<<<<<<< HEAD
-=======
 		public BooleanSetting UseSsl { get; private set; }
 
->>>>>>> 63f13234
+		public StringSetting SslCertificatePath { get; private set; }
+
+		public StringSetting SslCertificatePassword { get; private set; }
+
+		public BooleanSetting UseSsl { get; private set; }
+
 		public BooleanSetting HttpCompression { get; private set; }
 
 		public StringSetting AccessControlAllowOrigin { get; private set; }
