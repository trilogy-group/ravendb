﻿// -----------------------------------------------------------------------
//  <copyright file="BaseAdminFileSystemApiController.cs" company="Hibernating Rhinos LTD">
//      Copyright (c) Hibernating Rhinos LTD. All rights reserved.
//  </copyright>
// -----------------------------------------------------------------------
<<<<<<< HEAD
using System;
using Raven.Database.Common;
using Raven.Database.Config;
=======
using Raven.Database.Common;
>>>>>>> 77af144d
using Raven.Database.Server.Tenancy;

namespace Raven.Database.FileSystem.Controllers
{
	public class BaseAdminFileSystemApiController : AdminResourceApiController<RavenFileSystem, FileSystemsLandlord>
	{
		public string FileSystemName
		{
			get { return ResourceName; }
		}

<<<<<<< HEAD
		public string FileSystemName => ResourceName;

		public RavenFileSystem FileSystem => Resource;

		public override ResourceType ResourceType => ResourceType.FileSystem;
=======
		public RavenFileSystem FileSystem
		{
			get { return Resource; }
		}

		public override ResourceType ResourceType
		{
			get
			{
				return ResourceType.FileSystem;
			}
		}
>>>>>>> 77af144d

		public override void MarkRequestDuration(long duration)
		{
			if (FileSystem == null)
				return;
			FileSystem.MetricsCounters.RequestDurationMetric.Update(duration);
			FileSystem.MetricsCounters.RequestDurationLastMinute.AddRecord(duration);
		}
	}
}<|MERGE_RESOLUTION|>--- conflicted
+++ resolved
@@ -3,13 +3,7 @@
 //      Copyright (c) Hibernating Rhinos LTD. All rights reserved.
 //  </copyright>
 // -----------------------------------------------------------------------
-<<<<<<< HEAD
-using System;
 using Raven.Database.Common;
-using Raven.Database.Config;
-=======
-using Raven.Database.Common;
->>>>>>> 77af144d
 using Raven.Database.Server.Tenancy;
 
 namespace Raven.Database.FileSystem.Controllers
@@ -21,13 +15,6 @@
 			get { return ResourceName; }
 		}
 
-<<<<<<< HEAD
-		public string FileSystemName => ResourceName;
-
-		public RavenFileSystem FileSystem => Resource;
-
-		public override ResourceType ResourceType => ResourceType.FileSystem;
-=======
 		public RavenFileSystem FileSystem
 		{
 			get { return Resource; }
@@ -40,7 +27,6 @@
 				return ResourceType.FileSystem;
 			}
 		}
->>>>>>> 77af144d
 
 		public override void MarkRequestDuration(long duration)
 		{
