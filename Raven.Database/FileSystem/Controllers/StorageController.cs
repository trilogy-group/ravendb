--- conflicted
+++ resolved
@@ -5,15 +5,9 @@
 
 namespace Raven.Database.FileSystem.Controllers
 {
-<<<<<<< HEAD
 	public class StorageController : BaseFileSystemApiController
 	{
 		[HttpPost]
-=======
-    public class StorageController : RavenFsApiController
-    {
-        [HttpPost]
->>>>>>> b19bf61a
         [RavenRoute("fs/{fileSystemName}/storage/cleanup")]
         public Task CleanUp()
         {
@@ -22,7 +16,6 @@
 
         [HttpPost]
         [RavenRoute("fs/{fileSystemName}/storage/retryRenaming")]
-<<<<<<< HEAD
 		public Task RetryRenaming()
 		{
 			return Files.ResumeFileRenamingAsync();
@@ -35,11 +28,4 @@
 			return Files.ResumeFileCopyingAsync();
 		}
 	}
-=======
-        public Task RetryRenaming()
-        {
-            return Files.ResumeFileRenamingAsync();
-        }
-    }
->>>>>>> b19bf61a
 }