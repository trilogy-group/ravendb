--- conflicted
+++ resolved
@@ -231,7 +231,6 @@
             return PutIndexInternal(name, definition);
         }
 
-<<<<<<< HEAD
 		private string PutIndexInternal(string name, IndexDefinition definition, bool disableIndexBeforePut = false, bool isUpdateBySideSide = false, IndexCreationOptions? creationOptions = null)
 	    {
 		    if (name == null)
@@ -309,84 +308,6 @@
 					createdIndexes.Add(nameToAdd);
 					prioritiesList.Add(indexToAdd.Priority);
 				}
-=======
-        private string PutIndexInternal(string name, IndexDefinition definition, bool disableIndexBeforePut = false, bool isUpdateBySideSide = false, IndexCreationOptions? creationOptions = null)
-        {
-            if (name == null)
-                throw new ArgumentNullException("name");
-
-            name = name.Trim();
-            IsIndexNameValid(name);
-
-            var existingIndex = IndexDefinitionStorage.GetIndexDefinition(name);
-            if (existingIndex != null)
-            {
-                switch (existingIndex.LockMode)
-                {
-                    case IndexLockMode.SideBySide:
-                        if (isUpdateBySideSide == false)
-                        {
-                            Log.Info("Index {0} not saved because it might be only updated by side-by-side index");
-                            throw new InvalidOperationException("Can not overwrite locked index: " + name + ". This index can be only updated by side-by-side index.");
-                        }
-                        break;
-                    case IndexLockMode.LockedIgnore:
-                        Log.Info("Index {0} not saved because it was lock (with ignore)", name);
-                        return null;
-
-                    case IndexLockMode.LockedError:
-                        throw new InvalidOperationException("Can not overwrite locked index: " + name);
-                }
-            }
-
-            AssertAnalyzersValid(definition);
-
-            switch (creationOptions ?? FindIndexCreationOptions(definition, ref name))
-            {
-                case IndexCreationOptions.Noop:
-                    return null;
-                case IndexCreationOptions.UpdateWithoutUpdatingCompiledIndex:
-                    // ensure that the code can compile
-                    new DynamicViewCompiler(definition.Name, definition, Database.Extensions, IndexDefinitionStorage.IndexDefinitionsPath, Database.Configuration).GenerateInstance();
-                    IndexDefinitionStorage.UpdateIndexDefinitionWithoutUpdatingCompiledIndex(definition);
-                    return null;
-                case IndexCreationOptions.Update:
-                    // ensure that the code can compile
-                    new DynamicViewCompiler(definition.Name, definition, Database.Extensions, IndexDefinitionStorage.IndexDefinitionsPath, Database.Configuration).GenerateInstance();
-                    DeleteIndex(name);
-                    break;
-            }
-
-            PutNewIndexIntoStorage(name, definition, disableIndexBeforePut);
-
-            WorkContext.ClearErrorsFor(name);
-
-            TransactionalStorage.ExecuteImmediatelyOrRegisterForSynchronization(() => Database.Notifications.RaiseNotifications(new IndexChangeNotification
-            {
-                Name = name,
-                Type = IndexChangeTypes.IndexAdded,
-            }));
-
-            return name;
-        }
-
-        [MethodImpl(MethodImplOptions.Synchronized)]
-        public string[] PutIndexes(IndexToAdd[] indexesToAdd)
-        {
-            var createdIndexes = new List<string>();
-            var prioritiesList = new List<IndexingPriority>();
-            try
-            {
-                foreach (var indexToAdd in indexesToAdd)
-                {
-                    var nameToAdd = PutIndexInternal(indexToAdd.Name, indexToAdd.Definition, disableIndexBeforePut: true);
-                    if (nameToAdd == null)
-                        continue;
-
-                    createdIndexes.Add(nameToAdd);
-                    prioritiesList.Add(indexToAdd.Priority);
-                }
->>>>>>> b19bf61a
 
                 var indexesIds = createdIndexes.Select(x => Database.IndexStorage.GetIndexInstance(x).indexId).ToArray();
                 Database.TransactionalStorage.Batch(accessor => accessor.Indexing.SetIndexesPriority(indexesIds, prioritiesList.ToArray()));
@@ -876,7 +797,6 @@
                 if (instance == null) 
                     return;
 
-<<<<<<< HEAD
 				// Set up a flag to signal that this is something we're doing
 				TransactionalStorage.Batch(actions => actions.Lists.Set("Raven/Indexes/PendingDeletion", instance.IndexId.ToString(CultureInfo.InvariantCulture), (RavenJObject.FromObject(new
 				{
@@ -885,15 +805,6 @@
 					IndexName = instance.Name,
                     instance.IndexVersion
 				})), UuidType.Tasks));
-=======
-                // Set up a flag to signal that this is something we're doing
-                TransactionalStorage.Batch(actions => actions.Lists.Set("Raven/Indexes/PendingDeletion", instance.IndexId.ToString(CultureInfo.InvariantCulture), (RavenJObject.FromObject(new
-                {
-                    TimeOfOriginalDeletion = SystemTime.UtcNow,
-                    instance.IndexId,
-                    IndexName = instance.Name
-                })), UuidType.Tasks));
->>>>>>> b19bf61a
 
                 // Delete the main record synchronously
                 IndexDefinitionStorage.RemoveIndex(instance.IndexId, removeByNameMapping);
@@ -913,7 +824,6 @@
 
                 var indexChangeType = isSideBySideReplacement ? IndexChangeTypes.SideBySideReplace : IndexChangeTypes.IndexRemoved;
 
-<<<<<<< HEAD
 				// We raise the notification now because as far as we're concerned it is done *now*
 				TransactionalStorage.ExecuteImmediatelyOrRegisterForSynchronization(() => 
 					Database.Notifications.RaiseNotifications(new IndexChangeNotification
@@ -925,18 +835,6 @@
 				);
 			}
 		}
-=======
-                // We raise the notification now because as far as we're concerned it is done *now*
-                TransactionalStorage.ExecuteImmediatelyOrRegisterForSynchronization(() => 
-                    Database.Notifications.RaiseNotifications(new IndexChangeNotification
-                    {
-                        Name = instance.Name,
-                        Type = indexChangeType,
-                    })
-                );
-            }
-        }
->>>>>>> b19bf61a
 
     }
 }