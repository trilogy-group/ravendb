--- conflicted
+++ resolved
@@ -187,65 +187,6 @@
                     if (queryResult.Highligtings != null && (queryResult.Key != null || queryResult.HighlighterKey != null))
                         highlightings.Add(queryResult.Key ?? queryResult.HighlighterKey, queryResult.Highligtings);
                     if ((queryResult.Key != null || queryResult.ReduceVal != null) && queryResult.ScoreExplanation != null)
-<<<<<<< HEAD
-						scoreExplanations.Add(queryResult.Key ?? queryResult.ReduceVal, queryResult.ScoreExplanation);
-					return null;
-				};
-				stale = false;
-				indexTimestamp = Tuple.Create(DateTime.MinValue, Etag.Empty);
-				resultEtag = Etag.Empty;
-				nonAuthoritativeInformation = false;
-
-				if (string.IsNullOrEmpty(query.ResultsTransformer) == false &&
-					(query.FieldsToFetch == null || query.FieldsToFetch.Length == 0))
-				{
-					query.FieldsToFetch = new[] { Constants.AllFields };
-				}
-
-				duration = Stopwatch.StartNew();
-				idsToLoad = new HashSet<string>(StringComparer.OrdinalIgnoreCase);
-
-				var viewGenerator = database.IndexDefinitionStorage.GetViewGenerator(indexName);
-				var index = database.IndexDefinitionStorage.GetIndexDefinition(indexName);
-				if (viewGenerator == null)
-					throw new IndexDoesNotExistsException("Could not find index named: " + indexName);
-
-				resultEtag = database.Indexes.GetIndexEtag(index.Name, null, query.ResultsTransformer);
-
-				stale = actions.Staleness.IsIndexStale(index.IndexId, query.Cutoff, query.CutoffEtag);
-
-				if (stale == false && query.Cutoff == null && query.CutoffEtag == null)
-				{
-					var indexInstance = database.IndexStorage.GetIndexInstance(indexName);
-					stale = stale || (indexInstance != null && indexInstance.IsMapIndexingInProgress);
-				}
-
-				if (stale &&
-					actions.Staleness.IsIndexStaleByTask(index.IndexId, query.Cutoff) == false &&
-					actions.Staleness.IsReduceStale(index.IndexId) == false)
-				{
-					var forEntityNames = viewGenerator.ForEntityNames.ToList();
-					var lastIndexedEtag = actions.Indexing.GetIndexStats(index.IndexId).LastIndexedEtag;
-
-					if (database.LastCollectionEtags.HasEtagGreaterThan(forEntityNames, lastIndexedEtag) == false)
-						stale = false;
-				}
-
-				indexTimestamp = actions.Staleness.IndexLastUpdatedAt(index.IndexId);
-				var indexFailureInformation = actions.Indexing.GetFailureRate(index.IndexId);
-				if (indexFailureInformation.IsInvalidIndex)
-				{
-					throw new IndexDisabledException(indexFailureInformation);
-				}
-				docRetriever = new DocumentRetriever(database.Configuration, actions, database.ReadTriggers, query.TransformerParameters, idsToLoad);
-				var fieldsToFetch = new FieldsToFetch(query,
-					viewGenerator.ReduceDefinition == null
-						? Constants.DocumentIdFieldName
-						: Constants.ReduceKeyFieldName);
-				Func<IndexQueryResult, bool> shouldIncludeInResults =
-					result => docRetriever.ShouldIncludeResultInQuery(result, index, fieldsToFetch, ShouldSkipDuplicateChecking);
-			    var indexQueryResults = database.IndexStorage.Query(indexName, query, shouldIncludeInResults,
-=======
                         scoreExplanations.Add(queryResult.Key ?? queryResult.ReduceVal, queryResult.ScoreExplanation);
                     return null;
                 };
@@ -295,7 +236,7 @@
                 {
                     throw new IndexDisabledException(indexFailureInformation);
                 }
-                docRetriever = new DocumentRetriever(database.Configuration, actions, database.ReadTriggers, database.InFlightTransactionalState, query.TransformerParameters, idsToLoad);
+                docRetriever = new DocumentRetriever(database.Configuration, actions, database.ReadTriggers, query.TransformerParameters, idsToLoad);
                 var fieldsToFetch = new FieldsToFetch(query,
                     viewGenerator.ReduceDefinition == null
                         ? Constants.DocumentIdFieldName
@@ -303,169 +244,17 @@
                 Func<IndexQueryResult, bool> shouldIncludeInResults =
                     result => docRetriever.ShouldIncludeResultInQuery(result, index, fieldsToFetch, ShouldSkipDuplicateChecking);
                 var indexQueryResults = database.IndexStorage.Query(indexName, query, shouldIncludeInResults,
->>>>>>> 68f1ca50
                     fieldsToFetch, database.IndexQueryTriggers, cancellationToken, (query.ShowTimings ? (Action<double>)(time => executionTimes[QueryTimings.Parse] = time) : null));
                 if (query.ShowTimings)
                 {
                     indexQueryResults = new TimedEnumerable<IndexQueryResult>(indexQueryResults, timeInMilliseconds => executionTimes[QueryTimings.Lucene] += timeInMilliseconds);
                 } 
                 indexQueryResults = new ActiveEnumerable<IndexQueryResult>(indexQueryResults);
-<<<<<<< HEAD
-			   
-
-				var docs = from queryResult in indexQueryResults
-						   let doc = docRetriever.RetrieveDocumentForQuery(queryResult, index, fieldsToFetch, ShouldSkipDuplicateChecking)
-						   where doc != null
-						   let __ = tryRecordHighlightingAndScoreExplanation(queryResult)
-						   select doc;
-
-				transformerErrors = new List<string>();
-				results = database
-					.Queries
-					.GetQueryResults(query, viewGenerator, docRetriever, docs, transformerErrors,
-						timeInMilliseconds => executionTimes[QueryTimings.LoadDocuments] = timeInMilliseconds,
-						timeInMilliseconds => executionTimes[QueryTimings.TransformResults] = timeInMilliseconds,
-						query.ShowTimings, cancellationToken);
-
-				Header = new QueryHeaderInformation
-				{
-					Index = indexName,
-					IsStale = stale,
-					ResultEtag = resultEtag,
-					IndexTimestamp = indexTimestamp.Item1,
-					IndexEtag = indexTimestamp.Item2,
-					TotalResults = query.TotalSize.Value
-				};
-			}
-
-			public void Execute(Action<RavenJObject> onResult)
-			{
-				using (new CurrentTransformationScope(database, docRetriever))
-				{
-					foreach (var result in results)
-					{
-						cancellationToken.ThrowIfCancellationRequested();
-						database.WorkContext.UpdateFoundWork();
-
-						onResult(result);
-					}
-					if (transformerErrors.Count > 0)
-					{
-						throw new InvalidOperationException("The transform results function failed.\r\n" + string.Join("\r\n", transformerErrors));
-					}
-				}
-
-				Result = new QueryResultWithIncludes
-				{
-					IndexName = indexName,
-					IsStale = stale,
-					SkippedResults = query.SkippedResults.Value,
-					TotalResults = query.TotalSize.Value,
-					IndexTimestamp = indexTimestamp.Item1,
-					IndexEtag = indexTimestamp.Item2,
-					ResultEtag = resultEtag,
-					IdsToInclude = idsToLoad,
-					LastQueryTime = SystemTime.UtcNow,
-					Highlightings = highlightings,
-					DurationMilliseconds = duration.ElapsedMilliseconds,
-					ScoreExplanations = scoreExplanations,
-					TimingsInMilliseconds = NormalizeTimings()
-				};
-			}
-
-			private Dictionary<string, double> NormalizeTimings()
-			{
-				if (query.ShowTimings)
-				{
-					var luceneTime = executionTimes[QueryTimings.Lucene];
-					var loadDocumentsTime = executionTimes[QueryTimings.LoadDocuments];
-					var transformResultsTime = executionTimes[QueryTimings.TransformResults];
-
-					executionTimes[QueryTimings.LoadDocuments] -= loadDocumentsTime > 0 ? luceneTime : 0;
-					executionTimes[QueryTimings.TransformResults] -= transformResultsTime > 0 ? loadDocumentsTime + luceneTime : 0;
-				}
-
-				return executionTimes.ToDictionary(x => x.Key.GetDescription(), x => x.Value >= 0 ? Math.Round(x.Value) : 0);
-			}
-
-			public void Dispose()
-			{
-				database.Queries.RemoveFromCurrentlyRunningQueryList(indexName, queryStat);
-				var resultsAsDisposable = results as IDisposable;
-				if (resultsAsDisposable != null)
-					resultsAsDisposable.Dispose();
-			}
-		}
-
-		private void RemoveFromCurrentlyRunningQueryList(string index, ExecutingQueryInfo queryStat)
-		{
-			ConcurrentSet<ExecutingQueryInfo> set;
-			if (WorkContext.CurrentlyRunningQueries.TryGetValue(index, out set) == false)
-				return;
-
-			set.TryRemove(queryStat);
-		}
-
-		private ExecutingQueryInfo AddToCurrentlyRunningQueryList(string index, IndexQuery query, CancellationTokenSource externalTokenSource)
-		{
-			var set = WorkContext.CurrentlyRunningQueries.GetOrAdd(index, x => new ConcurrentSet<ExecutingQueryInfo>());
-			var queryStartTime = DateTime.UtcNow;
-			var queryId = WorkContext.GetNextQueryId();
-			var executingQueryInfo = new ExecutingQueryInfo(queryStartTime, query, queryId, externalTokenSource);
-			set.Add(executingQueryInfo);
-			return executingQueryInfo;
-		}
-
-		private IEnumerable<RavenJObject> GetQueryResults(IndexQuery query, AbstractViewGenerator viewGenerator, DocumentRetriever docRetriever, IEnumerable<JsonDocument> results, List<string> transformerErrors, Action<double> loadingDocumentsFinish, Action<double> transformerFinish, bool showTimings, CancellationToken token)
-		{
-			if (query.PageSize <= 0) // maybe they just want the stats? 
-			{
-				return Enumerable.Empty<RavenJObject>();
-			}
-
-			IndexingFunc transformFunc = null;
-
-			// Check an explicitly declared one first
-			if (string.IsNullOrEmpty(query.ResultsTransformer) == false)
-			{
-				var transformGenerator = IndexDefinitionStorage.GetTransformer(query.ResultsTransformer);
-
-				if (transformGenerator != null && transformGenerator.TransformResultsDefinition != null)
-					transformFunc = transformGenerator.TransformResultsDefinition;
-				else
-					throw new InvalidOperationException("The transformer " + query.ResultsTransformer + " was not found");
-			}
-
-			if (transformFunc == null)
-			{
-				var resultsWithoutTransformer = results.Select(x =>
-				{
-					var ravenJObject = x.ToJson();
-					if (query.IsDistinct)
-					{
-						ravenJObject[Constants.DocumentIdFieldName] = x.Key;
-					}
-					return ravenJObject;
-				});
-				return showTimings ? new TimedEnumerable<RavenJObject>(resultsWithoutTransformer, loadingDocumentsFinish) : resultsWithoutTransformer;
-			}
-
-			var dynamicJsonObjects = results.Select(x =>
-			{
-				var ravenJObject = x.ToJson();
-				if (query.IsDistinct)
-				{
-					ravenJObject[Constants.DocumentIdFieldName] = x.Key;
-				}
-				return new DynamicLuceneOrParentDocumntObject(docRetriever, ravenJObject);
-			});
-=======
                
 
                 var docs = from queryResult in indexQueryResults
                            let doc = docRetriever.RetrieveDocumentForQuery(queryResult, index, fieldsToFetch, ShouldSkipDuplicateChecking)
                            where doc != null
-                           let _ = nonAuthoritativeInformation |= (doc.NonAuthoritativeInformation ?? false)
                            let __ = tryRecordHighlightingAndScoreExplanation(queryResult)
                            select doc;
 
@@ -509,7 +298,6 @@
                 {
                     IndexName = indexName,
                     IsStale = stale,
-                    NonAuthoritativeInformation = nonAuthoritativeInformation,
                     SkippedResults = query.SkippedResults.Value,
                     TotalResults = query.TotalSize.Value,
                     IndexTimestamp = indexTimestamp.Item1,
@@ -610,7 +398,6 @@
                 }
                 return new DynamicLuceneOrParentDocumntObject(docRetriever, ravenJObject);
             });
->>>>>>> 68f1ca50
             var robustEnumerator = new RobustEnumerator(token, 100, 
                 onError: (exception, o) => transformerErrors.Add(string.Format("Doc '{0}', Error: {1}", Index.TryGetDocKey(o), exception.Message)));
 
