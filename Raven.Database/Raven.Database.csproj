--- conflicted
+++ resolved
@@ -467,12 +467,9 @@
     <Compile Include="Server\WebApi\RouteCacher.cs" />
     <Compile Include="Server\WebApi\RavenRouteCollectionRoute .cs" />
     <Compile Include="FileSystem\Smuggler\FilesystemDataDumper.cs" />
-<<<<<<< HEAD
     <Compile Include="ShiftReduceParserCode.cs" />
     <Compile Include="Smuggler\Client\ChunkedBulkInsertOperation.cs" />
     <Compile Include="Smuggler\Client\ChunkedRemoteBulkInsertOperation.cs" />
-=======
->>>>>>> c86e6caf
     <Compile Include="Smuggler\SmugglerAbstractOperation.cs" />
     <Compile Include="Smuggler\SmugglerCounterApi.cs" />
     <Compile Include="Smuggler\SmugglerDatabaseApi.cs" />
