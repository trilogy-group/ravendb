// -----------------------------------------------------------------------
//  <copyright file="AdminFSController.cs" company="Hibernating Rhinos LTD">
//      Copyright (c) Hibernating Rhinos LTD. All rights reserved.
//  </copyright>
// -----------------------------------------------------------------------
using System.Collections.Generic;
using System.Net;
using System.Net.Http;
using System.Threading.Tasks;
using System.Web.Http;

using Raven.Abstractions.Data;
using Raven.Abstractions.Extensions;
using Raven.Abstractions.TimeSeries;
using Raven.Database.Extensions;
using Raven.Database.Server.Security;
using Raven.Database.Server.WebApi.Attributes;
using Raven.Json.Linq;

namespace Raven.Database.TimeSeries.Controllers
{
    public class AdminTimeSeriesController : BaseAdminTimeSeriesApiController
    {
        [HttpPut]
        [RavenRoute("admin/ts/{*id}")]
        public async Task<HttpResponseMessage> Put(string id)
        {
<<<<<<< HEAD
			MessageWithStatusCode nameFormatErrorMessage;
			if (IsValidName(id, SystemConfiguration.TimeSeries.DataDirectory, out nameFormatErrorMessage) == false)
			{
				return GetMessageWithObject(new
				{
					Error = nameFormatErrorMessage.Message
				}, nameFormatErrorMessage.ErrorCode);
			}

			if (Authentication.IsLicensedForTimeSeries == false)
			{
				return GetMessageWithObject(new
				{
					Error = "Your license does not allow the use of Time Series!"
				}, HttpStatusCode.BadRequest);
			}

			var docKey = Constants.TimeSeries.Prefix + id;

			var isTimeSeriesUpdate = ParseBoolQueryString("update");
			var timeSeries = SystemDatabase.Documents.Get(docKey);
			if (timeSeries != null && isTimeSeriesUpdate == false)
=======
            MessageWithStatusCode nameFormatErrorMessage;
            if (IsValidName(id, SystemConfiguration.TimeSeries.DataDirectory, out nameFormatErrorMessage) == false)
            {
                return GetMessageWithObject(new
                {
                    Error = nameFormatErrorMessage.Message
                }, nameFormatErrorMessage.ErrorCode);
            }

            if (Authentication.IsLicensedForTimeSeries == false)
            {
                return GetMessageWithObject(new
                {
                    Error = "Your license does not allow the use of Time Series!"
                }, HttpStatusCode.BadRequest);
            }

            var docKey = Constants.TimeSeries.Prefix + id;

            var isTimeSeriesUpdate = ParseBoolQueryString("update");
            var timeSeries = SystemDatabase.Documents.Get(docKey, null);
            if (timeSeries != null && isTimeSeriesUpdate == false)
>>>>>>> 68f1ca50
            {
                return GetMessageWithString(string.Format("Time series {0} already exists!", id), HttpStatusCode.Conflict);
            }

            var dbDoc = await ReadJsonObjectAsync<TimeSeriesDocument>().ConfigureAwait(false);
            TimeSeriesLandlord.Protect(dbDoc);
            var json = RavenJObject.FromObject(dbDoc);
            json.Remove("Id");

            SystemDatabase.Documents.Put(docKey, null, json, new RavenJObject(), null);

            return GetEmptyMessage(HttpStatusCode.Created);
        }

<<<<<<< HEAD
		[HttpDelete]
		[RavenRoute("admin/ts/{*id}")]
		public HttpResponseMessage Delete(string id)
		{
			var isHardDeleteNeeded = ParseBoolQueryString("hard-delete");
			var message = DeleteTimeSeries(id, isHardDeleteNeeded);
			if (message.ErrorCode != HttpStatusCode.OK)
			{
				return GetMessageWithString(message.Message, message.ErrorCode);
			}

			return GetEmptyMessage(HttpStatusCode.NoContent);
		}

		[HttpDelete]
		[RavenRoute("admin/ts/batch-delete")]
		public HttpResponseMessage BatchDelete()
		{
			string[] timeSeriesToDelete = GetQueryStringValues("ids");
			if (timeSeriesToDelete == null)
			{
				return GetMessageWithString("No time series to delete!", HttpStatusCode.BadRequest);
			}

			var isHardDeleteNeeded = ParseBoolQueryString("hard-delete");
			var successfullyDeletedDatabase = new List<string>();

			timeSeriesToDelete.ForEach(id =>
			{
				var message = DeleteTimeSeries(id, isHardDeleteNeeded);
				if (message.ErrorCode == HttpStatusCode.OK)
				{
					successfullyDeletedDatabase.Add(id);
				}
			});

			return GetMessageWithObject(successfullyDeletedDatabase.ToArray());
		}

		[HttpPost]
		[RavenRoute("admin/ts/{*id}")]
		public HttpResponseMessage Disable(string id, bool isSettingDisabled)
		{
			var message = ToggleTimeSeriesDisabled(id, isSettingDisabled);
			if (message.ErrorCode != HttpStatusCode.OK)
			{
				return GetMessageWithString(message.Message, message.ErrorCode);
			}

			return GetEmptyMessage();
		}

		[HttpPost]
		[RavenRoute("admin/ts/batch-toggle-disable")]
		public HttpResponseMessage ToggleDisable(bool isSettingDisabled)
		{
			string[] timeSeriesToToggle = GetQueryStringValues("ids");
			if (timeSeriesToToggle == null)
			{
				return GetMessageWithString("No time series to toggle!", HttpStatusCode.BadRequest);
			}

			var successfullyToggledTimeSeries = new List<string>();

			timeSeriesToToggle.ForEach(id =>
			{
				var message = ToggleTimeSeriesDisabled(id, isSettingDisabled);
				if (message.ErrorCode == HttpStatusCode.OK)
				{
					successfullyToggledTimeSeries.Add(id);
				}
			});

			return GetMessageWithObject(successfullyToggledTimeSeries.ToArray());
		}

		private MessageWithStatusCode DeleteTimeSeries(string id, bool isHardDeleteNeeded)
		{
			//get configuration even if the time series is disabled
			var configuration = TimeSeriesLandlord.CreateTenantConfiguration(id, true);

			if (configuration == null)
				return new MessageWithStatusCode { ErrorCode = HttpStatusCode.NotFound, Message = "Time series wasn't found" };

			var docKey = Constants.TimeSeries.Prefix + id;
			SystemDatabase.Documents.Delete(docKey, null, null);

			if (isHardDeleteNeeded && configuration.Core.RunInMemory == false)
			{
				IOExtensions.DeleteDirectory(configuration.TimeSeries.DataDirectory);
			}

			return new MessageWithStatusCode();
		}

		private MessageWithStatusCode ToggleTimeSeriesDisabled(string id, bool isSettingDisabled)
		{
			var docKey = Constants.TimeSeries.Prefix + id;
			var document = SystemDatabase.Documents.Get(docKey);
			if (document == null)
				return new MessageWithStatusCode { ErrorCode = HttpStatusCode.NotFound, Message = "Time series " + id + " wasn't found" };

			var doc = document.DataAsJson.JsonDeserialization<TimeSeriesDocument>();
			if (doc.Disabled == isSettingDisabled)
			{
				var state = isSettingDisabled ? "disabled" : "enabled";
				return new MessageWithStatusCode { ErrorCode = HttpStatusCode.BadRequest, Message = "Time series " + id + " is already " + state };
			}

			doc.Disabled = !doc.Disabled;
			var json = RavenJObject.FromObject(doc);
			json.Remove("Id");
			SystemDatabase.Documents.Put(docKey, document.Etag, json, new RavenJObject(), null);

			return new MessageWithStatusCode();
		}
=======
        [HttpDelete]
        [RavenRoute("admin/ts/{*id}")]
        public HttpResponseMessage Delete(string id)
        {
            var isHardDeleteNeeded = ParseBoolQueryString("hard-delete");
            var message = DeleteTimeSeries(id, isHardDeleteNeeded);
            if (message.ErrorCode != HttpStatusCode.OK)
            {
                return GetMessageWithString(message.Message, message.ErrorCode);
            }

            return GetEmptyMessage(HttpStatusCode.NoContent);
        }

        [HttpDelete]
        [RavenRoute("admin/ts/batch-delete")]
        public HttpResponseMessage BatchDelete()
        {
            string[] timeSeriesToDelete = GetQueryStringValues("ids");
            if (timeSeriesToDelete == null)
            {
                return GetMessageWithString("No time series to delete!", HttpStatusCode.BadRequest);
            }

            var isHardDeleteNeeded = ParseBoolQueryString("hard-delete");
            var successfullyDeletedDatabase = new List<string>();

            timeSeriesToDelete.ForEach(id =>
            {
                var message = DeleteTimeSeries(id, isHardDeleteNeeded);
                if (message.ErrorCode == HttpStatusCode.OK)
                {
                    successfullyDeletedDatabase.Add(id);
                }
            });

            return GetMessageWithObject(successfullyDeletedDatabase.ToArray());
        }

        [HttpPost]
        [RavenRoute("admin/ts/{*id}")]
        public HttpResponseMessage Disable(string id, bool isSettingDisabled)
        {
            var message = ToggleTimeSeriesDisabled(id, isSettingDisabled);
            if (message.ErrorCode != HttpStatusCode.OK)
            {
                return GetMessageWithString(message.Message, message.ErrorCode);
            }

            return GetEmptyMessage();
        }

        [HttpPost]
        [RavenRoute("admin/ts/batch-toggle-disable")]
        public HttpResponseMessage ToggleDisable(bool isSettingDisabled)
        {
            string[] timeSeriesToToggle = GetQueryStringValues("ids");
            if (timeSeriesToToggle == null)
            {
                return GetMessageWithString("No time series to toggle!", HttpStatusCode.BadRequest);
            }

            var successfullyToggledTimeSeries = new List<string>();

            timeSeriesToToggle.ForEach(id =>
            {
                var message = ToggleTimeSeriesDisabled(id, isSettingDisabled);
                if (message.ErrorCode == HttpStatusCode.OK)
                {
                    successfullyToggledTimeSeries.Add(id);
                }
            });

            return GetMessageWithObject(successfullyToggledTimeSeries.ToArray());
        }

        private MessageWithStatusCode DeleteTimeSeries(string id, bool isHardDeleteNeeded)
        {
            //get configuration even if the time series is disabled
            var configuration = TimeSeriesLandlord.CreateTenantConfiguration(id, true);

            if (configuration == null)
                return new MessageWithStatusCode { ErrorCode = HttpStatusCode.NotFound, Message = "Time series wasn't found" };

            var docKey = Constants.TimeSeries.Prefix + id;
            SystemDatabase.Documents.Delete(docKey, null, null);

            if (isHardDeleteNeeded && configuration.RunInMemory == false)
            {
                IOExtensions.DeleteDirectory(configuration.TimeSeries.DataDirectory);
            }

            return new MessageWithStatusCode();
        }

        private MessageWithStatusCode ToggleTimeSeriesDisabled(string id, bool isSettingDisabled)
        {
            var docKey = Constants.TimeSeries.Prefix + id;
            var document = SystemDatabase.Documents.Get(docKey, null);
            if (document == null)
                return new MessageWithStatusCode { ErrorCode = HttpStatusCode.NotFound, Message = "Time series " + id + " wasn't found" };

            var doc = document.DataAsJson.JsonDeserialization<TimeSeriesDocument>();
            if (doc.Disabled == isSettingDisabled)
            {
                var state = isSettingDisabled ? "disabled" : "enabled";
                return new MessageWithStatusCode { ErrorCode = HttpStatusCode.BadRequest, Message = "Time series " + id + " is already " + state };
            }

            doc.Disabled = !doc.Disabled;
            var json = RavenJObject.FromObject(doc);
            json.Remove("Id");
            SystemDatabase.Documents.Put(docKey, document.Etag, json, new RavenJObject(), null);

            return new MessageWithStatusCode();
        }
>>>>>>> 68f1ca50
    }
}<|MERGE_RESOLUTION|>--- conflicted
+++ resolved
@@ -25,30 +25,6 @@
         [RavenRoute("admin/ts/{*id}")]
         public async Task<HttpResponseMessage> Put(string id)
         {
-<<<<<<< HEAD
-			MessageWithStatusCode nameFormatErrorMessage;
-			if (IsValidName(id, SystemConfiguration.TimeSeries.DataDirectory, out nameFormatErrorMessage) == false)
-			{
-				return GetMessageWithObject(new
-				{
-					Error = nameFormatErrorMessage.Message
-				}, nameFormatErrorMessage.ErrorCode);
-			}
-
-			if (Authentication.IsLicensedForTimeSeries == false)
-			{
-				return GetMessageWithObject(new
-				{
-					Error = "Your license does not allow the use of Time Series!"
-				}, HttpStatusCode.BadRequest);
-			}
-
-			var docKey = Constants.TimeSeries.Prefix + id;
-
-			var isTimeSeriesUpdate = ParseBoolQueryString("update");
-			var timeSeries = SystemDatabase.Documents.Get(docKey);
-			if (timeSeries != null && isTimeSeriesUpdate == false)
-=======
             MessageWithStatusCode nameFormatErrorMessage;
             if (IsValidName(id, SystemConfiguration.TimeSeries.DataDirectory, out nameFormatErrorMessage) == false)
             {
@@ -69,9 +45,8 @@
             var docKey = Constants.TimeSeries.Prefix + id;
 
             var isTimeSeriesUpdate = ParseBoolQueryString("update");
-            var timeSeries = SystemDatabase.Documents.Get(docKey, null);
+            var timeSeries = SystemDatabase.Documents.Get(docKey);
             if (timeSeries != null && isTimeSeriesUpdate == false)
->>>>>>> 68f1ca50
             {
                 return GetMessageWithString(string.Format("Time series {0} already exists!", id), HttpStatusCode.Conflict);
             }
@@ -86,124 +61,6 @@
             return GetEmptyMessage(HttpStatusCode.Created);
         }
 
-<<<<<<< HEAD
-		[HttpDelete]
-		[RavenRoute("admin/ts/{*id}")]
-		public HttpResponseMessage Delete(string id)
-		{
-			var isHardDeleteNeeded = ParseBoolQueryString("hard-delete");
-			var message = DeleteTimeSeries(id, isHardDeleteNeeded);
-			if (message.ErrorCode != HttpStatusCode.OK)
-			{
-				return GetMessageWithString(message.Message, message.ErrorCode);
-			}
-
-			return GetEmptyMessage(HttpStatusCode.NoContent);
-		}
-
-		[HttpDelete]
-		[RavenRoute("admin/ts/batch-delete")]
-		public HttpResponseMessage BatchDelete()
-		{
-			string[] timeSeriesToDelete = GetQueryStringValues("ids");
-			if (timeSeriesToDelete == null)
-			{
-				return GetMessageWithString("No time series to delete!", HttpStatusCode.BadRequest);
-			}
-
-			var isHardDeleteNeeded = ParseBoolQueryString("hard-delete");
-			var successfullyDeletedDatabase = new List<string>();
-
-			timeSeriesToDelete.ForEach(id =>
-			{
-				var message = DeleteTimeSeries(id, isHardDeleteNeeded);
-				if (message.ErrorCode == HttpStatusCode.OK)
-				{
-					successfullyDeletedDatabase.Add(id);
-				}
-			});
-
-			return GetMessageWithObject(successfullyDeletedDatabase.ToArray());
-		}
-
-		[HttpPost]
-		[RavenRoute("admin/ts/{*id}")]
-		public HttpResponseMessage Disable(string id, bool isSettingDisabled)
-		{
-			var message = ToggleTimeSeriesDisabled(id, isSettingDisabled);
-			if (message.ErrorCode != HttpStatusCode.OK)
-			{
-				return GetMessageWithString(message.Message, message.ErrorCode);
-			}
-
-			return GetEmptyMessage();
-		}
-
-		[HttpPost]
-		[RavenRoute("admin/ts/batch-toggle-disable")]
-		public HttpResponseMessage ToggleDisable(bool isSettingDisabled)
-		{
-			string[] timeSeriesToToggle = GetQueryStringValues("ids");
-			if (timeSeriesToToggle == null)
-			{
-				return GetMessageWithString("No time series to toggle!", HttpStatusCode.BadRequest);
-			}
-
-			var successfullyToggledTimeSeries = new List<string>();
-
-			timeSeriesToToggle.ForEach(id =>
-			{
-				var message = ToggleTimeSeriesDisabled(id, isSettingDisabled);
-				if (message.ErrorCode == HttpStatusCode.OK)
-				{
-					successfullyToggledTimeSeries.Add(id);
-				}
-			});
-
-			return GetMessageWithObject(successfullyToggledTimeSeries.ToArray());
-		}
-
-		private MessageWithStatusCode DeleteTimeSeries(string id, bool isHardDeleteNeeded)
-		{
-			//get configuration even if the time series is disabled
-			var configuration = TimeSeriesLandlord.CreateTenantConfiguration(id, true);
-
-			if (configuration == null)
-				return new MessageWithStatusCode { ErrorCode = HttpStatusCode.NotFound, Message = "Time series wasn't found" };
-
-			var docKey = Constants.TimeSeries.Prefix + id;
-			SystemDatabase.Documents.Delete(docKey, null, null);
-
-			if (isHardDeleteNeeded && configuration.Core.RunInMemory == false)
-			{
-				IOExtensions.DeleteDirectory(configuration.TimeSeries.DataDirectory);
-			}
-
-			return new MessageWithStatusCode();
-		}
-
-		private MessageWithStatusCode ToggleTimeSeriesDisabled(string id, bool isSettingDisabled)
-		{
-			var docKey = Constants.TimeSeries.Prefix + id;
-			var document = SystemDatabase.Documents.Get(docKey);
-			if (document == null)
-				return new MessageWithStatusCode { ErrorCode = HttpStatusCode.NotFound, Message = "Time series " + id + " wasn't found" };
-
-			var doc = document.DataAsJson.JsonDeserialization<TimeSeriesDocument>();
-			if (doc.Disabled == isSettingDisabled)
-			{
-				var state = isSettingDisabled ? "disabled" : "enabled";
-				return new MessageWithStatusCode { ErrorCode = HttpStatusCode.BadRequest, Message = "Time series " + id + " is already " + state };
-			}
-
-			doc.Disabled = !doc.Disabled;
-			var json = RavenJObject.FromObject(doc);
-			json.Remove("Id");
-			SystemDatabase.Documents.Put(docKey, document.Etag, json, new RavenJObject(), null);
-
-			return new MessageWithStatusCode();
-		}
-=======
         [HttpDelete]
         [RavenRoute("admin/ts/{*id}")]
         public HttpResponseMessage Delete(string id)
@@ -291,7 +148,7 @@
             var docKey = Constants.TimeSeries.Prefix + id;
             SystemDatabase.Documents.Delete(docKey, null, null);
 
-            if (isHardDeleteNeeded && configuration.RunInMemory == false)
+            if (isHardDeleteNeeded && configuration.Core.RunInMemory == false)
             {
                 IOExtensions.DeleteDirectory(configuration.TimeSeries.DataDirectory);
             }
@@ -302,7 +159,7 @@
         private MessageWithStatusCode ToggleTimeSeriesDisabled(string id, bool isSettingDisabled)
         {
             var docKey = Constants.TimeSeries.Prefix + id;
-            var document = SystemDatabase.Documents.Get(docKey, null);
+            var document = SystemDatabase.Documents.Get(docKey);
             if (document == null)
                 return new MessageWithStatusCode { ErrorCode = HttpStatusCode.NotFound, Message = "Time series " + id + " wasn't found" };
 
@@ -320,6 +177,5 @@
 
             return new MessageWithStatusCode();
         }
->>>>>>> 68f1ca50
     }
 }