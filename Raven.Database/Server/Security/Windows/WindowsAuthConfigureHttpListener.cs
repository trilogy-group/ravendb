using System;
using System.Net;
using System.Text.RegularExpressions;
using Raven.Database.Config;
using System.Linq;

namespace Raven.Database.Server.Security.Windows
{
    public class WindowsAuthConfigureHttpListener
    {
        public static Regex IsAdminRequest = new Regex(@"(^/admin)|(^/databases/[\w\.\-_]+/admin)", RegexOptions.Compiled | RegexOptions.IgnoreCase);

        private InMemoryRavenConfiguration configuration;
        public void Configure(HttpListener listener, InMemoryRavenConfiguration config)
        {
            configuration = config;
            listener.AuthenticationSchemes = AuthenticationSchemes.IntegratedWindowsAuthentication |
                                                 AuthenticationSchemes.Anonymous;
            
            listener.AuthenticationSchemeSelectorDelegate += AuthenticationSchemeSelectorDelegate;
        }

        private AuthenticationSchemes AuthenticationSchemeSelectorDelegate(HttpListenerRequest request)
        {
            var authHeader = request.Headers["Authorization"];
            var hasApiKey = "True".Equals(request.Headers["Has-Api-Key"], StringComparison.CurrentCultureIgnoreCase);
            var hasSingleUseToken = string.IsNullOrEmpty(request.Headers["Single-Use-Auth-Token"]) == false ||
                     string.IsNullOrEmpty(request.QueryString["singleUseAuthToken"]) == false;
            var hasOAuthTokenInCookie = request.Cookies["OAuth-Token"] != null;
            if (hasApiKey || hasOAuthTokenInCookie || hasSingleUseToken  ||
                    string.IsNullOrEmpty(authHeader) == false && authHeader.StartsWith("Bearer "))
            {
                // this is an OAuth request that has a token
                // we allow this to go through and we will authenticate that on the OAuth Request Authorizer
                return AuthenticationSchemes.Anonymous;
            }
            if (NeverSecret.IsNeverSecretUrl(request.Url.AbsolutePath))
                return AuthenticationSchemes.Anonymous;

<<<<<<< HEAD
			//CORS pre-flight.
			if (configuration.Server.AccessControlAllowOrigin.Count > 0 && request.HttpMethod == "OPTIONS")
			{
				return AuthenticationSchemes.Anonymous;
			}
=======
            //CORS pre-flight.
            if (configuration.AccessControlAllowOrigin.Count > 0 && request.HttpMethod == "OPTIONS")
            {
                return AuthenticationSchemes.Anonymous;
            }
>>>>>>> 68f1ca50

            if (IsAdminRequest.IsMatch(request.RawUrl) && 
                configuration.AnonymousUserAccessMode != AnonymousUserAccessMode.Admin)
                return AuthenticationSchemes.IntegratedWindowsAuthentication;

            switch (configuration.AnonymousUserAccessMode)
            {
                case AnonymousUserAccessMode.Admin:
                case AnonymousUserAccessMode.All:
                    return AuthenticationSchemes.Anonymous;
                case AnonymousUserAccessMode.Get:
                    return AbstractRequestAuthorizer.IsGetRequest(request) ?
                        AuthenticationSchemes.Anonymous | AuthenticationSchemes.IntegratedWindowsAuthentication :
                        AuthenticationSchemes.IntegratedWindowsAuthentication;
                case AnonymousUserAccessMode.None:
                    return AuthenticationSchemes.IntegratedWindowsAuthentication;
                default:
                    throw new ArgumentException(string.Format("Cannot understand access mode: '{0}'", configuration.AnonymousUserAccessMode));
            }
        }
    }
}<|MERGE_RESOLUTION|>--- conflicted
+++ resolved
@@ -37,19 +37,11 @@
             if (NeverSecret.IsNeverSecretUrl(request.Url.AbsolutePath))
                 return AuthenticationSchemes.Anonymous;
 
-<<<<<<< HEAD
-			//CORS pre-flight.
-			if (configuration.Server.AccessControlAllowOrigin.Count > 0 && request.HttpMethod == "OPTIONS")
-			{
-				return AuthenticationSchemes.Anonymous;
-			}
-=======
             //CORS pre-flight.
-            if (configuration.AccessControlAllowOrigin.Count > 0 && request.HttpMethod == "OPTIONS")
+            if (configuration.Server.AccessControlAllowOrigin.Count > 0 && request.HttpMethod == "OPTIONS")
             {
                 return AuthenticationSchemes.Anonymous;
             }
->>>>>>> 68f1ca50
 
             if (IsAdminRequest.IsMatch(request.RawUrl) && 
                 configuration.AnonymousUserAccessMode != AnonymousUserAccessMode.Admin)
