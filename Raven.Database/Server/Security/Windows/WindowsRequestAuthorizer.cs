--- conflicted
+++ resolved
@@ -60,7 +60,6 @@
         }
 
         public bool TryAuthorize(RavenBaseApiController controller, bool ignoreDb, out HttpResponseMessage msg)
-<<<<<<< HEAD
 		{
 			Func<HttpResponseMessage> onRejectingRequest;
 			var tenantId = controller.ResourceName ?? Constants.SystemDatabase;
@@ -143,88 +142,6 @@
 					throw new ArgumentOutOfRangeException();
 			}
 		}
-=======
-        {
-            Func<HttpResponseMessage> onRejectingRequest;
-            var tenantId = controller.TenantName ?? Constants.SystemDatabase;
-            var userCreated = TryCreateUser(controller, tenantId, out onRejectingRequest);
-            if (server.SystemConfiguration.AnonymousUserAccessMode == AnonymousUserAccessMode.None && userCreated == false)
-            {
-                msg = onRejectingRequest();
-                return false;
-            }
-
-            PrincipalWithDatabaseAccess user = null;
-            if (userCreated)
-            {
-                user = (PrincipalWithDatabaseAccess)controller.User;
-                CurrentOperationContext.User.Value = controller.User;
-
-                // admins always go through
-                if (user.Principal.IsAdministrator(server.SystemConfiguration.AnonymousUserAccessMode))
-                {
-                    msg = controller.GetEmptyMessage();
-                    return true;
-                }
-
-                // backup operators can go through
-                if (user.Principal.IsBackupOperator(server.SystemConfiguration.AnonymousUserAccessMode))
-                {
-                    msg = controller.GetEmptyMessage();
-                    return true;
-                }
-            }
-
-            bool isGetRequest = IsGetRequest(controller);
-            switch (server.SystemConfiguration.AnonymousUserAccessMode)
-            {
-                case AnonymousUserAccessMode.Admin:
-                case AnonymousUserAccessMode.All:
-                    msg = controller.GetEmptyMessage();
-                    return true; // if we have, doesn't matter if we have / don't have the user
-                case AnonymousUserAccessMode.Get:
-                    if (isGetRequest)
-                    {
-                        msg = controller.GetEmptyMessage();
-                        return true;
-                    }
-                    goto case AnonymousUserAccessMode.None;
-                case AnonymousUserAccessMode.None:
-                    if (userCreated)
-                    {
-                        if (string.IsNullOrEmpty(tenantId) == false && tenantId.StartsWith("fs/"))
-                            tenantId = tenantId.Substring(3);
-
-                        if (string.IsNullOrEmpty(tenantId) == false && tenantId.StartsWith("counters/"))
-                            tenantId = tenantId.Substring(9);
-
-                        if (user.AdminDatabases.Contains(tenantId) ||
-                            user.AdminDatabases.Contains("*") || ignoreDb)
-                        {
-                            msg = controller.GetEmptyMessage();
-                            return true;
-                        }
-                        if (user.ReadWriteDatabases.Contains(tenantId) ||
-                            user.ReadWriteDatabases.Contains("*"))
-                        {
-                            msg = controller.GetEmptyMessage();
-                            return true;
-                        }
-                        if (isGetRequest && (user.ReadOnlyDatabases.Contains(tenantId) ||
-                                                user.ReadOnlyDatabases.Contains("*")))
-                        {
-                            msg = controller.GetEmptyMessage();
-                            return true;
-                        }
-                    }
-
-                    msg = onRejectingRequest();
-                    return false;
-                default:
-                    throw new ArgumentOutOfRangeException();
-            }
-        }
->>>>>>> b19bf61a
 
         private bool TryCreateUser(RavenBaseApiController controller, string databaseName, out Func<HttpResponseMessage> onRejectingRequest)
         {
@@ -314,7 +231,6 @@
             return user;
         }
 
-<<<<<<< HEAD
 		public List<string> GetApprovedResources(IPrincipal user)
 		{
 			var winUser = user as PrincipalWithDatabaseAccess;
@@ -344,35 +260,4 @@
 			return userCreated ? controller.User : null;
 		}
 	}
-=======
-        public List<string> GetApprovedResources(IPrincipal user)
-        {
-            var winUser = user as PrincipalWithDatabaseAccess;
-            if (winUser == null)
-                return new List<string>();
-
-            var list = new List<string>();
-            list.AddRange(winUser.AdminDatabases);
-            list.AddRange(winUser.ReadOnlyDatabases);
-            list.AddRange(winUser.ReadWriteDatabases);
-
-            return list;
-        }
-
-        public override void Dispose()
-        {
-            WindowsSettingsChanged -= UpdateSettings;
-        }
-
-        public IPrincipal GetUser(RavenDbApiController controller)
-        {
-            Func<HttpResponseMessage> onRejectingRequest;
-            var databaseName = controller.DatabaseName ?? Constants.SystemDatabase;
-            var userCreated = TryCreateUser(controller, databaseName, out onRejectingRequest);
-            if (userCreated == false)
-                onRejectingRequest();
-            return userCreated ? controller.User : null;
-        }
-    }
->>>>>>> b19bf61a
 }