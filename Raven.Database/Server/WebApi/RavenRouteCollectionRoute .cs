--- conflicted
+++ resolved
@@ -244,7 +244,6 @@
                 return string.Compare(fullRoute, 0, subRoute.fullRoute, 0, subRouteLength, StringComparison.OrdinalIgnoreCase) == 0;
             }
 
-<<<<<<< HEAD
 			public override int GetHashCode()
 			{
 				int code = 0;
@@ -281,44 +280,6 @@
 				if (AtEnd()) throw new InvalidOperationException(String.Format("Could not match route template: {0}, with route: {1}, this should not happen!", templateRoute, fullRoute));
 			}
 		}
-=======
-
-
-            public override int GetHashCode()
-            {
-                int code = 0;
-                for (int index = 0; index < subRouteLength; index++)
-                {
-                    code = code * 397 ^ fullRoute[index];
-                }
-                if (isOriginalRoute)
-                    code = code * 397 ^ 7;
-                return code;
-            }
-
-            public void ReduceRouteMatchTemplate(string templateRoute)
-            {
-                var lastIndexOfStar = templateRoute.LastIndexOf("/{*", StringComparison.InvariantCulture);
-                if (lastIndexOfStar == -1) return;
-                var lastIndexOfDash = Math.Max(templateRoute.LastIndexOf('/', lastIndexOfStar - 1, lastIndexOfStar - 1), 0);
-                while (AtEnd() == false)
-                {
-                    var length = lastIndexOfStar - lastIndexOfDash;
-                    var fullRouteIndex = subRouteLength - length;
-                    if (fullRouteIndex > 0)
-                    {
-                        var match = string.Compare(fullRoute, fullRouteIndex, templateRoute, lastIndexOfDash, length, StringComparison.OrdinalIgnoreCase) == 0;
-                        if (match && (isOriginalRoute || fullRoute[subRouteLength] == '/'))
-                        {
-                            break;
-                        }
-                    }
-                    NextSubRoute();
-                }
-                if (AtEnd()) throw new InvalidOperationException(String.Format("Could not match route template: {0}, with route: {1}, this should not happen!", templateRoute, fullRoute));
-            }
-        }
->>>>>>> b19bf61a
 
         private class RavenRouteCollectionRouteData : IHttpRouteData
         {
