--- conflicted
+++ resolved
@@ -15,7 +15,6 @@
 
 namespace Raven.Database.Server.Controllers
 {
-<<<<<<< HEAD
 	[RoutePrefix("")]
 	public class OperationsController : BaseDatabaseApiController
 	{
@@ -33,25 +32,6 @@
 					Error = "Query string variable id must be a valid int64"
 				}, HttpStatusCode.BadRequest);
 			}
-=======
-    [RoutePrefix("")]
-    public class OperationsController : RavenDbApiController
-    {
-        [HttpGet]
-        [RavenRoute("operation/status")]
-        [RavenRoute("databases/{databaseName}/operation/status")]
-        public HttpResponseMessage OperationStatusGet()
-        {
-            var idStr = GetQueryStringValue("id");
-            long id;
-            if (long.TryParse(idStr, out id) == false)
-            {
-                return GetMessageWithObject(new
-                {
-                    Error = "Query string variable id must be a valid int64"
-                }, HttpStatusCode.BadRequest);
-            }
->>>>>>> b19bf61a
 
             var status = Database.Tasks.GetTaskState(id);
             return status == null ? GetEmptyMessage(HttpStatusCode.NotFound) : GetMessageWithObject(status);
