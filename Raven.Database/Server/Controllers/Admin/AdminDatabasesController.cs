using System.Collections.Generic;
using System.IO;
using System.Net;
using System.Net.Http;
using System.Threading.Tasks;
using System.Web.Http;
using Raven.Abstractions.Data;
using Raven.Abstractions.Extensions;
using Raven.Database.Commercial;
using Raven.Database.Extensions;
using Raven.Database.Raft.Util;
using Raven.Database.Server.WebApi;
using Raven.Database.Server.WebApi.Attributes;
using Raven.Database.Util;
using Raven.Json.Linq;

namespace Raven.Database.Server.Controllers.Admin
{
<<<<<<< HEAD
	[RoutePrefix("")]
	public class AdminDatabasesController : BaseAdminDatabaseApiController
	{
		[HttpGet]
		[RavenRoute("admin/databases/{*id}")]
		public HttpResponseMessage Get(string id)
		{
			if (IsSystemDatabase(id))
			{
				//fetch fake (empty) system database document
				var systemDatabaseDocument = new DatabaseDocument { Id = Constants.SystemDatabase };
				return GetMessageWithObject(systemDatabaseDocument);
			}

			var docKey = Constants.Database.Prefix + id;
			var document = Database.Documents.Get(docKey);
			if (document == null)
				return GetMessageWithString("Database " + id + " wasn't found", HttpStatusCode.NotFound);

			var dbDoc = document.DataAsJson.JsonDeserialization<DatabaseDocument>();
			dbDoc.Id = id;
			DatabasesLandlord.Unprotect(dbDoc);

		    string activeBundles;
		    if (dbDoc.Settings.TryGetValue(Constants.ActiveBundles, out activeBundles))
		        dbDoc.Settings[Constants.ActiveBundles] = BundlesHelper.ProcessActiveBundles(activeBundles);

			return GetMessageWithObject(dbDoc, HttpStatusCode.OK, document.Etag);
		}

		[HttpPut]
		[RavenRoute("admin/databases/{*id}")]
		public async Task<HttpResponseMessage> Put(string id)
		{
			if (IsSystemDatabase(id))
			{
				return GetMessageWithString("System database document cannot be changed!", HttpStatusCode.Forbidden);
			}

			MessageWithStatusCode nameFormatErrorMessage;
			if (IsValidName(id, Database.Configuration.Core.DataDirectory, out nameFormatErrorMessage) == false)
			{
				return GetMessageWithString(nameFormatErrorMessage.Message, nameFormatErrorMessage.ErrorCode);
			}

			Etag etag = GetEtag();
			string error = CheckExistingDatabaseName(id, etag);
			if (error != null)
			{
				return GetMessageWithString(error, HttpStatusCode.BadRequest);
			}
			var dbDoc = await ReadJsonObjectAsync<DatabaseDocument>().ConfigureAwait(false);
			
			string bundles;			
			if (dbDoc.Settings.TryGetValue(Constants.ActiveBundles, out bundles) && bundles.Contains("Encryption"))
			{
				if (dbDoc.SecuredSettings == null || !dbDoc.SecuredSettings.ContainsKey(Constants.EncryptionKeySetting) ||
				    !dbDoc.SecuredSettings.ContainsKey(Constants.AlgorithmTypeSetting))
				{
					return GetMessageWithString(string.Format("Failed to create '{0}' database, because of invalid encryption configuration.", id), HttpStatusCode.BadRequest);
				}
			}

			//TODO: check if paths in document are legal

			if (dbDoc.IsClusterDatabase() && ClusterManager.IsActive())
			{
				string dataDir;
				if (dbDoc.Settings.TryGetValue("Raven/DataDir", out dataDir) == false || string.IsNullOrEmpty(dataDir))
					return GetMessageWithString(string.Format("Failed to create '{0}' database, because 'Raven/DataDir' setting is missing.", id), HttpStatusCode.BadRequest);

				dataDir = dataDir.ToFullPath(SystemConfiguration.Core.DataDirectory);

				if (Directory.Exists(dataDir))
					return GetMessageWithString(string.Format("Failed to create '{0}' database, because data directory '{1}' exists and it is forbidden to create non-empty cluster-wide databases.", id, dataDir), HttpStatusCode.BadRequest);

				await ClusterManager.Client.SendDatabaseUpdateAsync(id, dbDoc).ConfigureAwait(false);
				return GetEmptyMessage();
			}

			DatabasesLandlord.Protect(dbDoc);
			var json = RavenJObject.FromObject(dbDoc);
			json.Remove("Id");

			var metadata = (etag != null) ? ReadInnerHeaders.FilterHeadersToObject() : new RavenJObject();
			var docKey = Constants.Database.Prefix + id;
			var putResult = Database.Documents.Put(docKey, etag, json, metadata, null);

			return (etag == null) ? GetEmptyMessage() : GetMessageWithObject(putResult);
		}


		[HttpDelete]
		[RavenRoute("admin/databases/{*id}")]
		public async Task<HttpResponseMessage> Delete(string id)
		{
			bool result;
			var hardDelete = bool.TryParse(GetQueryStringValue("hard-delete"), out result) && result;

			var message = await DeleteDatabase(id, hardDelete).ConfigureAwait(false);
			if (message.ErrorCode != HttpStatusCode.OK)
			{
				return GetMessageWithString(message.Message, message.ErrorCode);
			}

			return GetEmptyMessage(HttpStatusCode.NoContent);
		}

		[HttpDelete]
		[RavenRoute("admin/databases/batch-delete")]
		public async Task<HttpResponseMessage> BatchDelete()
		{
			string[] databasesToDelete = GetQueryStringValues("ids");
			if (databasesToDelete == null)
			{
				return GetMessageWithString("No databases to delete!", HttpStatusCode.BadRequest);
			}

			bool result;
			var isHardDeleteNeeded = bool.TryParse(InnerRequest.RequestUri.ParseQueryString()["hard-delete"], out result) && result;
			var successfullyDeletedDatabases = new List<string>();

			foreach (var databaseId in databasesToDelete)
			{
				var message = await DeleteDatabase(databaseId, isHardDeleteNeeded).ConfigureAwait(false); ;
				if (message.ErrorCode == HttpStatusCode.OK)
					successfullyDeletedDatabases.Add(databaseId);
			}

			return GetMessageWithObject(successfullyDeletedDatabases.ToArray());
		}
		
		[HttpPost]
		[RavenRoute("admin/databases/{*id}")]
		public object OldToggleDisable(string id)
		{
			if(id.StartsWith(ToggleIndexing))			
			{
				string dbId = id.Substring(ToggleIndexing.Length + 1);
				var isSettingIndexingDisabledStr = GetQueryStringValue("isSettingIndexingDisabled");
				bool isSettingIndexingDisabled;
				if (!string.IsNullOrEmpty(isSettingIndexingDisabledStr) && bool.TryParse(isSettingIndexingDisabledStr, out isSettingIndexingDisabled))
				{
					return ToggleIndexingDisable(dbId, isSettingIndexingDisabled);
				}
				return GetMessageWithString(string.Format("Failed to route call {0}",Request.RequestUri.OriginalString), HttpStatusCode.BadRequest);
			}
			if (id.StartsWith(ToggleRejectClients))
			{
				var dbId = id.Substring(ToggleRejectClients.Length + 1);
				var isRejectClientsEnabledStr = GetQueryStringValue("isRejectClientsEnabled");
				bool isRejectClientsEnabled;
				if (!string.IsNullOrEmpty(isRejectClientsEnabledStr) && bool.TryParse(isRejectClientsEnabledStr, out isRejectClientsEnabled))
				{
					return DatabaseToggleRejectClientsEnabled(dbId, isRejectClientsEnabled);
				}
				return GetMessageWithString(string.Format("Failed to route call {0}", Request.RequestUri.OriginalString), HttpStatusCode.BadRequest);
			}
			var isSettingDisabledStr = GetQueryStringValue("isSettingDisabled");
			bool isSettingDisabled;
			if (!string.IsNullOrEmpty(isSettingDisabledStr) && bool.TryParse(isSettingDisabledStr, out isSettingDisabled))
				return ToggleDisable(id, isSettingDisabled);
			return GetMessageWithString(string.Format("Failed to route call {0}", Request.RequestUri.OriginalString), HttpStatusCode.BadRequest);
		}

		private const string ToggleIndexing = "toggle-indexing";
		private const string ToggleRejectClients = "toggle-reject-clients";
		[HttpPost]
		[RavenRoute("admin/databases-toggle-disable")]
		public HttpResponseMessage ToggleDisable(string id, bool isSettingDisabled)
		{
			var message = ToggeleDatabaseDisabled(id, isSettingDisabled);
			if (message.ErrorCode != HttpStatusCode.OK)
				return GetMessageWithString(message.Message, message.ErrorCode);

			return GetEmptyMessage(HttpStatusCode.NoContent);
		}

		[HttpPost]
		[RavenRoute("admin/databases-toggle-indexing")]
		public HttpResponseMessage ToggleIndexingDisable(string id, bool isSettingIndexingDisabled)
		{
			var message = ToggeleDatabaseIndexingDisabled(id, isSettingIndexingDisabled);
			if (message.ErrorCode != HttpStatusCode.OK)
			{
				return GetMessageWithString(message.Message, message.ErrorCode);
			}

			return GetEmptyMessage(HttpStatusCode.NoContent);
		}
		[HttpPost]
=======
    [RoutePrefix("")]
    public class AdminDatabasesController : BaseAdminDatabaseApiController
    {
        [HttpGet]
        [RavenRoute("admin/databases/{*id}")]
        public HttpResponseMessage Get(string id)
        {
            if (IsSystemDatabase(id))
            {
                //fetch fake (empty) system database document
                var systemDatabaseDocument = new DatabaseDocument { Id = Constants.SystemDatabase };
                return GetMessageWithObject(systemDatabaseDocument);
            }

            var docKey = Constants.Database.Prefix + id;
            var document = Database.Documents.Get(docKey, null);
            if (document == null)
                return GetMessageWithString("Database " + id + " wasn't found", HttpStatusCode.NotFound);

            var dbDoc = document.DataAsJson.JsonDeserialization<DatabaseDocument>();
            dbDoc.Id = id;
            DatabasesLandlord.Unprotect(dbDoc);

            string activeBundles;
            if (dbDoc.Settings.TryGetValue(Constants.ActiveBundles, out activeBundles))
                dbDoc.Settings[Constants.ActiveBundles] = BundlesHelper.ProcessActiveBundles(activeBundles);

            return GetMessageWithObject(dbDoc, HttpStatusCode.OK, document.Etag);
        }

        [HttpPut]
        [RavenRoute("admin/databases/{*id}")]
        public async Task<HttpResponseMessage> Put(string id)
        {
            if (IsSystemDatabase(id))
            {
                return GetMessageWithString("System database document cannot be changed!", HttpStatusCode.Forbidden);
            }

            MessageWithStatusCode nameFormatErrorMessage;
            if (IsValidName(id, Database.Configuration.DataDirectory, out nameFormatErrorMessage) == false)
            {
                return GetMessageWithString(nameFormatErrorMessage.Message, nameFormatErrorMessage.ErrorCode);
            }

            Etag etag = GetEtag();
            string error = CheckExistingDatabaseName(id, etag);
            if (error != null)
            {
                return GetMessageWithString(error, HttpStatusCode.BadRequest);
            }
            var dbDoc = await ReadJsonObjectAsync<DatabaseDocument>().ConfigureAwait(false);
            
            string bundles;			
            if (dbDoc.Settings.TryGetValue(Constants.ActiveBundles, out bundles) && bundles.Contains("Encryption"))
            {
                if (dbDoc.SecuredSettings == null || !dbDoc.SecuredSettings.ContainsKey(Constants.EncryptionKeySetting) ||
                    !dbDoc.SecuredSettings.ContainsKey(Constants.AlgorithmTypeSetting))
                {
                    return GetMessageWithString(string.Format("Failed to create '{0}' database, because of invalid encryption configuration.", id), HttpStatusCode.BadRequest);
                }
            }

            //TODO: check if paths in document are legal

            if (dbDoc.IsClusterDatabase() && ClusterManager.IsActive())
            {
                string dataDir;
                if (dbDoc.Settings.TryGetValue("Raven/DataDir", out dataDir) == false || string.IsNullOrEmpty(dataDir))
                    return GetMessageWithString(string.Format("Failed to create '{0}' database, because 'Raven/DataDir' setting is missing.", id), HttpStatusCode.BadRequest);

                dataDir = dataDir.ToFullPath(SystemConfiguration.DataDirectory);

                if (Directory.Exists(dataDir))
                    return GetMessageWithString(string.Format("Failed to create '{0}' database, because data directory '{1}' exists and it is forbidden to create non-empty cluster-wide databases.", id, dataDir), HttpStatusCode.BadRequest);

                await ClusterManager.Client.SendDatabaseUpdateAsync(id, dbDoc).ConfigureAwait(false);
                return GetEmptyMessage();
            }

            DatabasesLandlord.Protect(dbDoc);
            var json = RavenJObject.FromObject(dbDoc);
            json.Remove("Id");

            var metadata = (etag != null) ? ReadInnerHeaders.FilterHeadersToObject() : new RavenJObject();
            var docKey = Constants.Database.Prefix + id;
            var putResult = Database.Documents.Put(docKey, etag, json, metadata, null);

            return (etag == null) ? GetEmptyMessage() : GetMessageWithObject(putResult);
        }


        [HttpDelete]
        [RavenRoute("admin/databases/{*id}")]
        public async Task<HttpResponseMessage> Delete(string id)
        {
            bool result;
            var hardDelete = bool.TryParse(GetQueryStringValue("hard-delete"), out result) && result;

            var message = await DeleteDatabase(id, hardDelete).ConfigureAwait(false);
            if (message.ErrorCode != HttpStatusCode.OK)
            {
                return GetMessageWithString(message.Message, message.ErrorCode);
            }

            return GetEmptyMessage(HttpStatusCode.NoContent);
        }

        [HttpDelete]
        [RavenRoute("admin/databases/batch-delete")]
        public async Task<HttpResponseMessage> BatchDelete()
        {
            string[] databasesToDelete = GetQueryStringValues("ids");
            if (databasesToDelete == null)
            {
                return GetMessageWithString("No databases to delete!", HttpStatusCode.BadRequest);
            }

            bool result;
            var isHardDeleteNeeded = bool.TryParse(InnerRequest.RequestUri.ParseQueryString()["hard-delete"], out result) && result;
            var successfullyDeletedDatabases = new List<string>();

            foreach (var databaseId in databasesToDelete)
            {
                var message = await DeleteDatabase(databaseId, isHardDeleteNeeded).ConfigureAwait(false); ;
                if (message.ErrorCode == HttpStatusCode.OK)
                    successfullyDeletedDatabases.Add(databaseId);
            }

            return GetMessageWithObject(successfullyDeletedDatabases.ToArray());
        }
        
        [HttpPost]
        [RavenRoute("admin/databases/{*id}")]
        public object OldToggleDisable(string id)
        {
            if(id.StartsWith(ToggleIndexing))			
            {
                string dbId = id.Substring(ToggleIndexing.Length + 1);
                var isSettingIndexingDisabledStr = GetQueryStringValue("isSettingIndexingDisabled");
                bool isSettingIndexingDisabled;
                if (!string.IsNullOrEmpty(isSettingIndexingDisabledStr) && bool.TryParse(isSettingIndexingDisabledStr, out isSettingIndexingDisabled))
                {
                    return ToggleIndexingDisable(dbId, isSettingIndexingDisabled);
                }
                return GetMessageWithString(string.Format("Failed to route call {0}",Request.RequestUri.OriginalString), HttpStatusCode.BadRequest);
            }
            if (id.StartsWith(ToggleRejectClients))
            {
                var dbId = id.Substring(ToggleRejectClients.Length + 1);
                var isRejectClientsEnabledStr = GetQueryStringValue("isRejectClientsEnabled");
                bool isRejectClientsEnabled;
                if (!string.IsNullOrEmpty(isRejectClientsEnabledStr) && bool.TryParse(isRejectClientsEnabledStr, out isRejectClientsEnabled))
                {
                    return DatabaseToggleRejectClientsEnabled(dbId, isRejectClientsEnabled);
                }
                return GetMessageWithString(string.Format("Failed to route call {0}", Request.RequestUri.OriginalString), HttpStatusCode.BadRequest);
            }
            var isSettingDisabledStr = GetQueryStringValue("isSettingDisabled");
            bool isSettingDisabled;
            if (!string.IsNullOrEmpty(isSettingDisabledStr) && bool.TryParse(isSettingDisabledStr, out isSettingDisabled))
                return ToggleDisable(id, isSettingDisabled);
            return GetMessageWithString(string.Format("Failed to route call {0}", Request.RequestUri.OriginalString), HttpStatusCode.BadRequest);
        }

        private const string ToggleIndexing = "toggle-indexing";
        private const string ToggleRejectClients = "toggle-reject-clients";
        [HttpPost]
        [RavenRoute("admin/databases-toggle-disable")]
        public HttpResponseMessage ToggleDisable(string id, bool isSettingDisabled)
        {
            var message = ToggeleDatabaseDisabled(id, isSettingDisabled);
            if (message.ErrorCode != HttpStatusCode.OK)
                return GetMessageWithString(message.Message, message.ErrorCode);

            return GetEmptyMessage(HttpStatusCode.NoContent);
        }

        [HttpPost]
        [RavenRoute("admin/databases-toggle-indexing")]
        public HttpResponseMessage ToggleIndexingDisable(string id, bool isSettingIndexingDisabled)
        {
            var message = ToggeleDatabaseIndexingDisabled(id, isSettingIndexingDisabled);
            if (message.ErrorCode != HttpStatusCode.OK)
            {
                return GetMessageWithString(message.Message, message.ErrorCode);
            }

            return GetEmptyMessage(HttpStatusCode.NoContent);
        }
        [HttpPost]
>>>>>>> 68f1ca50
        [RavenRoute("admin/databases-toggle-reject-clients")]
        public HttpResponseMessage DatabaseToggleRejectClientsEnabled(string id, bool isRejectClientsEnabled)
        {
            var message = ToggleRejectClientsEnabled(id, isRejectClientsEnabled);
            if (message.ErrorCode != HttpStatusCode.OK)
                return GetMessageWithString(message.Message, message.ErrorCode);

            return GetEmptyMessage(HttpStatusCode.NoContent);
        }

        [HttpGet]
        [RavenRoute("admin/activate-hotspare")]
        public HttpResponseMessage ActivateHotSpare()
        {
            //making sure this endpoint is not invoked on non hot spare license.
            var status = ValidateLicense.CurrentLicense;
            string id;
            if (!status.Attributes.TryGetValue("UserId", out id))
            {
                return new HttpResponseMessage(HttpStatusCode.Forbidden)
                {
                    Content = new MultiGetSafeStringContent("Can't activate Hot Spare server, no valid license found")
                };
            }
            if (RequestManager.HotSpareValidator.IsActivationExpired(id))
            {
                var forceStr = GetQueryStringValue("force");
                bool force;
                if (!(bool.TryParse(forceStr, out force) && force))
                {
                    return new HttpResponseMessage(HttpStatusCode.Forbidden)
                    {
                        Content = new MultiGetSafeStringContent("You have already activated your hot spare license")
                    };
                }
            }
            RequestManager.HotSpareValidator.ActivateHotSpareLicense();
            return GetMessageWithObject(new {});
        }

        [HttpGet]
        [RavenRoute("admin/test-hotspare")]
        public HttpResponseMessage TestHotSpare()
        {
            //making sure this endpoint is not invoked on non hot spare license.
            var status = ValidateLicense.CurrentLicense;
            string id;
            if (!status.Attributes.TryGetValue("UserId", out id))
            {
                return new HttpResponseMessage(HttpStatusCode.Forbidden)
                {
                    Content = new MultiGetSafeStringContent("Can't test Hot Spare server, no valid license found")
                };
            }

            RequestManager.HotSpareValidator.EnableTestModeForHotSpareLicense();
            return GetEmptyMessage();
        }
        [HttpGet]
        [RavenRoute("admin/get-hotspare-information")]
        public HttpResponseMessage GetHotSpareInformation()
        {
            //making sure this endpoint is not invoked on non hot spare license.
            var status = ValidateLicense.CurrentLicense;
            string id;
            if (!status.Attributes.TryGetValue("UserId", out id))
            {
                return new HttpResponseMessage(HttpStatusCode.Forbidden)
                {
                    Content = new MultiGetSafeStringContent("Can't test Hot Spare server, no valid license found")
                };
            }
            var info = RequestManager.HotSpareValidator.GetOrCreateLicenseDocument(id);
            if (info == null)
                return new HttpResponseMessage(HttpStatusCode.NotFound)
                {
                    Content = new MultiGetSafeStringContent("No hot spare license found for current license")
                };
            return GetMessageWithObject(info);
        }


        [HttpGet]
        [RavenRoute("admin/clear-hotspare-information")]
        public HttpResponseMessage ClearHotSpareInformation()
        {			
            RequestManager.HotSpareValidator.ClearHotSpareData();
            return GetEmptyMessage();
        }

        [HttpPost]
        [RavenRoute("admin/databases/batch-toggle-disable")]
        public HttpResponseMessage DatabaseBatchToggleDisable(bool isSettingDisabled)
        {
            string[] databasesToToggle = GetQueryStringValues("ids");
            if (databasesToToggle == null)
                return GetMessageWithString("No databases to toggle!", HttpStatusCode.BadRequest);

            var successfullyToggledDatabases = new List<string>();

            databasesToToggle.ForEach(databaseId =>
            {
                var message = ToggeleDatabaseDisabled(databaseId, isSettingDisabled);
                if (message.ErrorCode == HttpStatusCode.OK)
                {
                    successfullyToggledDatabases.Add(databaseId);
                }
            });

            return GetMessageWithObject(successfullyToggledDatabases.ToArray());
        }

<<<<<<< HEAD
		[HttpGet]
		[RavenRoute("admin/activate-hotspare")]
		public HttpResponseMessage ActivateHotSpare()
		{
			//making sure this endpoint is not invoked on non hot spare license.
			var status = ValidateLicense.CurrentLicense;
			string id;
			if (!status.Attributes.TryGetValue("UserId", out id))
			{
				return new HttpResponseMessage(HttpStatusCode.Forbidden)
				{
					Content = new MultiGetSafeStringContent("Can't activate Hot Spare server, no valid license found")
				};
			}
			if (RequestManager.HotSpareValidator.IsActivationExpired(id))
			{
				var forceStr = GetQueryStringValue("force");
				bool force;
				if (!(bool.TryParse(forceStr, out force) && force))
				{
					return new HttpResponseMessage(HttpStatusCode.Forbidden)
					{
						Content = new MultiGetSafeStringContent("You have already activated your hot spare license")
					};
				}
			}
			RequestManager.HotSpareValidator.ActivateHotSpareLicense();
			return GetMessageWithObject(new {});
		}

		[HttpGet]
		[RavenRoute("admin/test-hotspare")]
		public HttpResponseMessage TestHotSpare()
		{
			//making sure this endpoint is not invoked on non hot spare license.
			var status = ValidateLicense.CurrentLicense;
			string id;
			if (!status.Attributes.TryGetValue("UserId", out id))
			{
				return new HttpResponseMessage(HttpStatusCode.Forbidden)
				{
					Content = new MultiGetSafeStringContent("Can't test Hot Spare server, no valid license found")
				};
			}

			RequestManager.HotSpareValidator.EnableTestModeForHotSpareLicense();
			return GetEmptyMessage();
		}
		[HttpGet]
		[RavenRoute("admin/get-hotspare-information")]
		public HttpResponseMessage GetHotSpareInformation()
		{
			//making sure this endpoint is not invoked on non hot spare license.
			var status = ValidateLicense.CurrentLicense;
			string id;
			if (!status.Attributes.TryGetValue("UserId", out id))
			{
				return new HttpResponseMessage(HttpStatusCode.Forbidden)
				{
					Content = new MultiGetSafeStringContent("Can't test Hot Spare server, no valid license found")
				};
			}
			var info = RequestManager.HotSpareValidator.GetOrCreateLicenseDocument(id);
			if (info == null)
				return new HttpResponseMessage(HttpStatusCode.NotFound)
				{
					Content = new MultiGetSafeStringContent("No hot spare license found for current license")
				};
			return GetMessageWithObject(info);
		}


		[HttpGet]
		[RavenRoute("admin/clear-hotspare-information")]
		public HttpResponseMessage ClearHotSpareInformation()
		{			
			RequestManager.HotSpareValidator.ClearHotSpareData();
			return GetEmptyMessage();
		}

		[HttpPost]
		[RavenRoute("admin/databases/batch-toggle-disable")]
		public HttpResponseMessage DatabaseBatchToggleDisable(bool isSettingDisabled)
		{
			string[] databasesToToggle = GetQueryStringValues("ids");
			if (databasesToToggle == null)
				return GetMessageWithString("No databases to toggle!", HttpStatusCode.BadRequest);

			var successfullyToggledDatabases = new List<string>();

			databasesToToggle.ForEach(databaseId =>
			{
				var message = ToggeleDatabaseDisabled(databaseId, isSettingDisabled);
				if (message.ErrorCode == HttpStatusCode.OK)
				{
					successfullyToggledDatabases.Add(databaseId);
				}
			});

			return GetMessageWithObject(successfullyToggledDatabases.ToArray());
		}

		private async Task<MessageWithStatusCode> DeleteDatabase(string databaseId, bool isHardDeleteNeeded)
		{
			if (IsSystemDatabase(databaseId))
				return new MessageWithStatusCode { ErrorCode = HttpStatusCode.Forbidden, Message = "System Database document cannot be deleted" };

			if (ClusterManager.IsActive())
			{
				var documentJson = Database.Documents.Get(DatabaseHelper.GetDatabaseKey(databaseId));
				if (documentJson == null)
					return new MessageWithStatusCode { ErrorCode = HttpStatusCode.NotFound, Message = "Database wasn't found" };

				var document = documentJson.DataAsJson.JsonDeserialization<DatabaseDocument>();
				if (document.IsClusterDatabase())
				{
					await ClusterManager.Client.SendDatabaseDeleteAsync(databaseId, isHardDeleteNeeded).ConfigureAwait(false);
					return new MessageWithStatusCode();
				}
			}

			//get configuration even if the database is disabled
			var configuration = DatabasesLandlord.CreateTenantConfiguration(databaseId, true);

			if (configuration == null)
				return new MessageWithStatusCode { ErrorCode = HttpStatusCode.NotFound, Message = "Database wasn't found" };

			var docKey = Constants.Database.Prefix + databaseId;
			Database.Documents.Delete(docKey, null, null);

			if (isHardDeleteNeeded)
				DatabaseHelper.DeleteDatabaseFiles(configuration);

			return new MessageWithStatusCode();
		}

		private MessageWithStatusCode ToggeleDatabaseDisabled(string databaseId, bool isSettingDisabled)
		{
			if (IsSystemDatabase(databaseId))
				return new MessageWithStatusCode { ErrorCode = HttpStatusCode.Forbidden, Message = "System Database document cannot be disabled" };

			var docKey = Constants.Database.Prefix + databaseId;
			var document = Database.Documents.Get(docKey);
			if (document == null)
				return new MessageWithStatusCode { ErrorCode = HttpStatusCode.NotFound, Message = "Database " + databaseId + " wasn't found" };

			var dbDoc = document.DataAsJson.JsonDeserialization<DatabaseDocument>();
			if (dbDoc.Disabled == isSettingDisabled)
			{
				string state = isSettingDisabled ? "disabled" : "enabled";
				return new MessageWithStatusCode { ErrorCode = HttpStatusCode.BadRequest, Message = "Database " + databaseId + " is already " + state };
			}

			dbDoc.Disabled = !dbDoc.Disabled;
			var json = RavenJObject.FromObject(dbDoc);
			json.Remove("Id");
			Database.Documents.Put(docKey, document.Etag, json, new RavenJObject(), null);

			return new MessageWithStatusCode();
		}
=======
        private async Task<MessageWithStatusCode> DeleteDatabase(string databaseId, bool isHardDeleteNeeded)
        {
            if (IsSystemDatabase(databaseId))
                return new MessageWithStatusCode { ErrorCode = HttpStatusCode.Forbidden, Message = "System Database document cannot be deleted" };

            if (ClusterManager.IsActive())
            {
                var documentJson = Database.Documents.Get(DatabaseHelper.GetDatabaseKey(databaseId), null);
                if (documentJson == null)
                    return new MessageWithStatusCode { ErrorCode = HttpStatusCode.NotFound, Message = "Database wasn't found" };

                var document = documentJson.DataAsJson.JsonDeserialization<DatabaseDocument>();
                if (document.IsClusterDatabase())
                {
                    await ClusterManager.Client.SendDatabaseDeleteAsync(databaseId, isHardDeleteNeeded).ConfigureAwait(false);
                    return new MessageWithStatusCode();
                }
            }

            //get configuration even if the database is disabled
            var configuration = DatabasesLandlord.CreateTenantConfiguration(databaseId, true);

            if (configuration == null)
                return new MessageWithStatusCode { ErrorCode = HttpStatusCode.NotFound, Message = "Database wasn't found" };

            var docKey = Constants.Database.Prefix + databaseId;
            Database.Documents.Delete(docKey, null, null);

            if (isHardDeleteNeeded)
                DatabaseHelper.DeleteDatabaseFiles(configuration);

            return new MessageWithStatusCode();
        }

        private MessageWithStatusCode ToggeleDatabaseDisabled(string databaseId, bool isSettingDisabled)
        {
            if (IsSystemDatabase(databaseId))
                return new MessageWithStatusCode { ErrorCode = HttpStatusCode.Forbidden, Message = "System Database document cannot be disabled" };

            var docKey = Constants.Database.Prefix + databaseId;
            var document = Database.Documents.Get(docKey, null);
            if (document == null)
                return new MessageWithStatusCode { ErrorCode = HttpStatusCode.NotFound, Message = "Database " + databaseId + " wasn't found" };

            var dbDoc = document.DataAsJson.JsonDeserialization<DatabaseDocument>();
            if (dbDoc.Disabled == isSettingDisabled)
            {
                string state = isSettingDisabled ? "disabled" : "enabled";
                return new MessageWithStatusCode { ErrorCode = HttpStatusCode.BadRequest, Message = "Database " + databaseId + " is already " + state };
            }

            dbDoc.Disabled = !dbDoc.Disabled;
            var json = RavenJObject.FromObject(dbDoc);
            json.Remove("Id");
            Database.Documents.Put(docKey, document.Etag, json, new RavenJObject(), null);

            return new MessageWithStatusCode();
        }
>>>>>>> 68f1ca50

        private MessageWithStatusCode ToggeleDatabaseIndexingDisabled(string databaseId, bool isindexingDisabled)
        {
            if (IsSystemDatabase(databaseId))
                return new MessageWithStatusCode { ErrorCode = HttpStatusCode.Forbidden, Message = "System Database document indexing cannot be disabled" };

<<<<<<< HEAD
			var docKey = Constants.Database.Prefix + databaseId;
            var document = Database.Documents.Get(docKey);
=======
            var docKey = Constants.Database.Prefix + databaseId;
            var document = Database.Documents.Get(docKey, null);
>>>>>>> 68f1ca50
            if (document == null)
                return new MessageWithStatusCode { ErrorCode = HttpStatusCode.NotFound, Message = "Database " + databaseId + " wasn't found" };

            var dbDoc = document.DataAsJson.JsonDeserialization<DatabaseDocument>();
            if (dbDoc.Settings.ContainsKey(Constants.IndexingDisabled))
            {
                bool indexDisabled;
                var success = bool.TryParse(dbDoc.Settings[Constants.IndexingDisabled], out indexDisabled);
                if (success && indexDisabled == isindexingDisabled)
                {
                    var state = isindexingDisabled ? "disabled" : "enabled";
                    return new MessageWithStatusCode {ErrorCode = HttpStatusCode.BadRequest, Message = "Database " + databaseId + "indexing is already " + state};
                }
            }
            dbDoc.Settings[Constants.IndexingDisabled] = isindexingDisabled.ToString();
            var json = RavenJObject.FromObject(dbDoc);
            json.Remove("Id");
            Database.Documents.Put(docKey, document.Etag, json, new RavenJObject(), null);
            return new MessageWithStatusCode();
        }

        private MessageWithStatusCode ToggleRejectClientsEnabled(string databaseId, bool isRejectClientsEnabled)
        {
            if (IsSystemDatabase(databaseId))
                return new MessageWithStatusCode { ErrorCode = HttpStatusCode.Forbidden, Message = "System Database clients rejection can't change." };

<<<<<<< HEAD
			var docKey = Constants.Database.Prefix + databaseId;
            var document = Database.Documents.Get(docKey);
=======
            var docKey = Constants.Database.Prefix + databaseId;
            var document = Database.Documents.Get(docKey, null);
>>>>>>> 68f1ca50
            if (document == null)
                return new MessageWithStatusCode { ErrorCode = HttpStatusCode.NotFound, Message = "Database " + databaseId + " wasn't found" };

            var dbDoc = document.DataAsJson.JsonDeserialization<DatabaseDocument>();
            if (dbDoc.Settings.ContainsKey(Constants.RejectClientsModeEnabled))
            {
                bool rejectClientsEnabled;
                var success = bool.TryParse(dbDoc.Settings[Constants.RejectClientsModeEnabled], out rejectClientsEnabled);
                if (success && rejectClientsEnabled == isRejectClientsEnabled)
                {
                    var state = rejectClientsEnabled ? "reject clients mode" : "accept clients mode";
                    return new MessageWithStatusCode {ErrorCode = HttpStatusCode.BadRequest, Message = "Database " + databaseId + "is already in " + state};
                }
            }
            dbDoc.Settings[Constants.RejectClientsModeEnabled] = isRejectClientsEnabled.ToString();
            var json = RavenJObject.FromObject(dbDoc);
            json.Remove("Id");
            Database.Documents.Put(docKey, document.Etag, json, new RavenJObject(), null);
            return new MessageWithStatusCode();
        }

<<<<<<< HEAD
		private string CheckExistingDatabaseName(string id, Etag etag)
		{
			string errorMessage = null;
			var docKey = Constants.Database.Prefix + id;
			var database = Database.Documents.Get(docKey);
			var isExistingDatabase = (database != null);

			if (isExistingDatabase && etag == null)
			{
				errorMessage = string.Format("Database with the name '{0}' already exists", id);
			}
			else if (!isExistingDatabase && etag != null)
			{
				errorMessage = string.Format("Database with the name '{0}' doesn't exist", id);
			}

			return errorMessage;
		}
	}
=======
        private string CheckExistingDatabaseName(string id, Etag etag)
        {
            string errorMessage = null;
            var docKey = Constants.Database.Prefix + id;
            var database = Database.Documents.Get(docKey, null);
            var isExistingDatabase = (database != null);

            if (isExistingDatabase && etag == null)
            {
                errorMessage = string.Format("Database with the name '{0}' already exists", id);
            }
            else if (!isExistingDatabase && etag != null)
            {
                errorMessage = string.Format("Database with the name '{0}' doesn't exist", id);
            }

            return errorMessage;
        }
    }
>>>>>>> 68f1ca50
}<|MERGE_RESOLUTION|>--- conflicted
+++ resolved
@@ -16,199 +16,6 @@
 
 namespace Raven.Database.Server.Controllers.Admin
 {
-<<<<<<< HEAD
-	[RoutePrefix("")]
-	public class AdminDatabasesController : BaseAdminDatabaseApiController
-	{
-		[HttpGet]
-		[RavenRoute("admin/databases/{*id}")]
-		public HttpResponseMessage Get(string id)
-		{
-			if (IsSystemDatabase(id))
-			{
-				//fetch fake (empty) system database document
-				var systemDatabaseDocument = new DatabaseDocument { Id = Constants.SystemDatabase };
-				return GetMessageWithObject(systemDatabaseDocument);
-			}
-
-			var docKey = Constants.Database.Prefix + id;
-			var document = Database.Documents.Get(docKey);
-			if (document == null)
-				return GetMessageWithString("Database " + id + " wasn't found", HttpStatusCode.NotFound);
-
-			var dbDoc = document.DataAsJson.JsonDeserialization<DatabaseDocument>();
-			dbDoc.Id = id;
-			DatabasesLandlord.Unprotect(dbDoc);
-
-		    string activeBundles;
-		    if (dbDoc.Settings.TryGetValue(Constants.ActiveBundles, out activeBundles))
-		        dbDoc.Settings[Constants.ActiveBundles] = BundlesHelper.ProcessActiveBundles(activeBundles);
-
-			return GetMessageWithObject(dbDoc, HttpStatusCode.OK, document.Etag);
-		}
-
-		[HttpPut]
-		[RavenRoute("admin/databases/{*id}")]
-		public async Task<HttpResponseMessage> Put(string id)
-		{
-			if (IsSystemDatabase(id))
-			{
-				return GetMessageWithString("System database document cannot be changed!", HttpStatusCode.Forbidden);
-			}
-
-			MessageWithStatusCode nameFormatErrorMessage;
-			if (IsValidName(id, Database.Configuration.Core.DataDirectory, out nameFormatErrorMessage) == false)
-			{
-				return GetMessageWithString(nameFormatErrorMessage.Message, nameFormatErrorMessage.ErrorCode);
-			}
-
-			Etag etag = GetEtag();
-			string error = CheckExistingDatabaseName(id, etag);
-			if (error != null)
-			{
-				return GetMessageWithString(error, HttpStatusCode.BadRequest);
-			}
-			var dbDoc = await ReadJsonObjectAsync<DatabaseDocument>().ConfigureAwait(false);
-			
-			string bundles;			
-			if (dbDoc.Settings.TryGetValue(Constants.ActiveBundles, out bundles) && bundles.Contains("Encryption"))
-			{
-				if (dbDoc.SecuredSettings == null || !dbDoc.SecuredSettings.ContainsKey(Constants.EncryptionKeySetting) ||
-				    !dbDoc.SecuredSettings.ContainsKey(Constants.AlgorithmTypeSetting))
-				{
-					return GetMessageWithString(string.Format("Failed to create '{0}' database, because of invalid encryption configuration.", id), HttpStatusCode.BadRequest);
-				}
-			}
-
-			//TODO: check if paths in document are legal
-
-			if (dbDoc.IsClusterDatabase() && ClusterManager.IsActive())
-			{
-				string dataDir;
-				if (dbDoc.Settings.TryGetValue("Raven/DataDir", out dataDir) == false || string.IsNullOrEmpty(dataDir))
-					return GetMessageWithString(string.Format("Failed to create '{0}' database, because 'Raven/DataDir' setting is missing.", id), HttpStatusCode.BadRequest);
-
-				dataDir = dataDir.ToFullPath(SystemConfiguration.Core.DataDirectory);
-
-				if (Directory.Exists(dataDir))
-					return GetMessageWithString(string.Format("Failed to create '{0}' database, because data directory '{1}' exists and it is forbidden to create non-empty cluster-wide databases.", id, dataDir), HttpStatusCode.BadRequest);
-
-				await ClusterManager.Client.SendDatabaseUpdateAsync(id, dbDoc).ConfigureAwait(false);
-				return GetEmptyMessage();
-			}
-
-			DatabasesLandlord.Protect(dbDoc);
-			var json = RavenJObject.FromObject(dbDoc);
-			json.Remove("Id");
-
-			var metadata = (etag != null) ? ReadInnerHeaders.FilterHeadersToObject() : new RavenJObject();
-			var docKey = Constants.Database.Prefix + id;
-			var putResult = Database.Documents.Put(docKey, etag, json, metadata, null);
-
-			return (etag == null) ? GetEmptyMessage() : GetMessageWithObject(putResult);
-		}
-
-
-		[HttpDelete]
-		[RavenRoute("admin/databases/{*id}")]
-		public async Task<HttpResponseMessage> Delete(string id)
-		{
-			bool result;
-			var hardDelete = bool.TryParse(GetQueryStringValue("hard-delete"), out result) && result;
-
-			var message = await DeleteDatabase(id, hardDelete).ConfigureAwait(false);
-			if (message.ErrorCode != HttpStatusCode.OK)
-			{
-				return GetMessageWithString(message.Message, message.ErrorCode);
-			}
-
-			return GetEmptyMessage(HttpStatusCode.NoContent);
-		}
-
-		[HttpDelete]
-		[RavenRoute("admin/databases/batch-delete")]
-		public async Task<HttpResponseMessage> BatchDelete()
-		{
-			string[] databasesToDelete = GetQueryStringValues("ids");
-			if (databasesToDelete == null)
-			{
-				return GetMessageWithString("No databases to delete!", HttpStatusCode.BadRequest);
-			}
-
-			bool result;
-			var isHardDeleteNeeded = bool.TryParse(InnerRequest.RequestUri.ParseQueryString()["hard-delete"], out result) && result;
-			var successfullyDeletedDatabases = new List<string>();
-
-			foreach (var databaseId in databasesToDelete)
-			{
-				var message = await DeleteDatabase(databaseId, isHardDeleteNeeded).ConfigureAwait(false); ;
-				if (message.ErrorCode == HttpStatusCode.OK)
-					successfullyDeletedDatabases.Add(databaseId);
-			}
-
-			return GetMessageWithObject(successfullyDeletedDatabases.ToArray());
-		}
-		
-		[HttpPost]
-		[RavenRoute("admin/databases/{*id}")]
-		public object OldToggleDisable(string id)
-		{
-			if(id.StartsWith(ToggleIndexing))			
-			{
-				string dbId = id.Substring(ToggleIndexing.Length + 1);
-				var isSettingIndexingDisabledStr = GetQueryStringValue("isSettingIndexingDisabled");
-				bool isSettingIndexingDisabled;
-				if (!string.IsNullOrEmpty(isSettingIndexingDisabledStr) && bool.TryParse(isSettingIndexingDisabledStr, out isSettingIndexingDisabled))
-				{
-					return ToggleIndexingDisable(dbId, isSettingIndexingDisabled);
-				}
-				return GetMessageWithString(string.Format("Failed to route call {0}",Request.RequestUri.OriginalString), HttpStatusCode.BadRequest);
-			}
-			if (id.StartsWith(ToggleRejectClients))
-			{
-				var dbId = id.Substring(ToggleRejectClients.Length + 1);
-				var isRejectClientsEnabledStr = GetQueryStringValue("isRejectClientsEnabled");
-				bool isRejectClientsEnabled;
-				if (!string.IsNullOrEmpty(isRejectClientsEnabledStr) && bool.TryParse(isRejectClientsEnabledStr, out isRejectClientsEnabled))
-				{
-					return DatabaseToggleRejectClientsEnabled(dbId, isRejectClientsEnabled);
-				}
-				return GetMessageWithString(string.Format("Failed to route call {0}", Request.RequestUri.OriginalString), HttpStatusCode.BadRequest);
-			}
-			var isSettingDisabledStr = GetQueryStringValue("isSettingDisabled");
-			bool isSettingDisabled;
-			if (!string.IsNullOrEmpty(isSettingDisabledStr) && bool.TryParse(isSettingDisabledStr, out isSettingDisabled))
-				return ToggleDisable(id, isSettingDisabled);
-			return GetMessageWithString(string.Format("Failed to route call {0}", Request.RequestUri.OriginalString), HttpStatusCode.BadRequest);
-		}
-
-		private const string ToggleIndexing = "toggle-indexing";
-		private const string ToggleRejectClients = "toggle-reject-clients";
-		[HttpPost]
-		[RavenRoute("admin/databases-toggle-disable")]
-		public HttpResponseMessage ToggleDisable(string id, bool isSettingDisabled)
-		{
-			var message = ToggeleDatabaseDisabled(id, isSettingDisabled);
-			if (message.ErrorCode != HttpStatusCode.OK)
-				return GetMessageWithString(message.Message, message.ErrorCode);
-
-			return GetEmptyMessage(HttpStatusCode.NoContent);
-		}
-
-		[HttpPost]
-		[RavenRoute("admin/databases-toggle-indexing")]
-		public HttpResponseMessage ToggleIndexingDisable(string id, bool isSettingIndexingDisabled)
-		{
-			var message = ToggeleDatabaseIndexingDisabled(id, isSettingIndexingDisabled);
-			if (message.ErrorCode != HttpStatusCode.OK)
-			{
-				return GetMessageWithString(message.Message, message.ErrorCode);
-			}
-
-			return GetEmptyMessage(HttpStatusCode.NoContent);
-		}
-		[HttpPost]
-=======
     [RoutePrefix("")]
     public class AdminDatabasesController : BaseAdminDatabaseApiController
     {
@@ -224,7 +31,7 @@
             }
 
             var docKey = Constants.Database.Prefix + id;
-            var document = Database.Documents.Get(docKey, null);
+            var document = Database.Documents.Get(docKey);
             if (document == null)
                 return GetMessageWithString("Database " + id + " wasn't found", HttpStatusCode.NotFound);
 
@@ -249,7 +56,7 @@
             }
 
             MessageWithStatusCode nameFormatErrorMessage;
-            if (IsValidName(id, Database.Configuration.DataDirectory, out nameFormatErrorMessage) == false)
+            if (IsValidName(id, Database.Configuration.Core.DataDirectory, out nameFormatErrorMessage) == false)
             {
                 return GetMessageWithString(nameFormatErrorMessage.Message, nameFormatErrorMessage.ErrorCode);
             }
@@ -280,7 +87,7 @@
                 if (dbDoc.Settings.TryGetValue("Raven/DataDir", out dataDir) == false || string.IsNullOrEmpty(dataDir))
                     return GetMessageWithString(string.Format("Failed to create '{0}' database, because 'Raven/DataDir' setting is missing.", id), HttpStatusCode.BadRequest);
 
-                dataDir = dataDir.ToFullPath(SystemConfiguration.DataDirectory);
+                dataDir = dataDir.ToFullPath(SystemConfiguration.Core.DataDirectory);
 
                 if (Directory.Exists(dataDir))
                     return GetMessageWithString(string.Format("Failed to create '{0}' database, because data directory '{1}' exists and it is forbidden to create non-empty cluster-wide databases.", id, dataDir), HttpStatusCode.BadRequest);
@@ -400,7 +207,6 @@
             return GetEmptyMessage(HttpStatusCode.NoContent);
         }
         [HttpPost]
->>>>>>> 68f1ca50
         [RavenRoute("admin/databases-toggle-reject-clients")]
         public HttpResponseMessage DatabaseToggleRejectClientsEnabled(string id, bool isRejectClientsEnabled)
         {
@@ -513,168 +319,6 @@
             return GetMessageWithObject(successfullyToggledDatabases.ToArray());
         }
 
-<<<<<<< HEAD
-		[HttpGet]
-		[RavenRoute("admin/activate-hotspare")]
-		public HttpResponseMessage ActivateHotSpare()
-		{
-			//making sure this endpoint is not invoked on non hot spare license.
-			var status = ValidateLicense.CurrentLicense;
-			string id;
-			if (!status.Attributes.TryGetValue("UserId", out id))
-			{
-				return new HttpResponseMessage(HttpStatusCode.Forbidden)
-				{
-					Content = new MultiGetSafeStringContent("Can't activate Hot Spare server, no valid license found")
-				};
-			}
-			if (RequestManager.HotSpareValidator.IsActivationExpired(id))
-			{
-				var forceStr = GetQueryStringValue("force");
-				bool force;
-				if (!(bool.TryParse(forceStr, out force) && force))
-				{
-					return new HttpResponseMessage(HttpStatusCode.Forbidden)
-					{
-						Content = new MultiGetSafeStringContent("You have already activated your hot spare license")
-					};
-				}
-			}
-			RequestManager.HotSpareValidator.ActivateHotSpareLicense();
-			return GetMessageWithObject(new {});
-		}
-
-		[HttpGet]
-		[RavenRoute("admin/test-hotspare")]
-		public HttpResponseMessage TestHotSpare()
-		{
-			//making sure this endpoint is not invoked on non hot spare license.
-			var status = ValidateLicense.CurrentLicense;
-			string id;
-			if (!status.Attributes.TryGetValue("UserId", out id))
-			{
-				return new HttpResponseMessage(HttpStatusCode.Forbidden)
-				{
-					Content = new MultiGetSafeStringContent("Can't test Hot Spare server, no valid license found")
-				};
-			}
-
-			RequestManager.HotSpareValidator.EnableTestModeForHotSpareLicense();
-			return GetEmptyMessage();
-		}
-		[HttpGet]
-		[RavenRoute("admin/get-hotspare-information")]
-		public HttpResponseMessage GetHotSpareInformation()
-		{
-			//making sure this endpoint is not invoked on non hot spare license.
-			var status = ValidateLicense.CurrentLicense;
-			string id;
-			if (!status.Attributes.TryGetValue("UserId", out id))
-			{
-				return new HttpResponseMessage(HttpStatusCode.Forbidden)
-				{
-					Content = new MultiGetSafeStringContent("Can't test Hot Spare server, no valid license found")
-				};
-			}
-			var info = RequestManager.HotSpareValidator.GetOrCreateLicenseDocument(id);
-			if (info == null)
-				return new HttpResponseMessage(HttpStatusCode.NotFound)
-				{
-					Content = new MultiGetSafeStringContent("No hot spare license found for current license")
-				};
-			return GetMessageWithObject(info);
-		}
-
-
-		[HttpGet]
-		[RavenRoute("admin/clear-hotspare-information")]
-		public HttpResponseMessage ClearHotSpareInformation()
-		{			
-			RequestManager.HotSpareValidator.ClearHotSpareData();
-			return GetEmptyMessage();
-		}
-
-		[HttpPost]
-		[RavenRoute("admin/databases/batch-toggle-disable")]
-		public HttpResponseMessage DatabaseBatchToggleDisable(bool isSettingDisabled)
-		{
-			string[] databasesToToggle = GetQueryStringValues("ids");
-			if (databasesToToggle == null)
-				return GetMessageWithString("No databases to toggle!", HttpStatusCode.BadRequest);
-
-			var successfullyToggledDatabases = new List<string>();
-
-			databasesToToggle.ForEach(databaseId =>
-			{
-				var message = ToggeleDatabaseDisabled(databaseId, isSettingDisabled);
-				if (message.ErrorCode == HttpStatusCode.OK)
-				{
-					successfullyToggledDatabases.Add(databaseId);
-				}
-			});
-
-			return GetMessageWithObject(successfullyToggledDatabases.ToArray());
-		}
-
-		private async Task<MessageWithStatusCode> DeleteDatabase(string databaseId, bool isHardDeleteNeeded)
-		{
-			if (IsSystemDatabase(databaseId))
-				return new MessageWithStatusCode { ErrorCode = HttpStatusCode.Forbidden, Message = "System Database document cannot be deleted" };
-
-			if (ClusterManager.IsActive())
-			{
-				var documentJson = Database.Documents.Get(DatabaseHelper.GetDatabaseKey(databaseId));
-				if (documentJson == null)
-					return new MessageWithStatusCode { ErrorCode = HttpStatusCode.NotFound, Message = "Database wasn't found" };
-
-				var document = documentJson.DataAsJson.JsonDeserialization<DatabaseDocument>();
-				if (document.IsClusterDatabase())
-				{
-					await ClusterManager.Client.SendDatabaseDeleteAsync(databaseId, isHardDeleteNeeded).ConfigureAwait(false);
-					return new MessageWithStatusCode();
-				}
-			}
-
-			//get configuration even if the database is disabled
-			var configuration = DatabasesLandlord.CreateTenantConfiguration(databaseId, true);
-
-			if (configuration == null)
-				return new MessageWithStatusCode { ErrorCode = HttpStatusCode.NotFound, Message = "Database wasn't found" };
-
-			var docKey = Constants.Database.Prefix + databaseId;
-			Database.Documents.Delete(docKey, null, null);
-
-			if (isHardDeleteNeeded)
-				DatabaseHelper.DeleteDatabaseFiles(configuration);
-
-			return new MessageWithStatusCode();
-		}
-
-		private MessageWithStatusCode ToggeleDatabaseDisabled(string databaseId, bool isSettingDisabled)
-		{
-			if (IsSystemDatabase(databaseId))
-				return new MessageWithStatusCode { ErrorCode = HttpStatusCode.Forbidden, Message = "System Database document cannot be disabled" };
-
-			var docKey = Constants.Database.Prefix + databaseId;
-			var document = Database.Documents.Get(docKey);
-			if (document == null)
-				return new MessageWithStatusCode { ErrorCode = HttpStatusCode.NotFound, Message = "Database " + databaseId + " wasn't found" };
-
-			var dbDoc = document.DataAsJson.JsonDeserialization<DatabaseDocument>();
-			if (dbDoc.Disabled == isSettingDisabled)
-			{
-				string state = isSettingDisabled ? "disabled" : "enabled";
-				return new MessageWithStatusCode { ErrorCode = HttpStatusCode.BadRequest, Message = "Database " + databaseId + " is already " + state };
-			}
-
-			dbDoc.Disabled = !dbDoc.Disabled;
-			var json = RavenJObject.FromObject(dbDoc);
-			json.Remove("Id");
-			Database.Documents.Put(docKey, document.Etag, json, new RavenJObject(), null);
-
-			return new MessageWithStatusCode();
-		}
-=======
         private async Task<MessageWithStatusCode> DeleteDatabase(string databaseId, bool isHardDeleteNeeded)
         {
             if (IsSystemDatabase(databaseId))
@@ -682,7 +326,7 @@
 
             if (ClusterManager.IsActive())
             {
-                var documentJson = Database.Documents.Get(DatabaseHelper.GetDatabaseKey(databaseId), null);
+                var documentJson = Database.Documents.Get(DatabaseHelper.GetDatabaseKey(databaseId));
                 if (documentJson == null)
                     return new MessageWithStatusCode { ErrorCode = HttpStatusCode.NotFound, Message = "Database wasn't found" };
 
@@ -715,7 +359,7 @@
                 return new MessageWithStatusCode { ErrorCode = HttpStatusCode.Forbidden, Message = "System Database document cannot be disabled" };
 
             var docKey = Constants.Database.Prefix + databaseId;
-            var document = Database.Documents.Get(docKey, null);
+            var document = Database.Documents.Get(docKey);
             if (document == null)
                 return new MessageWithStatusCode { ErrorCode = HttpStatusCode.NotFound, Message = "Database " + databaseId + " wasn't found" };
 
@@ -733,20 +377,14 @@
 
             return new MessageWithStatusCode();
         }
->>>>>>> 68f1ca50
 
         private MessageWithStatusCode ToggeleDatabaseIndexingDisabled(string databaseId, bool isindexingDisabled)
         {
             if (IsSystemDatabase(databaseId))
                 return new MessageWithStatusCode { ErrorCode = HttpStatusCode.Forbidden, Message = "System Database document indexing cannot be disabled" };
 
-<<<<<<< HEAD
-			var docKey = Constants.Database.Prefix + databaseId;
+            var docKey = Constants.Database.Prefix + databaseId;
             var document = Database.Documents.Get(docKey);
-=======
-            var docKey = Constants.Database.Prefix + databaseId;
-            var document = Database.Documents.Get(docKey, null);
->>>>>>> 68f1ca50
             if (document == null)
                 return new MessageWithStatusCode { ErrorCode = HttpStatusCode.NotFound, Message = "Database " + databaseId + " wasn't found" };
 
@@ -773,13 +411,8 @@
             if (IsSystemDatabase(databaseId))
                 return new MessageWithStatusCode { ErrorCode = HttpStatusCode.Forbidden, Message = "System Database clients rejection can't change." };
 
-<<<<<<< HEAD
-			var docKey = Constants.Database.Prefix + databaseId;
+            var docKey = Constants.Database.Prefix + databaseId;
             var document = Database.Documents.Get(docKey);
-=======
-            var docKey = Constants.Database.Prefix + databaseId;
-            var document = Database.Documents.Get(docKey, null);
->>>>>>> 68f1ca50
             if (document == null)
                 return new MessageWithStatusCode { ErrorCode = HttpStatusCode.NotFound, Message = "Database " + databaseId + " wasn't found" };
 
@@ -801,32 +434,11 @@
             return new MessageWithStatusCode();
         }
 
-<<<<<<< HEAD
-		private string CheckExistingDatabaseName(string id, Etag etag)
-		{
-			string errorMessage = null;
-			var docKey = Constants.Database.Prefix + id;
-			var database = Database.Documents.Get(docKey);
-			var isExistingDatabase = (database != null);
-
-			if (isExistingDatabase && etag == null)
-			{
-				errorMessage = string.Format("Database with the name '{0}' already exists", id);
-			}
-			else if (!isExistingDatabase && etag != null)
-			{
-				errorMessage = string.Format("Database with the name '{0}' doesn't exist", id);
-			}
-
-			return errorMessage;
-		}
-	}
-=======
         private string CheckExistingDatabaseName(string id, Etag etag)
         {
             string errorMessage = null;
             var docKey = Constants.Database.Prefix + id;
-            var database = Database.Documents.Get(docKey, null);
+            var database = Database.Documents.Get(docKey);
             var isExistingDatabase = (database != null);
 
             if (isExistingDatabase && etag == null)
@@ -841,5 +453,4 @@
             return errorMessage;
         }
     }
->>>>>>> 68f1ca50
 }