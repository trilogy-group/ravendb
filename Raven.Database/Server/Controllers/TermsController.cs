using System.Net;
using System.Net.Http;
using System.Web.Http;
using Raven.Database.Queries;
using Raven.Database.Server.WebApi.Attributes;

namespace Raven.Database.Server.Controllers
{
    public class TermsController : ClusterAwareRavenDbApiController
    {
        [HttpGet]
        [RavenRoute("terms/{*id}")]
        [RavenRoute("databases/{databaseName}/terms/{*id}")]
        public HttpResponseMessage TermsGet(string id)
        {
            var index = id;

            var indexEtag = Database.Indexes.GetIndexEtag(index, null);
            if (MatchEtag(indexEtag))
                return GetEmptyMessage(HttpStatusCode.NotModified);

<<<<<<< HEAD
			var executeGetTermsQuery = Database.ExecuteGetTermsQuery(index, GetQueryStringValue("field"),
				GetQueryStringValue("fromValue"), GetPageSize(Database.Configuration.Core.MaxPageSize));
=======
            var executeGetTermsQuery = Database.ExecuteGetTermsQuery(index, GetQueryStringValue("field"),
                GetQueryStringValue("fromValue"), GetPageSize(Database.Configuration.MaxPageSize));
>>>>>>> 68f1ca50

            var msg = GetMessageWithObject(executeGetTermsQuery);

            WriteETag(Database.Indexes.GetIndexEtag(index, null), msg);
            return msg;
        }
    }
}<|MERGE_RESOLUTION|>--- conflicted
+++ resolved
@@ -19,13 +19,8 @@
             if (MatchEtag(indexEtag))
                 return GetEmptyMessage(HttpStatusCode.NotModified);
 
-<<<<<<< HEAD
-			var executeGetTermsQuery = Database.ExecuteGetTermsQuery(index, GetQueryStringValue("field"),
-				GetQueryStringValue("fromValue"), GetPageSize(Database.Configuration.Core.MaxPageSize));
-=======
             var executeGetTermsQuery = Database.ExecuteGetTermsQuery(index, GetQueryStringValue("field"),
-                GetQueryStringValue("fromValue"), GetPageSize(Database.Configuration.MaxPageSize));
->>>>>>> 68f1ca50
+                GetQueryStringValue("fromValue"), GetPageSize(Database.Configuration.Core.MaxPageSize));
 
             var msg = GetMessageWithObject(executeGetTermsQuery);
 
