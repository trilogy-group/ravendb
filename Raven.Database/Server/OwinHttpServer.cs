--- conflicted
+++ resolved
@@ -41,7 +41,6 @@
 
             var schema = config.Encryption.UseSsl ? "https" : "http";
 
-<<<<<<< HEAD
 			server = WebApp.Start(schema + "://+:" + config.Port, app => //TODO DH: configuration.ServerUrl doesn't bind properly
 			{
 				var listener = (HttpListener) app.Properties["System.Net.HttpListener"];
@@ -58,24 +57,6 @@
 				});
 			});
 		}
-=======
-            server = WebApp.Start(schema + "://+:" + config.Port, app => //TODO DH: configuration.ServerUrl doesn't bind properly
-            {
-                var listener = (HttpListener) app.Properties["System.Net.HttpListener"];
-                if (listener != null)
-                {
-                    new WindowsAuthConfigureHttpListener().Configure(listener, config);
-                }
-                startup.Configuration(app);
-                app.Use(async (context, _) =>
-                {
-                    context.Response.StatusCode = 404;
-                    context.Response.ReasonPhrase = "Not Found";
-                    await context.Response.Body.WriteAsync(NotFoundBody, 0, NotFoundBody.Length);
-                });
-            });
-        }
->>>>>>> b19bf61a
 
         public void DisableHttpServer()
         {
