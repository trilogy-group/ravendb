--- conflicted
+++ resolved
@@ -40,16 +40,13 @@
 			// If admin, show all dbs
 
 			List<string> approvedDatabases = null;
-<<<<<<< HEAD
+			var databases = Database.GetDocumentsWithIdStartingWith("Raven/Databases/", null, null, context.GetStart(),
+																		context.GetPageSize(Database.Configuration.MaxPageSize),
+																		CancellationToken.None);
 		    var start = context.GetStart();
             var nextPageStart = start; // will trigger rapid pagination
 			var databases = Database.GetDocumentsWithIdStartingWith("Raven/Databases/", null, null, start,
 																		context.GetPageSize(Database.Configuration.MaxPageSize), ref nextPageStart);
-=======
-			var databases = Database.GetDocumentsWithIdStartingWith("Raven/Databases/", null, null, context.GetStart(),
-																		context.GetPageSize(Database.Configuration.MaxPageSize),
-																		CancellationToken.None);
->>>>>>> 2f5de25a
 			var data = databases
 				.Select(x => x.Value<RavenJObject>("@metadata").Value<string>("@id").Replace("Raven/Databases/", string.Empty))
 				.ToArray();
