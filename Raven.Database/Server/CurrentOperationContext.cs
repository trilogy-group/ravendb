//-----------------------------------------------------------------------
// <copyright file="CurrentOperationContext.cs" company="Hibernating Rhinos LTD">
//     Copyright (c) Hibernating Rhinos LTD. All rights reserved.
// </copyright>
//-----------------------------------------------------------------------
using System;
using System.Collections.Generic;
using System.Collections.Specialized;
using System.Security.Principal;
using System.Threading;
using Raven.Abstractions.Threading;

namespace Raven.Database.Server
{
<<<<<<< HEAD
	public static class CurrentOperationContext
	{
		public static readonly Raven.Abstractions.Threading.ThreadLocal<List<IDisposable>> RequestDisposables = new Raven.Abstractions.Threading.ThreadLocal<List<IDisposable>>(() => new List<IDisposable>());
		public static readonly Raven.Abstractions.Threading.ThreadLocal<IPrincipal> User = new Raven.Abstractions.Threading.ThreadLocal<IPrincipal>(() => null);
        public static readonly Raven.Abstractions.Threading.ThreadLocal<Lazy<NameValueCollection>> Headers = new Raven.Abstractions.Threading.ThreadLocal<Lazy<NameValueCollection>>(() => null);
=======
    public static class CurrentOperationContext
    {
        public static readonly ThreadLocal<List<IDisposable>> RequestDisposables = new ThreadLocal<List<IDisposable>>(() => new List<IDisposable>());
        public static readonly ThreadLocal<IPrincipal> User = new ThreadLocal<IPrincipal>(() => null);
        public static readonly ThreadLocal<Lazy<NameValueCollection>> Headers = new ThreadLocal<Lazy<NameValueCollection>>(() => null);
>>>>>>> b19bf61a

    }
}<|MERGE_RESOLUTION|>--- conflicted
+++ resolved
@@ -12,19 +12,11 @@
 
 namespace Raven.Database.Server
 {
-<<<<<<< HEAD
 	public static class CurrentOperationContext
 	{
 		public static readonly Raven.Abstractions.Threading.ThreadLocal<List<IDisposable>> RequestDisposables = new Raven.Abstractions.Threading.ThreadLocal<List<IDisposable>>(() => new List<IDisposable>());
 		public static readonly Raven.Abstractions.Threading.ThreadLocal<IPrincipal> User = new Raven.Abstractions.Threading.ThreadLocal<IPrincipal>(() => null);
         public static readonly Raven.Abstractions.Threading.ThreadLocal<Lazy<NameValueCollection>> Headers = new Raven.Abstractions.Threading.ThreadLocal<Lazy<NameValueCollection>>(() => null);
-=======
-    public static class CurrentOperationContext
-    {
-        public static readonly ThreadLocal<List<IDisposable>> RequestDisposables = new ThreadLocal<List<IDisposable>>(() => new List<IDisposable>());
-        public static readonly ThreadLocal<IPrincipal> User = new ThreadLocal<IPrincipal>(() => null);
-        public static readonly ThreadLocal<Lazy<NameValueCollection>> Headers = new ThreadLocal<Lazy<NameValueCollection>>(() => null);
->>>>>>> b19bf61a
 
     }
 }