using System;
using System.IO;
using System.Threading;
using Lucene.Net.Search;
using Raven.Abstractions.Extensions;

namespace Raven.Database.Indexing
{
	public class IndexSearcherHolder
	{
		private volatile IndexSearcherHoldingState current;

		public void SetIndexSearcher(IndexSearcher searcher)
		{
			var old = current;
			current = new IndexSearcherHoldingState(searcher);

			if (old == null)
				return;

			Interlocked.Increment(ref old.Usage);
			using (old)
			{
				old.MarkForDisposal();
			}
		}

		public IDisposable GetSearcher(out IndexSearcher searcher)
		{
			while (true)
			{
				var state = current;
				Interlocked.Increment(ref state.Usage);
				if (state.ShouldDispose)
				{
					state.Dispose();
					continue;
				}

				searcher = state.IndexSearcher;
				return state;
			}
		}

		private class IndexSearcherHoldingState : IDisposable
		{
			public readonly IndexSearcher IndexSearcher;

			public volatile bool ShouldDispose;
			public int Usage;

			public IndexSearcherHoldingState(IndexSearcher indexSearcher)
			{
				IndexSearcher = indexSearcher;
			}

			public void MarkForDisposal()
			{
				ShouldDispose = true;
			}

			public void Dispose()
			{
				if (Interlocked.Decrement(ref Usage) > 0)
					return;
				if (ShouldDispose == false)
					return;
				DisposeRudely();
			}

			private void DisposeRudely()
			{
<<<<<<< HEAD
				var indexReader = IndexSearcher.GetIndexReader();
				if (indexReader != null)
					indexReader.Close();
				IndexSearcher.Close();
=======
				if (IndexSearcher != null)
				{
					var indexReader = IndexSearcher.GetIndexReader();
					if (indexReader != null)
						indexReader.Close();
					IndexSearcher.Close();
				}
>>>>>>> 051e5f4d
			}
		}
	}
}<|MERGE_RESOLUTION|>--- conflicted
+++ resolved
@@ -70,12 +70,6 @@
 
 			private void DisposeRudely()
 			{
-<<<<<<< HEAD
-				var indexReader = IndexSearcher.GetIndexReader();
-				if (indexReader != null)
-					indexReader.Close();
-				IndexSearcher.Close();
-=======
 				if (IndexSearcher != null)
 				{
 					var indexReader = IndexSearcher.GetIndexReader();
@@ -83,7 +77,6 @@
 						indexReader.Close();
 					IndexSearcher.Close();
 				}
->>>>>>> 051e5f4d
 			}
 		}
 	}
