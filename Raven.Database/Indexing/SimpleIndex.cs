--- conflicted
+++ resolved
@@ -87,24 +87,15 @@
                         var anonymousObjectToLuceneDocumentConverter = new AnonymousObjectToLuceneDocumentConverter(context.Database, indexDefinition, viewGenerator, logIndexing);
                         var luceneDoc = new Document();
                         var documentIdField = new Field(Constants.DocumentIdFieldName, "dummy", Field.Store.YES,
-                            Field.Index.NOT_ANALYZED_NO_NORMS);
-
-<<<<<<< HEAD
+                                                        Field.Index.NOT_ANALYZED_NO_NORMS);
+
                         using (CurrentIndexingScope.Current = new CurrentIndexingScope(context.Database, PublicName))
                         {
                             string currentDocId = null;
                             int outputPerDocId = 0;
                             Action<Exception, object> onErrorFunc;
                             foreach (var doc in RobustEnumerationIndex(partition, viewGenerator.MapDefinitions, stats,out onErrorFunc))
-                            {
-                                float boost;
-                                IndexingResult indexingResult;
-=======
-                        using (CurrentIndexingScope.Current = new CurrentIndexingScope(context.Database, name))
                         {
-	                        Action<Exception, object> onErrorFunc;
-	                        foreach (var doc in RobustEnumerationIndex(partition, viewGenerator.MapDefinitions, stats,out onErrorFunc))
-                            {
                                 float boost;
 	                            IndexingResult indexingResult;
 	                            try
@@ -116,7 +107,6 @@
                                       onErrorFunc(e, doc);
                                       continue;
                                   }
->>>>>>> 2dd178ad
 
                                 try
                                 {
@@ -140,40 +130,36 @@
                                 }
                                 outputPerDocId++;
                                 EnsureValidNumberOfOutputsForDocument(currentDocId, outputPerDocId);
-                                Interlocked.Increment(ref count);
-                                luceneDoc.GetFields().Clear();
-                                luceneDoc.Boost = boost;
-                                documentIdField.SetValue(indexingResult.NewDocId.ToLowerInvariant());
-                                luceneDoc.Add(documentIdField);
-                                foreach (var field in indexingResult.Fields)
-                                {
-                                    luceneDoc.Add(field);
-                                }
-                                batchers.ApplyAndIgnoreAllErrors(
-                                    exception =>
+                                    Interlocked.Increment(ref count);
+                                    luceneDoc.GetFields().Clear();
+                                    luceneDoc.Boost = boost;
+                                    documentIdField.SetValue(indexingResult.NewDocId.ToLowerInvariant());
+                                    luceneDoc.Add(documentIdField);
+                                    foreach (var field in indexingResult.Fields)
                                     {
-                                        logIndexing.WarnException(
+                                        luceneDoc.Add(field);
+                                    }
+                                    batchers.ApplyAndIgnoreAllErrors(
+                                        exception =>
+                                        {
+                                            logIndexing.WarnException(
                                             string.Format(
                                                 "Error when executed OnIndexEntryCreated trigger for index '{0}', key: '{1}'",
                                                 indexId, indexingResult.NewDocId),
-                                            exception);
+                                                exception);
                                         context.AddError(indexId,
-                                            indexingResult.NewDocId,
-                                            exception.Message,
-                                            "OnIndexEntryCreated Trigger"
-                                            );
-                                    },
-                                    trigger => trigger.OnIndexEntryCreated(indexingResult.NewDocId, luceneDoc));
-                                LogIndexedDocument(indexingResult.NewDocId, luceneDoc);
-                                AddDocumentToIndex(indexWriter, luceneDoc, analyzer);
+                                                             indexingResult.NewDocId,
+                                                             exception.Message,
+                                                             "OnIndexEntryCreated Trigger"
+                                                );
+                                        },
+                                        trigger => trigger.OnIndexEntryCreated(indexingResult.NewDocId, luceneDoc));
+                                    LogIndexedDocument(indexingResult.NewDocId, luceneDoc);
+                                    AddDocumentToIndex(indexWriter, luceneDoc, analyzer);
 
                                 Interlocked.Increment(ref stats.IndexingSuccesses);
                             }
-<<<<<<< HEAD
-							allReferenceEtags.Enqueue(CurrentIndexingScope.Current.ReferencesEtags);
-=======
 	                        allReferenceEtags.Enqueue(CurrentIndexingScope.Current.ReferencesEtags);
->>>>>>> 2dd178ad
 							allReferencedDocs.Enqueue(CurrentIndexingScope.Current.ReferencedDocuments);
                         }
                     });
@@ -253,25 +239,6 @@
 			if (itemsInfo.DisableCommitPoint)
 				return false;
 
-<<<<<<< HEAD
-                result.Generation = segmentInfos.Generation;
-                result.SegmentsFileName = segmentInfos.GetCurrentSegmentFileName();
-                result.ReferencedFiles = segmentInfos.Files(directory, false);
-            }
-            catch (CorruptIndexException ex)
-            {
-                logIndexing.WarnException(string.Format("Could not read segment information for an index '{0}'", indexId), ex);
-
-                result.IsIndexCorrupted = true;
-            }
-
-            return result;
-        }
-
-        private bool ShouldStoreCommitPoint()
-        {
-=======
->>>>>>> 2dd178ad
             if (directory is RAMDirectory) // no point in trying to store commits for ram index
                 return false;
             // no often than specified indexing interval
@@ -293,17 +260,11 @@
 
             IndexingResult indexingResult;
 
-<<<<<<< HEAD
             var docAsDynamicJsonObject = doc as DynamicJsonObject;
 
             // ReSharper disable once ConvertIfStatementToConditionalTernaryExpression
             if (docAsDynamicJsonObject != null)
                 indexingResult = ExtractIndexDataFromDocument(anonymousObjectToLuceneDocumentConverter, docAsDynamicJsonObject);
-=======
-	        var docAsDynamicObject = doc as DynamicJsonObject;
-	        if (docAsDynamicObject != null)
-                indexingResult = ExtractIndexDataFromDocument(anonymousObjectToLuceneDocumentConverter, docAsDynamicObject);
->>>>>>> 2dd178ad
             else
                 indexingResult = ExtractIndexDataFromDocument(anonymousObjectToLuceneDocumentConverter, doc);
 
@@ -327,23 +288,6 @@
 
         private IndexingResult ExtractIndexDataFromDocument(AnonymousObjectToLuceneDocumentConverter anonymousObjectToLuceneDocumentConverter, DynamicJsonObject dynamicJsonObject)
         {
-<<<<<<< HEAD
-            var newDocId = dynamicJsonObject.GetRootParentOrSelf().GetDocumentId();
-
-            try
-            {
-                return new IndexingResult
-                {
-                    Fields = anonymousObjectToLuceneDocumentConverter.Index(((IDynamicJsonObject)dynamicJsonObject).Inner, Field.Store.NO).ToList(),
-                    NewDocId = newDocId is DynamicNullObject ? null : (string)newDocId,
-                    ShouldSkip = false
-                };
-            }
-            catch (InvalidShapeException e)
-            {
-                throw new InvalidSpatialShapeException(e, (string)newDocId);
-            }
-=======
             var newDocIdAsObject = dynamicJsonObject.GetRootParentOrSelf().GetDocumentId();
 	        var newDocId = newDocIdAsObject is DynamicNullObject ? null : (string) newDocIdAsObject;
 	        List<AbstractField> abstractFields;
@@ -357,42 +301,24 @@
 		        throw new InvalidSpatialShapeException(e,newDocId);
 	        }
 
-	        return new IndexingResult
+            return new IndexingResult
             {
                 Fields = abstractFields,
                 NewDocId = newDocId,
                 ShouldSkip = false
             };
->>>>>>> 2dd178ad
         }
 
         private readonly ConcurrentDictionary<Type, PropertyDescriptorCollection> propertyDescriptorCache = new ConcurrentDictionary<Type, PropertyDescriptorCollection>();
 
         private IndexingResult ExtractIndexDataFromDocument(AnonymousObjectToLuceneDocumentConverter anonymousObjectToLuceneDocumentConverter, object doc)
         {
-<<<<<<< HEAD
-            PropertyDescriptorCollection properties;
-            var newDocId = GetDocumentIdByReflection(doc, out properties);
-            List<AbstractField> abstractFields;
-
-
-            try
-            {
-                abstractFields = anonymousObjectToLuceneDocumentConverter.Index(doc, properties, Field.Store.NO).ToList();
-            }
-            catch (InvalidShapeException e)
-            {
-                throw new InvalidSpatialShapeException(e,newDocId);
-            }
-
-            return new IndexingResult
-=======
 	        PropertyDescriptorCollection properties;
 			var newDocId = GetDocumentIdByReflection(doc, out properties);
 
             List<AbstractField> abstractFields;
 	        try
-	        {
+            {
 		        abstractFields = anonymousObjectToLuceneDocumentConverter.Index(doc, properties, Field.Store.NO).ToList();
 	        }
 	        catch (InvalidShapeException e)
@@ -401,7 +327,6 @@
 	        }
 
 	        return new IndexingResult
->>>>>>> 2dd178ad
             {
                 Fields = abstractFields,
                 NewDocId = newDocId,
@@ -447,14 +372,7 @@
                     },
                     batcher => batcher.Dispose());
 
-<<<<<<< HEAD
-                IndexStats currentIndexStats = null;
-                context.TransactionalStorage.Batch(accessor => currentIndexStats = accessor.Indexing.GetIndexStats(indexId));
-
-                return new IndexedItemsInfo
-=======
                 return new IndexedItemsInfo(GetLastEtagFromStats())
->>>>>>> 2dd178ad
                 {
                     ChangedDocs = keys.Length,
                     DeletedKeys = keys
