//-----------------------------------------------------------------------
// <copyright file="RobustEnumerator.cs" company="Hibernating Rhinos LTD">
//     Copyright (c) Hibernating Rhinos LTD. All rights reserved.
// </copyright>
//-----------------------------------------------------------------------
using System;
using System.Collections;
using System.Collections.Generic;
using System.Diagnostics;
using System.Threading;
using Raven.Database.Linq;
using Raven.Database.Storage;
using System.Linq;

namespace Raven.Database.Indexing
{
    public class RobustEnumerator
    {
        public Action BeforeMoveNext = delegate { };
        public Action CancelMoveNext = delegate { };
        public Action<Exception, object> OnError = delegate { };
        private readonly CancellationToken cancellationToken;
        private readonly int numberOfConsecutiveErrors;

        public RobustEnumerator(CancellationToken cancellationToken, int numberOfConsecutiveErrors)
        {
            this.cancellationToken = cancellationToken;
            this.numberOfConsecutiveErrors = numberOfConsecutiveErrors;
        }

<<<<<<< HEAD

        public IEnumerable<object> RobustEnumeration(IEnumerator<object> input, IndexingFunc func)
        {
            using (var wrapped = new StatefulEnumerableWrapper<dynamic>(input))
            {
                IEnumerator<dynamic> en;
                using (en = func(wrapped).GetEnumerator())
                {
                    int maxNumberOfConsecutiveErrors = numberOfConsecutiveErrors;
                    do
                    {
                        cancellationToken.ThrowIfCancellationRequested();
                        var moveSuccessful = MoveNext(en, wrapped);
                        if (moveSuccessful == false)
                            break;
                        if (moveSuccessful == true)
                        {
                            maxNumberOfConsecutiveErrors = numberOfConsecutiveErrors;

                            yield return en.Current;
                        }
                        else
                        {
                            // we explicitly do not dispose the enumerator, since that would not allow us 
                            // to continue on with the next item in the list.
                            // Not actually a problem, because we are iterating only over in memory data
                            // en.Dispose();

                            en = func(wrapped).GetEnumerator();
                            maxNumberOfConsecutiveErrors--;
                        }
                    } while (maxNumberOfConsecutiveErrors > 0);
                }
            }
        }

=======
        public IEnumerable<object> RobustEnumeration(IEnumerator<object> input, IndexingFunc func)
        {
            using (var wrapped = new StatefulEnumerableWrapper<dynamic>(input))
            {
                IEnumerator<dynamic> en;
                using (en = func(wrapped).GetEnumerator())
                {
                    int maxNumberOfConsecutiveErrors = numberOfConsecutiveErrors;
                    do
                    {
                        cancellationToken.ThrowIfCancellationRequested();
                        var moveSuccessful = MoveNext(en, wrapped);
                        if (moveSuccessful == false)
                            break;
                        if (moveSuccessful == true)
                        {
                            maxNumberOfConsecutiveErrors = numberOfConsecutiveErrors;

                            yield return en.Current;
                        }
                        else
                        {
                            // we explicitly do not dispose the enumerator, since that would not allow us 
                            // to continue on with the next item in the list.
                            // Not actually a problem, because we are iterating only over in memory data
                            // en.Dispose();

                            en = func(wrapped).GetEnumerator();
                            maxNumberOfConsecutiveErrors--;
                        }
                    } while (maxNumberOfConsecutiveErrors > 0);
                }
            }
        }

>>>>>>> 2dd178ad
        public IEnumerable<object> RobustEnumeration(IEnumerator<object> input, List<IndexingFunc> funcs)
        {
            if (funcs.Count == 1)
            {
                foreach (var item in RobustEnumeration(input, funcs[0]))
                {
<<<<<<< HEAD
                    yield return item;
=======
                    yield return item;                    
>>>>>>> 2dd178ad
                }
                yield break;
            }
            var onlyIterateOverEnumableOnce = new List<object>();
            try
            {
                while (input.MoveNext())
                {
                    onlyIterateOverEnumableOnce.Add(input.Current);
                }
            }
            catch (Exception e)
            {
                OnError(e, null);
                yield break;
            }
<<<<<<< HEAD

            foreach (var func in funcs)
            {
                foreach (var item in RobustEnumeration(onlyIterateOverEnumableOnce.GetEnumerator(), func))
                {
                    yield return item;
                }
            }
        }
        //public IEnumerable<object> RobustEnumeration(IEnumerator<object> input, IndexingFunc func)
        //{
        //    return RobustEnumeration(input, new[] { func, });
        //}

        //public IEnumerable<object> RobustEnumeration(IEnumerator<object> input, IEnumerable<IndexingFunc> funcs)
        //{
        //    var onlyIterateOverEnumableOnce = new List<object>();
        //    try
        //    {
        //        while (input.MoveNext())
        //        {
        //            onlyIterateOverEnumableOnce.Add(input.Current);
        //        }
        //    }
        //    catch (Exception e)
        //    {
        //        OnError(e, null);
        //        yield break;
        //    }

        //    foreach (var func in funcs)
        //    {
        //        using (var wrapped = new StatefulEnumerableWrapper<dynamic>(onlyIterateOverEnumableOnce.GetEnumerator()))
        //        {
        //            IEnumerator<dynamic> en;
        //            using (en = func(wrapped).GetEnumerator())
        //            {
        //                int maxNumberOfConsecutiveErrors = numberOfConsecutiveErrors;
        //                do
        //                {
        //                    cancellationToken.ThrowIfCancellationRequested();
        //                    var moveSuccessful = MoveNext(en, wrapped);
        //                    if (moveSuccessful == false)
        //                        break;
        //                    if (moveSuccessful == true)
        //                    {
        //                        maxNumberOfConsecutiveErrors = numberOfConsecutiveErrors;
        //                        yield return en.Current;
        //                    }
        //                    else
        //                    {
        //                        // we explicitly do not dispose the enumerator, since that would not allow us 
        //                        // to continue on with the next item in the list.
        //                        // Not actually a problem, because we are iterating only over in memory data
        //                        // en.Dispose();

        //                        en = func(wrapped).GetEnumerator();
        //                        maxNumberOfConsecutiveErrors--;
        //                    }
        //                } while (maxNumberOfConsecutiveErrors > 0);
        //            }
        //        }
        //    }
        //}
=======
>>>>>>> 2dd178ad

            foreach (var func in funcs)
            {
                foreach (var item in RobustEnumeration(onlyIterateOverEnumableOnce.GetEnumerator(), func))
                {
                    yield return item;
                }
            }
        }

        private bool? MoveNext(IEnumerator en, StatefulEnumerableWrapper<object> innerEnumerator)
        {
            try
            {
                BeforeMoveNext();
                var moveNext = en.MoveNext();
                if (moveNext == false)
                {
                    CancelMoveNext();
                }
                return moveNext;
            }
            catch (Exception e)
            {
                OnError(e, innerEnumerator.Current);
            }
            return null;
        }
    }
}<|MERGE_RESOLUTION|>--- conflicted
+++ resolved
@@ -14,106 +14,64 @@
 
 namespace Raven.Database.Indexing
 {
-    public class RobustEnumerator
-    {
-        public Action BeforeMoveNext = delegate { };
-        public Action CancelMoveNext = delegate { };
-        public Action<Exception, object> OnError = delegate { };
-        private readonly CancellationToken cancellationToken;
-        private readonly int numberOfConsecutiveErrors;
+	public class RobustEnumerator
+	{
+		public Action BeforeMoveNext = delegate { };
+		public Action CancelMoveNext = delegate { };
+		public Action<Exception, object> OnError = delegate { };
+		private readonly CancellationToken cancellationToken;
+		private readonly int numberOfConsecutiveErrors;
 
-        public RobustEnumerator(CancellationToken cancellationToken, int numberOfConsecutiveErrors)
-        {
-            this.cancellationToken = cancellationToken;
-            this.numberOfConsecutiveErrors = numberOfConsecutiveErrors;
-        }
+		public RobustEnumerator(CancellationToken cancellationToken, int numberOfConsecutiveErrors)
+		{
+			this.cancellationToken = cancellationToken;
+			this.numberOfConsecutiveErrors = numberOfConsecutiveErrors;
+		}
 
-<<<<<<< HEAD
 
-        public IEnumerable<object> RobustEnumeration(IEnumerator<object> input, IndexingFunc func)
-        {
+		public IEnumerable<object> RobustEnumeration(IEnumerator<object> input, IndexingFunc func)
+		{
             using (var wrapped = new StatefulEnumerableWrapper<dynamic>(input))
-            {
-                IEnumerator<dynamic> en;
-                using (en = func(wrapped).GetEnumerator())
-                {
-                    int maxNumberOfConsecutiveErrors = numberOfConsecutiveErrors;
-                    do
-                    {
-                        cancellationToken.ThrowIfCancellationRequested();
-                        var moveSuccessful = MoveNext(en, wrapped);
-                        if (moveSuccessful == false)
-                            break;
-                        if (moveSuccessful == true)
-                        {
-                            maxNumberOfConsecutiveErrors = numberOfConsecutiveErrors;
+		{
+					IEnumerator<dynamic> en;
+					using (en = func(wrapped).GetEnumerator())
+					{
+						int maxNumberOfConsecutiveErrors = numberOfConsecutiveErrors;
+						do
+						{
+							cancellationToken.ThrowIfCancellationRequested();
+							var moveSuccessful = MoveNext(en, wrapped);
+							if (moveSuccessful == false)
+								break;
+							if (moveSuccessful == true)
+							{
+								maxNumberOfConsecutiveErrors = numberOfConsecutiveErrors;
 
-                            yield return en.Current;
-                        }
-                        else
-                        {
-                            // we explicitly do not dispose the enumerator, since that would not allow us 
-                            // to continue on with the next item in the list.
-                            // Not actually a problem, because we are iterating only over in memory data
-                            // en.Dispose();
+								yield return en.Current;
+							}
+							else
+							{
+								// we explicitly do not dispose the enumerator, since that would not allow us 
+								// to continue on with the next item in the list.
+								// Not actually a problem, because we are iterating only over in memory data
+								// en.Dispose();
 
-                            en = func(wrapped).GetEnumerator();
-                            maxNumberOfConsecutiveErrors--;
-                        }
-                    } while (maxNumberOfConsecutiveErrors > 0);
-                }
-            }
-        }
+								en = func(wrapped).GetEnumerator();
+								maxNumberOfConsecutiveErrors--;
+							}
+						} while (maxNumberOfConsecutiveErrors > 0);
+					}
+				}
+			}
 
-=======
-        public IEnumerable<object> RobustEnumeration(IEnumerator<object> input, IndexingFunc func)
-        {
-            using (var wrapped = new StatefulEnumerableWrapper<dynamic>(input))
-            {
-                IEnumerator<dynamic> en;
-                using (en = func(wrapped).GetEnumerator())
-                {
-                    int maxNumberOfConsecutiveErrors = numberOfConsecutiveErrors;
-                    do
-                    {
-                        cancellationToken.ThrowIfCancellationRequested();
-                        var moveSuccessful = MoveNext(en, wrapped);
-                        if (moveSuccessful == false)
-                            break;
-                        if (moveSuccessful == true)
-                        {
-                            maxNumberOfConsecutiveErrors = numberOfConsecutiveErrors;
-
-                            yield return en.Current;
-                        }
-                        else
-                        {
-                            // we explicitly do not dispose the enumerator, since that would not allow us 
-                            // to continue on with the next item in the list.
-                            // Not actually a problem, because we are iterating only over in memory data
-                            // en.Dispose();
-
-                            en = func(wrapped).GetEnumerator();
-                            maxNumberOfConsecutiveErrors--;
-                        }
-                    } while (maxNumberOfConsecutiveErrors > 0);
-                }
-            }
-        }
-
->>>>>>> 2dd178ad
         public IEnumerable<object> RobustEnumeration(IEnumerator<object> input, List<IndexingFunc> funcs)
         {
             if (funcs.Count == 1)
             {
                 foreach (var item in RobustEnumeration(input, funcs[0]))
                 {
-<<<<<<< HEAD
-                    yield return item;
-=======
                     yield return item;                    
->>>>>>> 2dd178ad
-                }
+		}
                 yield break;
             }
             var onlyIterateOverEnumableOnce = new List<object>();
@@ -129,7 +87,6 @@
                 OnError(e, null);
                 yield break;
             }
-<<<<<<< HEAD
 
             foreach (var func in funcs)
             {
@@ -194,35 +151,24 @@
         //        }
         //    }
         //}
-=======
->>>>>>> 2dd178ad
 
-            foreach (var func in funcs)
-            {
-                foreach (var item in RobustEnumeration(onlyIterateOverEnumableOnce.GetEnumerator(), func))
-                {
-                    yield return item;
-                }
-            }
-        }
-
-        private bool? MoveNext(IEnumerator en, StatefulEnumerableWrapper<object> innerEnumerator)
-        {
-            try
-            {
-                BeforeMoveNext();
-                var moveNext = en.MoveNext();
-                if (moveNext == false)
-                {
-                    CancelMoveNext();
-                }
-                return moveNext;
-            }
-            catch (Exception e)
-            {
-                OnError(e, innerEnumerator.Current);
-            }
-            return null;
-        }
-    }
+		private bool? MoveNext(IEnumerator en, StatefulEnumerableWrapper<object> innerEnumerator)
+		{
+			try
+			{
+				BeforeMoveNext();
+				var moveNext = en.MoveNext();
+				if (moveNext == false)
+				{
+					CancelMoveNext();
+				}
+				return moveNext;
+			}
+			catch (Exception e)
+			{
+				OnError(e, innerEnumerator.Current);
+			}
+			return null;
+		}
+	}
 }