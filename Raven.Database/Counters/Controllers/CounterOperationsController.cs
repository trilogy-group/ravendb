﻿using System;
using System.Collections.Generic;
using System.Diagnostics;
using System.IO;
using System.IO.Compression;
using System.Linq;
using System.Net;
using System.Net.Http;
using System.Threading;
using System.Threading.Tasks;
using System.Web;
using System.Web.Http;
using Raven.Abstractions;
using Raven.Abstractions.Counters;
using Raven.Abstractions.Counters.Notifications;
using Raven.Abstractions.Data;
using Raven.Abstractions.Extensions;
using Raven.Client.FileSystem;
using Raven.Database.Actions;
using Raven.Database.Extensions;
using Raven.Database.Server.Security;
using Raven.Database.Server.WebApi.Attributes;
using Raven.Database.Util.Streams;
using Raven.Imports.Newtonsoft.Json;
using Raven.Imports.Newtonsoft.Json.Bson;
using Raven.Json.Linq;
using BatchType = Raven.Abstractions.Counters.Notifications.BatchType;

namespace Raven.Database.Counters.Controllers
{
	public class CounterOperationsController : RavenCountersApiController
	{
		[RavenRoute("cs/{counterStorageName}/change/{groupName}/{counterName}")]
		[HttpPost]
		public HttpResponseMessage CounterChange(string groupName, string counterName, long delta)
		{
			using (var writer = Storage.CreateWriter())
			{
				var counterChangeAction = writer.Store(groupName, counterName, delta);
				writer.Commit(delta != 0);

				Storage.MetricsCounters.ClientRequests.Mark();
				Storage.Publisher.RaiseNotification(new LocalChangeNotification
				{
					GroupName = groupName,
					CounterName = counterName,
					Action = counterChangeAction
				});

				return new HttpResponseMessage(HttpStatusCode.OK);
			}
		}

		[RavenRoute("cs/{counterStorageName}/groups")]
		[HttpGet]
		public HttpResponseMessage GetCounterGroups()
		{
			using (var reader = Storage.CreateReader())
			{
				return Request.CreateResponse(HttpStatusCode.OK, reader.GetCounterGroups().ToList());
			}
		}

		[RavenRoute("cs/{counterStorageName}/batch")]
		[HttpPost]
		public async Task<HttpResponseMessage> CountersBatch()
		{
			if (string.IsNullOrEmpty(GetQueryStringValue("no-op")) == false)
			{
				// this is a no-op request which is there just to force the client HTTP layer to handle the authentication
				// only used for legacy clients
				return GetEmptyMessage();
			}
			if ("generate-single-use-auth-token".Equals(GetQueryStringValue("op"), StringComparison.InvariantCultureIgnoreCase))
			{
				// using windows auth with anonymous access = none sometimes generate a 401 even though we made two requests
				// instead of relying on windows auth, which require request buffering, we generate a one time token and return it.
				// we KNOW that the user have access to this db for writing, since they got here, so there is no issue in generating 
				// a single use token for them.

				var authorizer = (MixedModeRequestAuthorizer)Configuration.Properties[typeof(MixedModeRequestAuthorizer)];

				var token = authorizer.GenerateSingleUseAuthToken(TenantName, User);
				return GetMessageWithObject(new
				{
					Token = token
				});
			}

			if (HttpContext.Current != null)
				HttpContext.Current.Server.ScriptTimeout = 60 * 60 * 6; // six hours should do it, I think.

			var sp = Stopwatch.StartNew();
			var status = new BatchStatus {IsTimedOut = false};
			var timeoutTokenSource = new CancellationTokenSource();
			var counterChanges = 0;
			
			var operationId = ExtractOperationId();
			var inputStream = await InnerRequest.Content.ReadAsStreamAsync().ConfigureAwait(false);
			var task = Task.Factory.StartNew(() =>
            {
				var timeout = timeoutTokenSource.TimeoutAfter(TimeSpan.FromSeconds(360)); //TODO : make this configurable

				var changeBatches = YieldChangeBatches(inputStream, timeout, countOfChanges => counterChanges += countOfChanges);
	            try
	            {
		            foreach (var changeBatch in changeBatches)
		            {
						using (var writer = Storage.CreateWriter())
						{
							Storage.Publisher.RaiseNotification(new BulkOperationNotification
							{
								Type = BatchType.Started,
								OperationId = operationId
							});

							foreach (var counterChange in changeBatch)
							{
								writer.Store(counterChange.Group, counterChange.Name, counterChange.Delta);
							}
							writer.Commit();

							Storage.Publisher.RaiseNotification(new BulkOperationNotification
							{
								Type = BatchType.Ended,
								OperationId = operationId
							});
						}
		            }
	            }
	            catch (OperationCanceledException)
	            {
					// happens on timeout
		            Storage.Publisher.RaiseNotification(new BulkOperationNotification
		            {
			            Type = BatchType.Error,
			            OperationId = operationId,
						Message = "Operation cancelled, likely because of a batch timeout"
		            });
		            
		            status.IsTimedOut = true;
		            status.Faulted = true;
		            throw;
	            }
	            catch (Exception e)
	            {
		            var errorMessage = e.SimplifyException().Message;
					Storage.Publisher.RaiseNotification(new BulkOperationNotification
					{
						Type = BatchType.Error,
						OperationId = operationId,
						Message = errorMessage
					});

		            status.Faulted = true;
		            status.State = RavenJObject.FromObject(new {Error = errorMessage});
		            throw;
	            }
	            finally
	            {
		            status.Completed = true;
		            status.Counters = counterChanges;
	            }
			}, timeoutTokenSource.Token);

			//TODO: do not forget to add task Id
			AddRequestTraceInfo(log => log.AppendFormat("\tCounters batch operation received {0:#,#;;0} changes in {1}", counterChanges, sp.Elapsed));

			long id;
			DatabasesLandlord.SystemDatabase.Tasks.AddTask(task, status, new TaskActions.PendingTaskDescription
			{
				StartTime = SystemTime.UtcNow,
				TaskType = TaskActions.PendingTaskType.CounterBatchOperation,
				Payload = operationId.ToString()
			}, out id, timeoutTokenSource);

			task.Wait(timeoutTokenSource.Token);

			return GetMessageWithObject(new
			{
				OperationId = id
			});
		}

		private IEnumerable<IEnumerable<CounterChange>> YieldChangeBatches(Stream requestStream, CancellationTimeout timeout, Action<int> changeCounterFunc)
		{
			var serializer = JsonExtensions.CreateDefaultJsonSerializer();
			try
			{
				using (requestStream)
				{
					var binaryReader = new BinaryReader(requestStream);
					while (true)
					{
						timeout.ThrowIfCancellationRequested();
						int batchSize;
						try
						{
							batchSize = binaryReader.ReadInt32();
						}
						catch (EndOfStreamException)
						{
							break;
						}
						using (var stream = new PartialStream(requestStream, batchSize))
						{
							yield return YieldBatchItems(stream, serializer, timeout, changeCounterFunc);
						}
					}
				}
			}
			finally
			{
				requestStream.Close();
			}

		}

		private IEnumerable<CounterChange> YieldBatchItems(Stream partialStream, JsonSerializer serializer, CancellationTimeout timeout, Action<int> changeCounterFunc)
		{
			using (var stream = new GZipStream(partialStream, CompressionMode.Decompress, leaveOpen: true))
			{
				var reader = new BinaryReader(stream);
				var count = reader.ReadInt32();

				for (var i = 0; i < count; i++)
				{
					timeout.Delay();
					var doc = (RavenJObject)RavenJToken.ReadFrom(new BsonReader(reader)
					{
						DateTimeKindHandling = DateTimeKind.Unspecified
					});

					yield return doc.ToObject<CounterChange>(serializer);
				}

				changeCounterFunc(count);
			}
		}

		public class BatchStatus : IOperationState
		{
			public int Counters { get; set; }
			public bool Completed { get; set; }

			public bool Faulted { get; set; }

			public RavenJToken State { get; set; }

			public bool IsTimedOut { get; set; }
		}

		[RavenRoute("cs/{counterStorageName}/reset/{groupName}/{counterName}")]
		[HttpPost]
		public HttpResponseMessage CounterReset(string groupName, string counterName)
		{
			using (var writer = Storage.CreateWriter())
			{
				var counterChangeAction = writer.Reset(groupName, counterName);

				if (counterChangeAction != CounterChangeAction.None)
				{
					writer.Commit();

					Storage.MetricsCounters.Resets.Mark();
					Storage.Publisher.RaiseNotification(new LocalChangeNotification
					{
						GroupName = groupName,
						CounterName = counterName,
						Action = counterChangeAction,
					});
				}

				return new HttpResponseMessage(HttpStatusCode.OK);
			}
		}

		[RavenRoute("cs/{counterStorageName}/counters")]
		[HttpGet]
		public HttpResponseMessage GetCounters(int skip = 0, int take = 20, string group = null)
		{
			var counterResults = new Dictionary<Tuple<string,string>,List<long>>();
			using (var reader = Storage.CreateReader())
			{
<<<<<<< HEAD
				//TODO: implement
				/*var prefix = (inputGroupName == null) ? string.Empty : (inputGroupName + Constants.CountersSeperator);
				//todo: get only the counter prefixes: foo/bar/
				var results = (
					from fullCounterName in reader.GetFullCounterNames(prefix)
					let groupName = fullCounterName.Split(Constants.CountersSeperator)[0]
					let counterName = fullCounterName.Split(Constants.CountersSeperator)[1]
					let counter = reader.GetCounterValuesByPrefix(groupName, counterName)
					/*let overallTotalPositive = counter.CounterValues.Where(x => x.IsPositive).Sum(x => x.Value)
					let overallTotalNegative = counter.CounterValues.Where(x => !x.IsPositive).Sum(x => x.Value)#1#
					select new CounterView
					{
						Name = counterName,
						Group = groupName,
						OverallTotal = CounterStorage.CalculateOverallTotal(counter),
						Servers = (from counterValue in counter.CounterValues
								  group counterValue by counterValue.GetServerId into g
								  select new CounterView.ServerValue{
									  Name = g.Select(x => x.ServerName).ToString(),
									  Positive = g.Where(x => x.IsPositive).Select(x => x.Value).FirstOrDefault(),
									  Negative = g.Where(x => !x.IsPositive).Select(x => x.Value).FirstOrDefault(),
								  }).ToList()
						/*Servers = counter.CounterValues.Select(s => new CounterView.ServerValue
						{
							Negative = s.Negative, 
							Positive = s.Positive, 
							Name = CounterStorage.Reader.ServerNameFor(s.SourceId)
						}).ToList()#1#
					}).ToList();
				return Request.CreateResponse(HttpStatusCode.OK, results);*/
				return Request.CreateResponse(HttpStatusCode.OK);
=======
				var groupsPrefix = (group == null) ? string.Empty : (group + Constants.Counter.Separator);
				var counterByPrefixes = reader.GetCountersByPrefixes(groupsPrefix, skip, take);
				var counters = counterByPrefixes.Select(groupWithCounterName => reader.GetCounterSummary(groupWithCounterName)).ToList();
				return GetMessageWithObject(counters);
>>>>>>> c5218ce6
			}
		}

		[RavenRoute("cs/{counterStorageName}/getCounterOverallTotal/{groupName}/{counterName}")]
        [HttpGet]
		public HttpResponseMessage GetCounterOverallTotal(string groupName, string counterName)
        {
			using (var reader = Storage.CreateReader())
			{
				var overallTotal = reader.GetCounterOverallTotal(groupName, counterName);
				if (overallTotal == null)
					return Request.CreateResponse(HttpStatusCode.OK, 0);

				return Request.CreateResponse(HttpStatusCode.OK, overallTotal);
			}
        }

		[RavenRoute("cs/{counterStorageName}/getCounterServersValues/{groupName}/{counterName}")]
        [HttpGet]
        public HttpResponseMessage GetCounterServersValues(string groupName, string counterName)
		{				
			using (var reader = Storage.CreateReader())
			{
				if (reader.CounterExists(groupName, counterName) == false)
					return Request.CreateResponse(HttpStatusCode.OK, new ServerValue[0]);

				var countersByPrefix = reader.GetCounterValuesByPrefix(groupName, counterName);
                if (countersByPrefix == null)
				{
					return GetMessageWithObject(new { Message = "Specified counter not found within the specified group" }, HttpStatusCode.NotFound);
                }

	            var serverValuesDictionary = new Dictionary<Guid, ServerValue>();
				countersByPrefix.CounterValues.ForEach(x =>
				{
					ServerValue serverValue;
<<<<<<< HEAD
					var serverId = x.GetServerId();
=======
					var serverId = x.ServerId();
>>>>>>> c5218ce6
					if (serverValuesDictionary.TryGetValue(serverId, out serverValue) == false)
					{
						serverValue = new ServerValue();
						serverValuesDictionary.Add(serverId, serverValue);
					}
					serverValue.UpdateValue(x.IsPositive(), x.Value);
				});

                var serverValues =
                    serverValuesDictionary.Select(s => new CounterView.ServerValue
                    {
						Positive = s.Value.Positive,
                        Negative = s.Value.Negative,
                        //Name = reader.ServerNameFor(s.Key)
                    }).ToList();
                return Request.CreateResponse(HttpStatusCode.OK, serverValues);
            }
		}

		private class ServerValue
		{
			public long Positive { get; private set; }

			public long Negative { get; private set; }

			public void UpdateValue(bool isPositive, long value)
			{
				if (isPositive)
				{
					Positive = value;
				}
				else
				{
					Negative = value;
				}
			}
		}
	}
}<|MERGE_RESOLUTION|>--- conflicted
+++ resolved
@@ -282,44 +282,10 @@
 			var counterResults = new Dictionary<Tuple<string,string>,List<long>>();
 			using (var reader = Storage.CreateReader())
 			{
-<<<<<<< HEAD
-				//TODO: implement
-				/*var prefix = (inputGroupName == null) ? string.Empty : (inputGroupName + Constants.CountersSeperator);
-				//todo: get only the counter prefixes: foo/bar/
-				var results = (
-					from fullCounterName in reader.GetFullCounterNames(prefix)
-					let groupName = fullCounterName.Split(Constants.CountersSeperator)[0]
-					let counterName = fullCounterName.Split(Constants.CountersSeperator)[1]
-					let counter = reader.GetCounterValuesByPrefix(groupName, counterName)
-					/*let overallTotalPositive = counter.CounterValues.Where(x => x.IsPositive).Sum(x => x.Value)
-					let overallTotalNegative = counter.CounterValues.Where(x => !x.IsPositive).Sum(x => x.Value)#1#
-					select new CounterView
-					{
-						Name = counterName,
-						Group = groupName,
-						OverallTotal = CounterStorage.CalculateOverallTotal(counter),
-						Servers = (from counterValue in counter.CounterValues
-								  group counterValue by counterValue.GetServerId into g
-								  select new CounterView.ServerValue{
-									  Name = g.Select(x => x.ServerName).ToString(),
-									  Positive = g.Where(x => x.IsPositive).Select(x => x.Value).FirstOrDefault(),
-									  Negative = g.Where(x => !x.IsPositive).Select(x => x.Value).FirstOrDefault(),
-								  }).ToList()
-						/*Servers = counter.CounterValues.Select(s => new CounterView.ServerValue
-						{
-							Negative = s.Negative, 
-							Positive = s.Positive, 
-							Name = CounterStorage.Reader.ServerNameFor(s.SourceId)
-						}).ToList()#1#
-					}).ToList();
-				return Request.CreateResponse(HttpStatusCode.OK, results);*/
-				return Request.CreateResponse(HttpStatusCode.OK);
-=======
 				var groupsPrefix = (group == null) ? string.Empty : (group + Constants.Counter.Separator);
 				var counterByPrefixes = reader.GetCountersByPrefixes(groupsPrefix, skip, take);
 				var counters = counterByPrefixes.Select(groupWithCounterName => reader.GetCounterSummary(groupWithCounterName)).ToList();
 				return GetMessageWithObject(counters);
->>>>>>> c5218ce6
 			}
 		}
 
@@ -356,11 +322,7 @@
 				countersByPrefix.CounterValues.ForEach(x =>
 				{
 					ServerValue serverValue;
-<<<<<<< HEAD
-					var serverId = x.GetServerId();
-=======
 					var serverId = x.ServerId();
->>>>>>> c5218ce6
 					if (serverValuesDictionary.TryGetValue(serverId, out serverValue) == false)
 					{
 						serverValue = new ServerValue();
