﻿using System;
using System.Collections.Generic;
using System.Net;
using System.Net.Http;
using System.Threading.Tasks;
using System.Web.Http;
using Raven.Abstractions.Counters;
using Raven.Abstractions.Counters.Notifications;
using Raven.Database.Server.WebApi.Attributes;

namespace Raven.Database.Counters.Controllers
{
    public class CountersReplicationController : BaseCountersApiController
    {
		[RavenRoute("cs/{counterStorageName}/lastEtag")]
		[HttpGet]
		public HttpResponseMessage GetLastEtag(Guid serverId)
		{
			using (var reader = CounterStorage.CreateReader())
			{
				var lastEtag = reader.GetLastEtagFor(serverId);
				return Request.CreateResponse(HttpStatusCode.OK, lastEtag);
			}
		}

        [RavenRoute("cs/{counterStorageName}/replication")]
		[HttpPost]
        public async Task<HttpResponseMessage> Post()
        {
            /*Read Current Counter Value for CounterStorageName - Need ReaderWriter Lock
             *If values are ABS larger
             *      Write delta
             *Store last ETag for servers we've successfully rpelicated to
             */
			ReplicationMessage replicationMessage;
			CounterStorage.MetricsCounters.IncomingReplications.Mark();

			try
			{
				replicationMessage = await ReadJsonObjectAsync<ReplicationMessage>().ConfigureAwait(false);
			}
			catch (Exception e)
			{
				return Request.CreateResponse(HttpStatusCode.BadRequest, e.Message);
			}

	        long lastEtag = 0;
            var wroteCounter = false;
            using (var writer = CounterStorage.CreateWriter())
            {
				var counterChangeNotifications = new List<ChangeNotification>();
	            foreach (var counter in replicationMessage.Counters)
				{					
		            lastEtag = Math.Max(counter.Etag, lastEtag);
					var singleCounterValue = writer.GetSingleCounterValue(counter.GroupName, counter.CounterName, counter.ServerId, counter.Sign);
					var currentCounterValue = singleCounterValue.Value;

					//if current counter exists and current value is less than received value
					if ((currentCounterValue != -1 && counter.Value < currentCounterValue) ||
						(counter.Value == currentCounterValue && (singleCounterValue.DoesCounterExist || writer.IsTombstone(counter.ServerId))))
						continue;

					wroteCounter = true;
					var counterChangeAction = writer.Store(counter.GroupName, counter.CounterName, counter.ServerId, counter.Sign, counter.Value);

					counterChangeNotifications.Add(new ChangeNotification
					{
						GroupName = counter.GroupName,
						CounterName = counter.CounterName,
						Delta = counter.Value - currentCounterValue,
						Action = counterChangeAction
					});
				}

				var serverId = replicationMessage.ServerId;
				if (wroteCounter || writer.GetLastEtagFor(serverId) < lastEtag)
                {
					writer.RecordSourceNameFor(serverId, replicationMessage.SendingServerName);
					writer.RecordLastEtagFor(serverId, lastEtag);
                    writer.Commit();

	                using (var reader = CounterStorage.CreateReader())
	                {
		                counterChangeNotifications.ForEach(change =>
		                {
			                change.Total = reader.GetCounterTotal(change.GroupName, change.CounterName);
							CounterStorage.Publisher.RaiseNotification(change);
		                });
	                }
                }

	            return GetEmptyMessage();
            }
        }

        [RavenRoute("cs/{counterStorageName}/replication/heartbeat")]
		[HttpPost]
        public HttpResponseMessage HeartbeatPost(string sourceServer)
        {
			var replicationTask = CounterStorage.ReplicationTask;
            if (replicationTask == null)
            {
                return GetMessageWithObject(new
                {
                    Error = "Cannot find replication task setup in the database"
                }, HttpStatusCode.NotFound);
            }

			replicationTask.HandleHeartbeat(sourceServer);

            return GetEmptyMessage();
        }

		[RavenRoute("cs/{counterStorageName}/replications/get")]
		[HttpGet]
		public HttpResponseMessage ReplicationsGet()
		{
			using (var reader = CounterStorage.CreateReader())
			{
				var replicationData = reader.GetReplicationData();

				if (replicationData == null || replicationData.Destinations.Count == 0)
				{
					return GetEmptyMessage(HttpStatusCode.NotFound);
				}
				return GetMessageWithObject(replicationData);
			}
		}

		[RavenRoute("cs/{counterStorageName}/replications/save")]
		[HttpPost]
		public async Task<HttpResponseMessage> ReplicationsSave()
		{
<<<<<<< HEAD
			var newReplicationDocument = await ReadJsonObjectAsync<CountersReplicationDocument>().ConfigureAwait(false);
			using (var writer = Counters.CreateWriter())
=======
			var newReplicationDocument = await ReadJsonObjectAsync<CountersReplicationDocument>();
			using (var writer = CounterStorage.CreateWriter())
>>>>>>> 6a1df2f4
			{
				writer.UpdateReplications(newReplicationDocument);
				writer.Commit();

				return GetEmptyMessage();
			}
		}
    }
}<|MERGE_RESOLUTION|>--- conflicted
+++ resolved
@@ -131,13 +131,8 @@
 		[HttpPost]
 		public async Task<HttpResponseMessage> ReplicationsSave()
 		{
-<<<<<<< HEAD
 			var newReplicationDocument = await ReadJsonObjectAsync<CountersReplicationDocument>().ConfigureAwait(false);
-			using (var writer = Counters.CreateWriter())
-=======
-			var newReplicationDocument = await ReadJsonObjectAsync<CountersReplicationDocument>();
 			using (var writer = CounterStorage.CreateWriter())
->>>>>>> 6a1df2f4
 			{
 				writer.UpdateReplications(newReplicationDocument);
 				writer.Commit();
