--- conflicted
+++ resolved
@@ -1268,16 +1268,7 @@
         {
             storageActionsAccessor.General.MaybePulseTransaction();
         }
-<<<<<<< HEAD
-	}
-=======
-
-        private static string HashKey(string key)
-        {
-            return Convert.ToBase64String(Encryptor.Current.Hash.Compute16(Encoding.UTF8.GetBytes(key)));
-        }
     }
->>>>>>> 68f1ca50
 
     internal class ScheduledReductionDeleter
     {
