--- conflicted
+++ resolved
@@ -16,7 +16,6 @@
 using Raven.Database;
 using Raven.Database.Config;
 using Raven.Database.Impl;
-
 using Raven.Database.Plugins;
 using Raven.Database.Storage;
 using Raven.Database.Storage.Voron;
@@ -78,11 +77,7 @@
             this.onCommit = onCommit;
             this.onStorageInaccessible = onStorageInaccessible;
 
-<<<<<<< HEAD
-			RecoverFromFailedCompact(configuration.Core.DataDirectory);
-=======
-            RecoverFromFailedCompact(configuration.DataDirectory);
->>>>>>> 68f1ca50
+            RecoverFromFailedCompact(configuration.Core.DataDirectory);
 
             documentCacher = new DocumentCacher(configuration);
             exitLockDisposable = new DisposableAction(() => Monitor.Exit(this));
@@ -330,19 +325,11 @@
             uuidGenerator = generator;
             _documentCodecs = documentCodecs;
 
-<<<<<<< HEAD
-			Log.Info("Starting to initialize Voron storage. Path: " + configuration.Core.DataDirectory);
-
-		    StorageEnvironmentOptions options = configuration.Core.RunInMemory ?
-				CreateMemoryStorageOptionsFromConfiguration(configuration) :
-		        CreateStorageOptionsFromConfiguration(configuration);
-=======
-            Log.Info("Starting to initialize Voron storage. Path: " + configuration.DataDirectory);
-
-            StorageEnvironmentOptions options = configuration.RunInMemory ?
+            Log.Info("Starting to initialize Voron storage. Path: " + configuration.Core.DataDirectory);
+
+            StorageEnvironmentOptions options = configuration.Core.RunInMemory ?
                 CreateMemoryStorageOptionsFromConfiguration(configuration) :
                 CreateStorageOptionsFromConfiguration(configuration);
->>>>>>> 68f1ca50
 
             options.OnScratchBufferSizeChanged += size =>
             {
@@ -383,23 +370,7 @@
 
         private static StorageEnvironmentOptions CreateStorageOptionsFromConfiguration(InMemoryRavenConfiguration configuration)
         {
-<<<<<<< HEAD
             var directoryPath = configuration.Core.DataDirectory ?? AppDomain.CurrentDomain.BaseDirectory;
-			var filePathFolder = new DirectoryInfo (directoryPath);
-
-			if (filePathFolder.Exists == false) {
-				if (EnvironmentUtils.RunningOnPosix == true) {
-					uint permissions = 509;
-					Syscall.mkdir (filePathFolder.Name, permissions);
-				}
-				else
-					filePathFolder.Create ();
-			}
-
-		    var tempPath = configuration.Storage.Voron.TempPath;
-		    var journalPath = configuration.Storage.Voron.JournalsStoragePath;
-=======
-            var directoryPath = configuration.DataDirectory ?? AppDomain.CurrentDomain.BaseDirectory;
             var filePathFolder = new DirectoryInfo (directoryPath);
 
             if (filePathFolder.Exists == false) {
@@ -413,7 +384,6 @@
 
             var tempPath = configuration.Storage.Voron.TempPath;
             var journalPath = configuration.Storage.Voron.JournalsStoragePath;
->>>>>>> 68f1ca50
             var options = StorageEnvironmentOptions.ForPath(directoryPath, tempPath, journalPath);
             options.IncrementalBackupEnabled = configuration.Storage.Voron.AllowIncrementalBackups;
             options.InitialFileSize = configuration.Storage.Voron.InitialFileSize;
@@ -422,25 +392,14 @@
             return options;
         }
 
-<<<<<<< HEAD
-		public void StartBackupOperation(DocumentDatabase database, string backupDestinationDirectory, bool incrementalBackup,
-			DatabaseDocument documentDatabase)
-		{
-			if (tableStorage == null) 
-				throw new InvalidOperationException("Cannot begin database backup - table store is not initialized");
-			
-			var backupOperation = new BackupOperation(database, database.Configuration.Core.DataDirectory,
-		        backupDestinationDirectory, tableStorage.Environment, incrementalBackup, documentDatabase);
-=======
         public void StartBackupOperation(DocumentDatabase database, string backupDestinationDirectory, bool incrementalBackup,
             DatabaseDocument documentDatabase)
         {
             if (tableStorage == null) 
                 throw new InvalidOperationException("Cannot begin database backup - table store is not initialized");
             
-            var backupOperation = new BackupOperation(database, database.Configuration.DataDirectory,
+            var backupOperation = new BackupOperation(database, database.Configuration.Core.DataDirectory,
                 backupDestinationDirectory, tableStorage.Environment, incrementalBackup, documentDatabase);
->>>>>>> 68f1ca50
 
             Task.Factory.StartNew(() =>
             {
@@ -517,22 +476,15 @@
         }
         public bool SupportsDtc { get { return false; } }
 
-<<<<<<< HEAD
-		public void Compact(InMemoryRavenConfiguration ravenConfiguration, Action<string> output)
-	    {
-			if (ravenConfiguration.Core.RunInMemory)
-				throw new InvalidOperationException("Cannot compact in-memory running Voron storage");
-=======
         public void Compact(InMemoryRavenConfiguration ravenConfiguration, Action<string> output)
         {
-            if (ravenConfiguration.RunInMemory)
+            if (ravenConfiguration.Core.RunInMemory)
                 throw new InvalidOperationException("Cannot compact in-memory running Voron storage");
 
             tableStorage.Dispose();
->>>>>>> 68f1ca50
-
-            var sourcePath = ravenConfiguration.DataDirectory;
-            var compactPath = Path.Combine(ravenConfiguration.DataDirectory, "Voron.Compaction");
+
+            var sourcePath = ravenConfiguration.Core.DataDirectory;
+            var compactPath = Path.Combine(ravenConfiguration.Core.DataDirectory, "Voron.Compaction");
 
             if (Directory.Exists(compactPath))
                 Directory.Delete(compactPath, true);
@@ -586,14 +538,9 @@
             Directory.Delete(compactPath, true);
         }
 
-<<<<<<< HEAD
-			var sourcePath = ravenConfiguration.Core.DataDirectory;
-			var compactPath = Path.Combine(ravenConfiguration.Core.DataDirectory, "Voron.Compaction");
-=======
         private static void RecoverFromFailedCompact(string sourcePath)
         {
             var compactionBackup = Path.Combine(sourcePath, "Voron.Compaction.Backup");
->>>>>>> 68f1ca50
 
             if (Directory.Exists(compactionBackup) == false) // not in the middle of compact op, we are good
                 return;
@@ -663,147 +610,9 @@
             throw new NotSupportedException("Not valid for Voron storage");
         }
 
-<<<<<<< HEAD
-	    public StorageEnvironment Environment
-	    {
-	        get { return tableStorage.Environment; }
-	    }
-
-		public IList<string> ComputeDetailedStorageInformation(bool computeExactSizes = false)
-		{
-			var seperator = new String('#', 80);
-			var padding = new String('\t', 1);
-			var report = tableStorage.GenerateReportOnStorage(computeExactSizes);
-			var reportAsList = new List<string>();
-			reportAsList.Add(string.Format("Total allocated db size: {0}", SizeHelper.Humane(report.DataFile.AllocatedSpaceInBytes)));
-			reportAsList.Add(string.Format("Total used db size: {0}", SizeHelper.Humane(report.DataFile.SpaceInUseInBytes)));
-			reportAsList.Add(string.Format("Total Trees Count: {0}", report.Trees.Count));
-			reportAsList.Add("Trees:");
-			foreach (var tree in report.Trees.OrderByDescending(x => x.PageCount))
-			{
-				var sb = new StringBuilder();
-				sb.Append(System.Environment.NewLine);
-				sb.Append(seperator);
-				sb.Append(System.Environment.NewLine);
-				sb.Append(padding);
-				sb.Append(tree.Name);
-				sb.Append(System.Environment.NewLine);
-				sb.Append(seperator);
-				sb.Append(System.Environment.NewLine);
-				sb.Append("Owned Size: ");
-				var ownedSize = tableStorage.Environment.Options.PageSize * tree.PageCount;
-				sb.Append(SizeHelper.Humane(ownedSize));
-				sb.Append(System.Environment.NewLine);
-				if (computeExactSizes)
-				{
-					sb.Append("Used Size: ");
-					sb.Append(SizeHelper.Humane((long)(ownedSize * tree.Density)));
-					sb.Append(System.Environment.NewLine);
-				}
-				sb.Append("Records: ");
-				sb.Append(tree.EntriesCount);
-				sb.Append(System.Environment.NewLine);
-				sb.Append("Depth: ");
-				sb.Append(tree.Depth);
-				sb.Append(System.Environment.NewLine);
-				sb.Append("PageCount: ");
-				sb.Append(tree.PageCount);
-				sb.Append(System.Environment.NewLine);
-				sb.Append("LeafPages: ");
-				sb.Append(tree.LeafPages);
-				sb.Append(System.Environment.NewLine);
-				sb.Append("BranchPages: ");
-				sb.Append(tree.BranchPages);
-				sb.Append(System.Environment.NewLine);
-				sb.Append("OverflowPages: ");
-				sb.Append(tree.OverflowPages);
-				sb.Append(System.Environment.NewLine);
-
-				if (tree.MultiValues != null)
-				{
-					sb.Append("Multi values: ");
-					sb.Append(System.Environment.NewLine);
-
-					sb.Append(padding);
-					sb.Append("Records: ");
-					sb.Append(tree.MultiValues.EntriesCount);
-					sb.Append(System.Environment.NewLine);
-
-					sb.Append(padding);
-					sb.Append("PageCount: ");
-					sb.Append(tree.MultiValues.PageCount);
-					sb.Append(System.Environment.NewLine);
-
-					sb.Append(padding);
-					sb.Append("LeafPages: ");
-					sb.Append(tree.MultiValues.LeafPages);
-					sb.Append(System.Environment.NewLine);
-
-					sb.Append(padding);
-					sb.Append("BranchPages: ");
-					sb.Append(tree.MultiValues.BranchPages);
-					sb.Append(System.Environment.NewLine);
-
-					sb.Append(padding);
-					sb.Append("OverflowPages: ");
-					sb.Append(tree.MultiValues.OverflowPages);
-					sb.Append(System.Environment.NewLine);
-				}
-
-				reportAsList.Add(sb.ToString());
-			}
-
-			if (report.Journals.Any())
-			{
-				reportAsList.Add("Journals:");
-				foreach (var journal in report.Journals.OrderByDescending(x => x.AllocatedSpaceInBytes))
-				{
-					var sb = new StringBuilder();
-					sb.Append(System.Environment.NewLine);
-					sb.Append(seperator);
-					sb.Append(System.Environment.NewLine);
-					sb.Append(padding);
-					sb.Append("Journal number: ");
-					sb.Append(journal.Number);
-					sb.Append(System.Environment.NewLine);
-					sb.Append(seperator);
-					sb.Append(System.Environment.NewLine);
-					sb.Append("Allocated space: ");
-					sb.Append(SizeHelper.Humane(journal.AllocatedSpaceInBytes));
-					sb.Append(System.Environment.NewLine);
-
-					reportAsList.Add(sb.ToString());
-				}
-			}
-
-			return reportAsList;
-		}
-
-		internal IStorageActionsAccessor GetCurrentBatch()
-		{
-			var batch = current.Value;
-			if (batch == null)
-				throw new InvalidOperationException("Batch was not started, you are not supposed to call this method");
-			return batch;
-		}
-
-		private void Output(string message)
-		{
-			Log.Info(message);
-			Console.Write(message);
-			Console.WriteLine();
-		}
-	}
-=======
         public StorageEnvironment Environment
         {
             get { return tableStorage.Environment; }
-        }
-
-        [CLSCompliant(false)]
-        public InFlightTransactionalState GetInFlightTransactionalState(DocumentDatabase self, Func<string, Etag, RavenJObject, RavenJObject, TransactionInformation, PutResult> put, Func<string, Etag, TransactionInformation, bool> delete)
-        {            
-            return new DtcNotSupportedTransactionalState(FriendlyName, put, delete);
         }
 
         public IList<string> ComputeDetailedStorageInformation(bool computeExactSizes = false)
@@ -828,7 +637,7 @@
                 sb.Append(seperator);
                 sb.Append(System.Environment.NewLine);
                 sb.Append("Owned Size: ");
-                var ownedSize = AbstractPager.PageSize * tree.PageCount;
+                var ownedSize = tableStorage.Environment.Options.PageSize * tree.PageCount;
                 sb.Append(SizeHelper.Humane(ownedSize));
                 sb.Append(System.Environment.NewLine);
                 if (computeExactSizes)
@@ -914,16 +723,6 @@
             }
 
             return reportAsList;
-        }
-
-        public List<TransactionContextData> GetPreparedTransactions()
-        {
-            throw new NotSupportedException("Voron storage does not support DTC");
-        }
-
-        public object GetInFlightTransactionsInternalStateForDebugOnly()
-        {
-            throw new NotSupportedException("Voron storage does not support DTC");
         }
 
         internal IStorageActionsAccessor GetCurrentBatch()
@@ -941,5 +740,4 @@
             Console.WriteLine();
         }
     }
->>>>>>> 68f1ca50
 }