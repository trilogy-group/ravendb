--- conflicted
+++ resolved
@@ -15,14 +15,7 @@
         IListsStorageActions Lists { get; }
         ITasksStorageActions Tasks { get; }
         IStalenessStorageActions Staleness { get; }
-<<<<<<< HEAD
-        		
-=======
         
-        [Obsolete("Use RavenFS instead.")]
-        IAttachmentsStorageActions Attachments { get; }
-        
->>>>>>> 68f1ca50
         IIndexingStorageActions Indexing { get; }
         IGeneralStorageActions General { get; }
         IMappedResultsStorageAction MapReduce { get; }
