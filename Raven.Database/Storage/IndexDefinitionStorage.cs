//-----------------------------------------------------------------------
// <copyright file="IndexDefinitionStorage.cs" company="Hibernating Rhinos LTD">
//     Copyright (c) Hibernating Rhinos LTD. All rights reserved.
// </copyright>
//-----------------------------------------------------------------------
using System;
using System.Collections.Concurrent;
using System.Collections.Generic;
using System.ComponentModel;
using System.IO;
using System.Linq;
using System.Security.Cryptography;
using System.Text;
using System.Threading;
using Lucene.Net.Analysis.Standard;
using Lucene.Net.Documents;
using Microsoft.Isam.Esent.Interop;
using Mono.CSharp;
using Mono.CSharp.Linq;
using Raven.Abstractions.Data;
using Raven.Abstractions.Logging;
using Raven.Database.Indexing.IndexMerging;
using Raven.Imports.Newtonsoft.Json;
using Raven.Abstractions;
using Raven.Abstractions.Extensions;
using Raven.Abstractions.Indexing;
using Raven.Abstractions.MEF;
using Raven.Database.Config;
using Raven.Database.Extensions;
using Raven.Database.Linq;
using Raven.Database.Plugins;
using Raven.Database.Indexing;

namespace Raven.Database.Storage
{
	public class IndexDefinitionStorage
    {
        private const string IndexDefDir = "IndexDefinitions";

        private readonly ReaderWriterLockSlim currentlyIndexingLock = new ReaderWriterLockSlim(LockRecursionPolicy.SupportsRecursion);
        public long currentlyIndexing;

        private readonly ConcurrentDictionary<int, AbstractViewGenerator> indexCache =
            new ConcurrentDictionary<int, AbstractViewGenerator>();

        private readonly ConcurrentDictionary<int, AbstractTransformer> transformCache =
            new ConcurrentDictionary<int, AbstractTransformer>();

        private readonly ConcurrentDictionary<string, int> indexNameToId =
            new ConcurrentDictionary<string, int>(StringComparer.OrdinalIgnoreCase);

        private readonly ConcurrentDictionary<string, int> transformNameToId =
            new ConcurrentDictionary<string, int>(StringComparer.OrdinalIgnoreCase);

        private readonly ConcurrentDictionary<int, TransformerDefinition> transformDefinitions =
            new ConcurrentDictionary<int, TransformerDefinition>();

        private readonly ConcurrentDictionary<int, IndexDefinition> indexDefinitions =
            new ConcurrentDictionary<int, IndexDefinition>();

        private readonly ConcurrentDictionary<int, IndexDefinition> newDefinitionsThisSession =
            new ConcurrentDictionary<int, IndexDefinition>();

        private static readonly ILog logger = LogManager.GetCurrentClassLogger();
        private readonly string path;
        private readonly InMemoryRavenConfiguration configuration;

	    private readonly ITransactionalStorage transactionalStorage;

	    private readonly OrderedPartCollection<AbstractDynamicCompilationExtension> extensions;


		[CLSCompliant(false)]
		public IndexDefinitionStorage(
            InMemoryRavenConfiguration configuration,
            ITransactionalStorage transactionalStorage,
            string path,
            OrderedPartCollection<AbstractDynamicCompilationExtension> extensions)
        {
            this.configuration = configuration;
	        this.transactionalStorage = transactionalStorage;
	        this.extensions = extensions; // this is used later in the ctor, so it must appears first
            this.path = Path.Combine(path, IndexDefDir);

            if (Directory.Exists(this.path) == false && configuration.RunInMemory == false)
                Directory.CreateDirectory(this.path);

            if (configuration.RunInMemory == false)
                ReadFromDisk();

            newDefinitionsThisSession.Clear();
        }

        public bool IsNewThisSession(IndexDefinition definition)
        {
            return newDefinitionsThisSession.ContainsKey(definition.IndexId);
        }

        private void ReadFromDisk()
        {
            foreach (var indexDefinition in ReadIndexDefinitionsFromDisk())
            {
                try
                {
					if (Contains(indexDefinition.Name)) // checking if there are no older indexes with the same name
						RemoveIndexAndCleanup(indexDefinition.Name);

                    ResolveAnalyzers(indexDefinition);
                    AddAndCompileIndex(indexDefinition);
                    AddIndex(indexDefinition.IndexId, indexDefinition);
                }
                catch (Exception e)
                {
					logger.WarnException(string.Format("Could not compile index '{0} ({1})', skipping bad index", indexDefinition.IndexId, indexDefinition.Name), e);
                }
            }

			foreach (var transformerDefinition in ReadTransformerDefinitionsFromDisk())
            {
                try
                {
					RemoveTransformer(transformerDefinition.Name);

                    var generator = CompileTransform(transformerDefinition);
					transformCache[transformerDefinition.TransfomerId] = generator;
                    AddTransform(transformerDefinition.TransfomerId, transformerDefinition);
                }
                catch (Exception e)
                {
					logger.WarnException(string.Format("Could not compile transformer '{0} ({1})', skipping bad transformer", transformerDefinition.TransfomerId, transformerDefinition.Name), e);
                }
            }
        }

	    private IEnumerable<IndexDefinition> ReadIndexDefinitionsFromDisk()
	    {
		    var result = new SortedList<int, IndexDefinition>();

			foreach (var index in Directory.GetFiles(path, "*.index"))
			{
				try
				{
					var indexDefinition = JsonConvert.DeserializeObject<IndexDefinition>(File.ReadAllText(index), Default.Converters);
					result.Add(indexDefinition.IndexId, indexDefinition);
				}
				catch (Exception e)
				{
					logger.WarnException("Could not compile index " + index + ", skipping bad index", e);
				}
			}

		    return result.Values;
	    }

		private IEnumerable<TransformerDefinition> ReadTransformerDefinitionsFromDisk()
		{
			var result = new SortedList<int, TransformerDefinition>();

			foreach (var transformer in Directory.GetFiles(path, "*.transform"))
			{
				try
				{
					var transformerDefinition = JsonConvert.DeserializeObject<TransformerDefinition>(File.ReadAllText(transformer), Default.Converters);

					result.Add(transformerDefinition.TransfomerId, transformerDefinition);
				}
				catch (Exception e)
				{
					logger.WarnException("Could not compile transformer " + transformer + ", skipping bad transformer", e);
				}
			}

			return result.Values;
		}

		private void RemoveIndexAndCleanup(string name)
		{
			var index = GetIndexDefinition(name);
			if (index == null) 
				return;

			transactionalStorage.Batch(accessor =>
			{
				accessor.Indexing.PrepareIndexForDeletion(index.IndexId);
				accessor.Indexing.DeleteIndex(index.IndexId, CancellationToken.None);
			});

			RemoveIndex(index.IndexId);
		}

	    public int IndexesCount
        {
            get { return indexCache.Count; }
        }

	    public int ResultTransformersCount
	    {
			get { return transformCache.Count; }
	    }

        public string[] IndexNames
        {
            get { return IndexDefinitions.Values.OrderBy(x => x.Name).Select(x => x.Name).ToArray(); }
        }

        public int[] Indexes
        {
            get { return indexCache.Keys.OrderBy(name => name).ToArray(); }
        }

        public string IndexDefinitionsPath
        {
            get { return path; }
        }

        public string[] TransformerNames
        {
            get
            {
                return transformDefinitions.Values
                                           .OrderBy(x => x.Name)
                                           .Select(x => x.Name)
                                           .ToArray();
            }
        }

        public ConcurrentDictionary<int, IndexDefinition> IndexDefinitions
        {
            get { return indexDefinitions; }
        }

        public string CreateAndPersistIndex(IndexDefinition indexDefinition)
        {
            var transformer = AddAndCompileIndex(indexDefinition);
            if (configuration.RunInMemory == false)
            {
                WriteIndexDefinition(indexDefinition);
            }
            return transformer.Name;
        }

        private void WriteIndexDefinition(IndexDefinition indexDefinition)
        {
            if (configuration.RunInMemory)
                return;
            var indexName = Path.Combine(path, indexDefinition.IndexId + ".index");
            File.WriteAllText(indexName,
                              JsonConvert.SerializeObject(indexDefinition, Formatting.Indented, Default.Converters));
        }

        private void WriteTransformerDefinition(TransformerDefinition transformerDefinition)
        {
            if (configuration.RunInMemory)
                return;

            string transformerFileName = Path.Combine(path, transformerDefinition.TransfomerId + ".transform");

            File.WriteAllText(transformerFileName,
                              JsonConvert.SerializeObject(transformerDefinition, Formatting.Indented, Default.Converters));
        }

		[CLSCompliant(false)]
        public string CreateAndPersistTransform(TransformerDefinition transformerDefinition, AbstractTransformer transformer)
        {
			transformCache.AddOrUpdate(transformerDefinition.TransfomerId, transformer, (s, viewGenerator) => transformer);
            if (configuration.RunInMemory == false)
            {
                WriteTransformerDefinition(transformerDefinition);
            }
            return transformer.Name;
        }

        public void UpdateIndexDefinitionWithoutUpdatingCompiledIndex(IndexDefinition definition)
        {
            IndexDefinitions.AddOrUpdate(definition.IndexId, s =>
            {
                throw new InvalidOperationException(
                    "Cannot find index named: " +
                    definition.IndexId);
            }, (s, indexDefinition) => definition);
            WriteIndexDefinition(definition);
        }

        private DynamicViewCompiler AddAndCompileIndex(IndexDefinition indexDefinition)
        {
            var transformer = new DynamicViewCompiler(indexDefinition.Name, indexDefinition, extensions, path,
                                                      configuration);
            var generator = transformer.GenerateInstance();
            indexCache.AddOrUpdate(indexDefinition.IndexId, generator, (s, viewGenerator) => generator);

            logger.Info("New index {0}:\r\n{1}\r\nCompiled to:\r\n{2}", transformer.Name, transformer.CompiledQueryText,
                        transformer.CompiledQueryText);
            return transformer;
        }

		[CLSCompliant(false)]
	    public AbstractTransformer CompileTransform(TransformerDefinition transformerDefinition)
        {
            var transformer = new DynamicTransformerCompiler(transformerDefinition, configuration, extensions,
                                                             transformerDefinition.Name, path);
            var generator = transformer.GenerateInstance();

            logger.Info("New transformer {0}:\r\n{1}\r\nCompiled to:\r\n{2}", transformer.Name,
                        transformer.CompiledQueryText,
                        transformer.CompiledQueryText);
			return generator;
        }

        public void RegisterNewIndexInThisSession(string name, IndexDefinition definition)
        {
            newDefinitionsThisSession.TryAdd(definition.IndexId, definition);
        }

        public void AddIndex(int id, IndexDefinition definition)
        {
            IndexDefinitions.AddOrUpdate(id, definition, (s1, def) =>
            {
                if (def.IsCompiled)
                    throw new InvalidOperationException("Index " + id + " is a compiled index, and cannot be replaced");
                return definition;
            });
            indexNameToId[definition.Name] = id;

            UpdateIndexMappingFile();
        }

        public void AddTransform(int id, TransformerDefinition definition)
        {
            transformDefinitions.AddOrUpdate(id, definition, (s1, def) => definition);
            transformNameToId[definition.Name] = id;

            UpdateTransformerMappingFile();
        }

        public void RemoveIndex(int id, bool removeByNameMapping = true)
        {
            AbstractViewGenerator ignoredViewGenerator;
            int ignoredId;
            if (indexCache.TryRemove(id, out ignoredViewGenerator) && removeByNameMapping)
                indexNameToId.TryRemove(ignoredViewGenerator.Name, out ignoredId);
            IndexDefinition ignoredIndexDefinition;
            IndexDefinitions.TryRemove(id, out ignoredIndexDefinition);
            newDefinitionsThisSession.TryRemove(id, out ignoredIndexDefinition);
            if (configuration.RunInMemory)
                return;
            File.Delete(GetIndexSourcePath(id) + ".index");
            UpdateIndexMappingFile();
        }

        private string GetIndexSourcePath(int id)
        {
            return Path.Combine(path, id.ToString());
        }

        public IndexDefinition GetIndexDefinition(string name)
        {
            int id = 0;
            if (indexNameToId.TryGetValue(name, out id))
            {
                IndexDefinition indexDefinition = IndexDefinitions[id];
                if (indexDefinition.Fields.Count == 0)
                {
                    AbstractViewGenerator abstractViewGenerator = GetViewGenerator(id);
                    indexDefinition.Fields = abstractViewGenerator.Fields;
                }
                return indexDefinition;
            }
            return null;
        }

        public IndexDefinition GetIndexDefinition(int id)
        {
            IndexDefinition value;
            IndexDefinitions.TryGetValue(id, out value);
            return value;
        }

        public TransformerDefinition GetTransformerDefinition(string name)
        {
            int id;
            if (transformNameToId.TryGetValue(name, out id))
                return transformDefinitions[id];
            return null;
        }

		public IEnumerable<TransformerDefinition> GetAllTransformerDefinitions()
		{
			return transformDefinitions.Select(definition => definition.Value);
		}

        public IndexMergeResults ProposeIndexMergeSuggestions()
        {
            var indexMerger = new IndexMerger(IndexDefinitions.ToDictionary(x=>x.Key,x=>x.Value));
            return indexMerger.ProposeIndexMergeSuggestions();
        }

        public TransformerDefinition GetTransformerDefinition(int id)
        {
            TransformerDefinition value;
            transformDefinitions.TryGetValue(id, out value);
            return value;
        }

		[CLSCompliant(false)]
        public AbstractViewGenerator GetViewGenerator(string name)
        {
            int id = 0;
            if (indexNameToId.TryGetValue(name, out id))
                return indexCache[id];
            return null;
        }

		[CLSCompliant(false)]
        public AbstractViewGenerator GetViewGenerator(int id)
        {
            AbstractViewGenerator value;
            if (indexCache.TryGetValue(id, out value) == false)
                return null;
            return value;
        }

        public IndexCreationOptions FindIndexCreationOptions(IndexDefinition newIndexDef)
        {
            var currentIndexDefinition = GetIndexDefinition(newIndexDef.Name);
<<<<<<< HEAD
            if (currentIndexDefinition != null)
            {
				return FindIndexUpdateOptions(newIndexDef, currentIndexDefinition);
            }
            return IndexCreationOptions.Create;
        }

		public static IndexCreationOptions FindIndexUpdateOptions(IndexDefinition newIndexDef, IndexDefinition currentIndexDefinition)
		{
			if (currentIndexDefinition.IsTestIndex) // always update test indexes
				return IndexCreationOptions.Update;

			newIndexDef.IndexId = currentIndexDefinition.IndexId;
			bool result = currentIndexDefinition.Equals(newIndexDef);

			if (result)
				return IndexCreationOptions.Noop;

			// try to compare to find changes which doesn't require removing compiled index
			return currentIndexDefinition.Equals(newIndexDef, ignoreFormatting: true, ignoreMaxIndexOutput: true)
				? IndexCreationOptions.UpdateWithoutUpdatingCompiledIndex : IndexCreationOptions.Update;
		}

=======
	        if (currentIndexDefinition == null)
				return IndexCreationOptions.Create;

	        if (currentIndexDefinition.IsTestIndex) // always update test indexes
		        return IndexCreationOptions.Update;

	        newIndexDef.IndexId = currentIndexDefinition.IndexId;
	        var result = currentIndexDefinition.Equals(newIndexDef);
	        if (result)
		        return IndexCreationOptions.Noop;

	        // try to compare to find changes which doesn't require removing compiled index
	        return currentIndexDefinition.Equals(newIndexDef, ignoreFormatting: true, ignoreMaxIndexOutput: true)
		        ? IndexCreationOptions.UpdateWithoutUpdatingCompiledIndex : IndexCreationOptions.Update;
        }

>>>>>>> 702a19cc
		public bool Contains(string indexName)
        {
            return indexNameToId.ContainsKey(indexName);
        }

        public static void ResolveAnalyzers(IndexDefinition indexDefinition)
        {
            // Stick Lucene.Net's namespace to all analyzer aliases that are missing a namespace
            var analyzerNames = (from analyzer in indexDefinition.Analyzers
                                 where analyzer.Value.IndexOf('.') == -1
                                 select analyzer).ToArray();

            // Only do this for analyzer that actually exist; we do this here to be able to throw a correct error later on
            foreach (
                var a in
                    analyzerNames.Where(
                        a => typeof(StandardAnalyzer).Assembly.GetType("Lucene.Net.Analysis." + a.Value) != null))
            {
                indexDefinition.Analyzers[a.Key] = "Lucene.Net.Analysis." + a.Value;
            }
        }

        public IDisposable TryRemoveIndexContext()
        {
            if (currentlyIndexingLock.TryEnterWriteLock(TimeSpan.FromSeconds(60)) == false)
                throw new InvalidOperationException(
                    "Cannot modify indexes while indexing is in progress (already waited full minute). Try again later");
            return new DisposableAction(currentlyIndexingLock.ExitWriteLock);
        }


        public bool IsCurrentlyIndexing()
        {
            return Interlocked.Read(ref currentlyIndexing) != 0;
        }

		[CLSCompliant(false)]
        public IDisposable CurrentlyIndexing()
        {
            currentlyIndexingLock.EnterReadLock();
            Interlocked.Increment(ref currentlyIndexing);
            return new DisposableAction(() =>
            {
                currentlyIndexingLock.ExitReadLock();
                Interlocked.Decrement(ref currentlyIndexing);
            });
        }

        public bool RemoveTransformer(string name)
        {
            var transformer = GetTransformerDefinition(name);
            if (transformer == null) 
				return false;
            RemoveTransformer(transformer.TransfomerId);

	        return true;
        }

        public void RemoveIndex(string name)
        {
            var index = GetIndexDefinition(name);
            if (index == null) return;
            RemoveIndex(index.IndexId);
        }

        public void RemoveTransformer(int id)
        {
            AbstractTransformer ignoredViewGenerator;
            int ignoredId;
            if (transformCache.TryRemove(id, out ignoredViewGenerator))
                transformNameToId.TryRemove(ignoredViewGenerator.Name, out ignoredId);
            TransformerDefinition ignoredIndexDefinition;
            transformDefinitions.TryRemove(id, out ignoredIndexDefinition);
            if (configuration.RunInMemory)
                return;
            File.Delete(GetIndexSourcePath(id) + ".transform");
            UpdateTransformerMappingFile();
        }

		[CLSCompliant(false)]
        public AbstractTransformer GetTransformer(int id)
        {
            AbstractTransformer value;
            if (transformCache.TryGetValue(id, out value) == false)
                return null;
            return value;
        }

		[CLSCompliant(false)]
        public AbstractTransformer GetTransformer(string name)
        {
            int id = 0;
            if (transformNameToId.TryGetValue(name, out id))
                return transformCache[id];
            return null;
        }

		internal bool ReplaceIndex(string indexName, string indexToSwapName)
		{
			var index = GetIndexDefinition(indexName);
			if (index == null)
				return false;

			int _;
			indexNameToId.TryRemove(index.Name, out _);
			index.IsSideBySideIndex = false;

			var indexToReplace = GetIndexDefinition(indexToSwapName);
			index.Name = indexToReplace != null ? indexToReplace.Name : indexToSwapName;
			CreateAndPersistIndex(index);
			AddIndex(index.IndexId, index);

			return true;
		}

        private void UpdateIndexMappingFile()
        {
            if (configuration.RunInMemory)
                return;

            var sb = new StringBuilder();

            foreach (var index in indexNameToId)
            {
                sb.Append(string.Format("{0} - {1}{2}", index.Value, index.Key, Environment.NewLine));
            }

            File.WriteAllText(Path.Combine(path, "indexes.txt"), sb.ToString());
        }

        private void UpdateTransformerMappingFile()
        {
            if (configuration.RunInMemory)
                return;

            var sb = new StringBuilder();

            foreach (var transform in transformNameToId)
            {
                sb.Append(string.Format("{0} - {1}{2}", transform.Value, transform.Key, Environment.NewLine));
            }

            File.WriteAllText(Path.Combine(path, "transformers.txt"), sb.ToString());
        }

		public void UpdateTransformerDefinitionWithoutUpdatingCompiledTransformer(TransformerDefinition definition)
		{
			transformDefinitions.AddOrUpdate(definition.TransfomerId, s =>
			{
				throw new InvalidOperationException(
					"Cannot find transformer named: " +
					definition.TransfomerId);
			}, (s, transformerDefinition) => definition);
			WriteTransformerDefinition(definition);
		}
    }

}<|MERGE_RESOLUTION|>--- conflicted
+++ resolved
@@ -422,31 +422,6 @@
         public IndexCreationOptions FindIndexCreationOptions(IndexDefinition newIndexDef)
         {
             var currentIndexDefinition = GetIndexDefinition(newIndexDef.Name);
-<<<<<<< HEAD
-            if (currentIndexDefinition != null)
-            {
-				return FindIndexUpdateOptions(newIndexDef, currentIndexDefinition);
-            }
-            return IndexCreationOptions.Create;
-        }
-
-		public static IndexCreationOptions FindIndexUpdateOptions(IndexDefinition newIndexDef, IndexDefinition currentIndexDefinition)
-		{
-			if (currentIndexDefinition.IsTestIndex) // always update test indexes
-				return IndexCreationOptions.Update;
-
-			newIndexDef.IndexId = currentIndexDefinition.IndexId;
-			bool result = currentIndexDefinition.Equals(newIndexDef);
-
-			if (result)
-				return IndexCreationOptions.Noop;
-
-			// try to compare to find changes which doesn't require removing compiled index
-			return currentIndexDefinition.Equals(newIndexDef, ignoreFormatting: true, ignoreMaxIndexOutput: true)
-				? IndexCreationOptions.UpdateWithoutUpdatingCompiledIndex : IndexCreationOptions.Update;
-		}
-
-=======
 	        if (currentIndexDefinition == null)
 				return IndexCreationOptions.Create;
 
@@ -463,7 +438,6 @@
 		        ? IndexCreationOptions.UpdateWithoutUpdatingCompiledIndex : IndexCreationOptions.Update;
         }
 
->>>>>>> 702a19cc
 		public bool Contains(string indexName)
         {
             return indexNameToId.ContainsKey(indexName);
