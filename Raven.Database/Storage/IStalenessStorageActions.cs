--- conflicted
+++ resolved
@@ -20,16 +20,8 @@
 
         Tuple<DateTime, Etag> IndexLastUpdatedAt(int view);
 
-<<<<<<< HEAD
-		Etag GetMostRecentDocumentEtag();
-		
-=======
         Etag GetMostRecentDocumentEtag();
-
-        [Obsolete("Use RavenFS instead.")]
-        Etag GetMostRecentAttachmentEtag();
         
->>>>>>> 68f1ca50
         int GetIndexTouchCount(int view);
     }
 }