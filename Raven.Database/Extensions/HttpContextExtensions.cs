//-----------------------------------------------------------------------
// <copyright file="HttpContextExtensions.cs" company="Hibernating Rhinos LTD">
//     Copyright (c) Hibernating Rhinos LTD. All rights reserved.
// </copyright>
//-----------------------------------------------------------------------
using System;
using System.Collections.Generic;
using System.Linq;
using Raven.Abstractions.Data;
using Raven.Database.Server.Abstractions;

namespace Raven.Database.Extensions
{
	public static class HttpContextExtensions
	{
		public static Facet[] GetFacetsFromHttpContext(this IHttpContext context)
		{
			var dictionary = new Dictionary<string, Facet>();

			foreach (var facetString in context.Request.QueryString.AllKeys
				.Where(x=>x.StartsWith("facet.", StringComparison.InvariantCultureIgnoreCase))
				.ToArray())
			{
				var parts = facetString.Split(new[] {'.'}, StringSplitOptions.RemoveEmptyEntries);
				if(parts.Length != 3)
					throw new InvalidOperationException("Could not parse query parameter: " + facetString);

				var fieldName = parts[1];

				Facet facet;
				if (dictionary.TryGetValue(fieldName, out facet) == false)
					dictionary[fieldName] = facet = new Facet{Name = fieldName};

				foreach (var value in context.Request.QueryString.GetValues(facetString) ?? Enumerable.Empty<string>())
				{
					switch (parts[2].ToLowerInvariant())
					{
						case "mode":
							FacetMode mode;
							if (Enum.TryParse(value, true, out mode) == false)
								throw new InvalidOperationException("Could not parse " + facetString + "=" + value);

							facet.Mode = mode;
							break;
						case "range":
							facet.Ranges.Add(value);
							break;
					}
				}
			}
			return dictionary.Values.ToArray();
		}

		public static string GetFacetSetupDocFromHttpContext(this IHttpContext context)
		{
			return context.Request.QueryString["facetDoc"] ?? "";
		}

		public static IndexQuery GetIndexQueryFromHttpContext(this IHttpContext context, int maxPageSize)
		{
			var query = new IndexQuery
			{
				Query = context.Request.QueryString["query"] ?? "",
				Start = context.GetStart(),
				Cutoff = context.GetCutOff(),
				CutoffEtag = context.GetCutOffEtag(),
				PageSize = context.GetPageSize(maxPageSize),
				SkipTransformResults = context.GetSkipTransformResults(),
				FieldsToFetch = context.Request.QueryString.GetValues("fetch"),
				GroupBy = context.Request.QueryString.GetValues("groupBy"),
				DefaultField = context.Request.QueryString["defaultField"],
<<<<<<< HEAD

				DefaultOperator = 
					string.Equals(context.Request.QueryString["operator"], "AND", StringComparison.InvariantCultureIgnoreCase) ?
						QueryOperator.And : 
						QueryOperator.Or,

=======
>>>>>>> 051e5f4d
				AggregationOperation = context.GetAggregationOperation(),
				SortedFields = context.Request.QueryString.GetValues("sort")
					.EmptyIfNull()
					.Select(x => new SortedField(x))
					.ToArray()
			};

			double lat = context.GetLat(), lng = context.GetLng(), radius = context.GetRadius();
			if (lat != 0 || lng != 0 || radius != 0)
			{
				return new SpatialIndexQuery(query)
				{
					Latitude = lat,
					Longitude = lng,
					Radius = radius,
				};
			}
			return query;
		}
		
	}
}<|MERGE_RESOLUTION|>--- conflicted
+++ resolved
@@ -69,15 +69,12 @@
 				FieldsToFetch = context.Request.QueryString.GetValues("fetch"),
 				GroupBy = context.Request.QueryString.GetValues("groupBy"),
 				DefaultField = context.Request.QueryString["defaultField"],
-<<<<<<< HEAD
 
 				DefaultOperator = 
 					string.Equals(context.Request.QueryString["operator"], "AND", StringComparison.InvariantCultureIgnoreCase) ?
 						QueryOperator.And : 
 						QueryOperator.Or,
 
-=======
->>>>>>> 051e5f4d
 				AggregationOperation = context.GetAggregationOperation(),
 				SortedFields = context.Request.QueryString.GetValues("sort")
 					.EmptyIfNull()
