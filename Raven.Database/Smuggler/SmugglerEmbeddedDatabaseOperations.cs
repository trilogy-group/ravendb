--- conflicted
+++ resolved
@@ -28,11 +28,7 @@
 
         private List<JsonDocument> bulkInsertBatch = new List<JsonDocument>();
 
-<<<<<<< HEAD
 		private readonly SmugglerJintHelper scriptedJsonPatcher = new SmugglerJintHelper();
-=======
-        private SmugglerJintHelper scriptedJsonPatcher = new SmugglerJintHelper();
->>>>>>> b19bf61a
 
         public SmugglerEmbeddedDatabaseOperations(DocumentDatabase database)
         {
@@ -41,24 +37,16 @@
 
         public Action<string> Progress { get; set; }
 
-<<<<<<< HEAD
 		public Task<RavenJArray> GetIndexes(int totalCount)
 		{
 			return new CompletedTask<RavenJArray>(database.Indexes.GetIndexes(totalCount, 128));
 		}
-=======
-        public Task<RavenJArray> GetIndexes(RavenConnectionStringOptions src, int totalCount)
-        {
-            return new CompletedTask<RavenJArray>(database.Indexes.GetIndexes(totalCount, 128));
-        }
->>>>>>> b19bf61a
 
         public JsonDocument GetDocument(string key)
         {
             return database.Documents.Get(key, null);
         }
 
-<<<<<<< HEAD
 		public Task<IAsyncEnumerator<RavenJObject>> GetDocuments(Etag lastEtag, int take)
 		{
 			const int dummy = 0;
@@ -66,15 +54,6 @@
 				.ToList()
 				.Cast<RavenJObject>()
 				.GetEnumerator();
-=======
-        public Task<IAsyncEnumerator<RavenJObject>> GetDocuments(RavenConnectionStringOptions src, Etag lastEtag, int take)
-        {
-            const int dummy = 0;
-            var enumerator = database.Documents.GetDocumentsAsJson(dummy, Math.Min(Options.BatchSize, take), lastEtag, CancellationToken.None)
-                .ToList()
-                .Cast<RavenJObject>()
-                .GetEnumerator();
->>>>>>> b19bf61a
 
             return new CompletedTask<IAsyncEnumerator<RavenJObject>>(new AsyncEnumeratorBridge<RavenJObject>(enumerator));
         }
@@ -91,7 +70,6 @@
                     {
                         {"Key", listItem.Key}
                     };
-<<<<<<< HEAD
 					o.WriteTo(jsonWriter);
 					lastEtag = listItem.Etag;
 				}
@@ -112,28 +90,6 @@
 				foreach (var listItem in accessor.Lists.Read(Constants.RavenPeriodicExportsDocsTombstones, startDocsEtag, maxEtag, int.MaxValue))
 				{
 					var o = new RavenJObject
-=======
-                    o.WriteTo(jsonWriter);
-                    lastEtag = listItem.Etag;
-                }
-            });
-            return new CompletedTask<Etag>(lastEtag);
-        }
-
-        public Task<RavenJArray> GetTransformers(RavenConnectionStringOptions src, int start)
-        {
-            return new CompletedTask<RavenJArray>(database.Transformers.GetTransformers(start, Options.BatchSize));
-        }
-
-        public Task<Etag> ExportDocumentsDeletion(JsonTextWriter jsonWriter, Etag startDocsEtag, Etag maxEtag)
-        {
-            var lastEtag = startDocsEtag;
-            database.TransactionalStorage.Batch(accessor =>
-            {
-                foreach (var listItem in accessor.Lists.Read(Constants.RavenPeriodicExportsDocsTombstones, startDocsEtag, maxEtag, int.MaxValue))
-                {
-                    var o = new RavenJObject
->>>>>>> b19bf61a
                     {
                         {"Key", listItem.Key}
                     };
@@ -182,7 +138,6 @@
         }
 
         [Obsolete("Use RavenFS instead.")]
-<<<<<<< HEAD
 		public Task PutAttachment(AttachmentExportInfo attachmentExportInfo)
 		{
 			if (attachmentExportInfo != null)
@@ -246,71 +201,6 @@
 		}
 
 		public SmugglerDatabaseOptions Options { get; private set; }
-=======
-        public Task PutAttachment(RavenConnectionStringOptions dst, AttachmentExportInfo attachmentExportInfo)
-        {
-            if (attachmentExportInfo != null)
-            {
-                // we filter out content length, because getting it wrong will cause errors 
-                // in the server side when serving the wrong value for this header.
-                // worse, if we are using http compression, this value is known to be wrong
-                // instead, we rely on the actual size of the data provided for us
-                attachmentExportInfo.Metadata.Remove("Content-Length");
-                database.Attachments.PutStatic(attachmentExportInfo.Key, null, attachmentExportInfo.Data,
-                                    attachmentExportInfo.Metadata);
-            }
-
-            return new CompletedTask();
-        }
-
-        public Task PutDocument(RavenJObject document, int size)
-        {
-            if (document != null)
-            {
-                var metadata = document.Value<RavenJObject>("@metadata");
-                var key = metadata.Value<string>("@id");
-                document.Remove("@metadata");
-
-                bulkInsertBatch.Add(new JsonDocument
-                {
-                    Key = key,
-                    Metadata = metadata,
-                    DataAsJson = document,
-                });
-
-                if (Options.BatchSize > bulkInsertBatch.Count)
-                    return new CompletedTask();
-            }
-
-            var batchToSave = new List<IEnumerable<JsonDocument>> { bulkInsertBatch };
-            bulkInsertBatch = new List<JsonDocument>();
-            database.Documents.BulkInsert(new BulkInsertOptions { BatchSize = Options.BatchSize, OverwriteExisting = true }, batchToSave, Guid.NewGuid(), CancellationToken.None);
-            return new CompletedTask();
-        }
-
-        public Task PutTransformer(string transformerName, RavenJToken transformer)
-        {
-            if (transformer != null)
-            {
-                var transformerDefinition =
-                    JsonConvert.DeserializeObject<TransformerDefinition>(transformer.Value<RavenJObject>("definition").ToString());
-                database.Transformers.PutTransform(transformerName, transformerDefinition);
-            }
-
-            return new CompletedTask();
-        }
-
-        public Task DeleteDocument(string key)
-        {
-            if (key != null)
-            {
-                database.Documents.Delete(key, null, null);
-            }
-            return new CompletedTask();
-        }
-
-        public SmugglerDatabaseOptions Options { get; private set; }
->>>>>>> b19bf61a
 
         [Obsolete("Use RavenFS instead.")]
         public Task DeleteAttachment(string key)
@@ -425,7 +315,6 @@
         }
 
         [Obsolete("Use RavenFS instead.")]
-<<<<<<< HEAD
 		public Task<byte[]> GetAttachmentData(AttachmentInformation attachmentInformation)
 		{
 			var attachment = database.Attachments.GetStatic(attachmentInformation.Key);
@@ -449,24 +338,4 @@
 			return string.Format("embedded: {0}/{1}", database.Name ?? Constants.SystemDatabase, database.TransactionalStorage.Id);
 		}
 	}
-=======
-        public Task<byte[]> GetAttachmentData(AttachmentInformation attachmentInformation)
-        {
-            var attachment = database.Attachments.GetStatic(attachmentInformation.Key);
-            if (attachment == null) 
-                return null;
-
-            var data = attachment.Data;
-            attachment.Data = () =>
-            {
-                var memoryStream = new MemoryStream();
-                database.TransactionalStorage.Batch(accessor => data().CopyTo(memoryStream));
-                memoryStream.Position = 0;
-                return memoryStream;
-            };
-
-            return new CompletedTask<byte[]>(attachment.Data().ReadData());
-        }
-    }
->>>>>>> b19bf61a
 }