--- conflicted
+++ resolved
@@ -13,24 +13,7 @@
 	class Program
 	{
 		static XNamespace xmlns = XNamespace.Get("http://schemas.microsoft.com/developer/msbuild/2003");
-
-		private static readonly Dictionary<string, string> net45Guids = new Dictionary<string, string>
-		{
-			{"Raven.Abstractions", "{B903FE56-0230-46FE-9458-AEFFEE294179}"},
-			{"Raven.Client.Lightweight", "{E43AA81B-E924-4D7E-8C02-7EF691EBE9EC}"},
-			{"Raven.Database", "{FAEBA971-1A36-4D42-8E98-043E617F1FE5}"},
-			{"Raven.Client.Embedded", "{ACA1B0BD-3455-4EC4-9388-539EF7CFC945}"},
-			{"Raven.Server", "{516EAEEA-D566-4410-BB9F-8354E5611B58}"},
-			{"Raven.Tests.Helpers", "{41D3D8AD-9095-47C3-93BE-3023857574AF}"},
-			{"Raven.Client.UniqueConstraints", "{1E6AA09C-B1FC-45BC-86E5-99C3FC1CF0ED}"},
-			{"Raven.Client.Authorization", "{5544CF05-1662-487A-97E8-7F122CF3B50B}"},
-			{"Raven.Client.MvcIntegration", "{C15B86DA-033A-48FE-ACFE-65D5E34A1D18}"},
-			{"Raven.Bundles.Authorization", "{9BB8DA55-DC8F-49F0-9FF8-0496D736C65F}"},
-			{"Raven.Bundles.CascadeDelete", "{9C057FC4-C118-4AF9-8F6F-4F9AD35DED60}"},
-			{"Raven.Bundles.IndexReplication", "{2E969670-3F50-4C78-88D3-709BC71B7D82}"},
-			{"Raven.Bundles.UniqueConstraints", "{2B7E14D7-770F-43DE-A1D1-EC2B01F68A55}"},
-			{"Raven.Web", "{6BB5ECF3-48FE-4FF7-B522-ABBAC1E259D4}"},
-		};
+		private static Dictionary<string, string> net45Guids;
 
 		private static void Main(string[] args)
 		{
@@ -45,11 +28,6 @@
 			/*GenerateSilverlight4(@"Raven.Client.Silverlight\Raven.Client.Silverlight.csproj",
 			                     @"Raven.Client.Silverlight\Raven.Client.Silverlight.g.4.csproj");*/
 
-<<<<<<< HEAD
-
-			/* In RavenDB 3.0 we already using .NET 4.5
-			
-=======
 			net45Guids = new Dictionary<string, string>
 			{
 				{"Raven.Abstractions", "{B903FE56-0230-46FE-9458-AEFFEE294179}"},
@@ -68,7 +46,6 @@
 				{"Raven.Web", "{6BB5ECF3-48FE-4FF7-B522-ABBAC1E259D4}"},
 				{"Raven.Smuggler", "{C3B90695-3077-43C8-97DC-F6914981CA59}"},
 			};
->>>>>>> cf8029ea
 
 			Generate45("Raven.Abstractions");
 
@@ -125,14 +102,10 @@
 			Generate45("Raven.Web",
 					   "Raven.Abstractions",
 					   "Raven.Database");
-<<<<<<< HEAD
-			 */
-=======
 
 			Generate45("Raven.Smuggler",
 					   "Raven.Abstractions",
 					   "Raven.Client.Lightweight");
->>>>>>> cf8029ea
 		}
 
 		private static void Generate45(string assemblyName, params string[] references)
