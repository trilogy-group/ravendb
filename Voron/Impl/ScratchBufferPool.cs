--- conflicted
+++ resolved
@@ -1,4 +1,3 @@
-<<<<<<< HEAD
 ﻿using System;
 using System.Collections.Generic;
 using Voron.Trees;
@@ -116,123 +115,4 @@
 			}
 		}
 	}
-=======
-﻿using System;
-using System.Collections.Generic;
-using Voron.Trees;
-using Voron.Util;
-
-namespace Voron.Impl
-{
-	/// <summary>
-	/// This class implements the page pool for in flight transaction information
-	/// Pages allocated from here are expected to live after the write transaction that 
-	/// created them. The pages will be kept around until the flush for the journals
-	/// send them to the data file.
-	/// 
-	/// This class relies on external syncronization and is not meant to be used in multiple
-	/// threads at the same time
-	/// </summary>
-	public unsafe class ScratchBufferPool : IDisposable
-	{
-		private readonly IVirtualPager _scratchPager;
-		private readonly Dictionary<long, LinkedList<long>> _freePagesBySize = new Dictionary<long, LinkedList<long>>();
-        private readonly Dictionary<long, PageFromScratchBuffer> _allocatedPages = new Dictionary<long, PageFromScratchBuffer>();
-		private long _lastUsedPage;
-
-		public ScratchBufferPool(StorageEnvironment env)
-		{
-			_scratchPager = env.Options.CreateScratchPager();
-			_scratchPager.AllocateMorePages(null, env.Options.InitialLogFileSize);
-		}
-
-		public PagerState PagerState { get { return _scratchPager.PagerState; }}
-
-		public PageFromScratchBuffer Allocate(Transaction tx, int numberOfPages)
-		{
-			var size = Utils.NearestPowerOfTwo(numberOfPages);
-			LinkedList<long> list;
-			if (_freePagesBySize.TryGetValue(size, out list) && list.Count > 0)
-			{
-				var position = list.First.Value;
-				list.RemoveFirst();
-			    var pageFromScratchBuffer = new PageFromScratchBuffer
-			    {
-			        PositionInScratchBuffer = position,
-			        Size = size,
-			        NumberOfPages = numberOfPages
-			    };
-                _allocatedPages.Add(position, pageFromScratchBuffer);
-			    return pageFromScratchBuffer;
-			}
-			// we don't have free pages to give out, need to allocate some
-			_scratchPager.EnsureContinuous(tx, _lastUsedPage, numberOfPages);
-
-			var result = new PageFromScratchBuffer
-			{
-				PositionInScratchBuffer = _lastUsedPage,
-				Size = size,
-				NumberOfPages = numberOfPages
-			};
-            _allocatedPages.Add(_lastUsedPage, result);
-			_lastUsedPage += size;
-
-			return result;
-		}
-
-		public void Free(long page)
-		{
-		    PageFromScratchBuffer value;
-		    if (_allocatedPages.TryGetValue(page, out value) == false)
-		        throw new InvalidOperationException("Attempt to free page that wasn't currently allocated: " + page);
-		    _allocatedPages.Remove(page);
-			LinkedList<long> list;
-            if (_freePagesBySize.TryGetValue(value.Size, out list) == false)
-			{
-				list = new LinkedList<long>();
-                _freePagesBySize[value.Size] = list;
-			}
-            list.AddFirst(value.PositionInScratchBuffer);
-		}
-
-		public void Dispose()
-		{
-			_scratchPager.Dispose();
-		}
-
-		public Page ReadPage(long p)
-		{
-			return _scratchPager.Read(p);
-		}
-	}
-
-	public class PageFromScratchBuffer
-	{
-		public long PositionInScratchBuffer;
-		public long Size;
-		public int NumberOfPages;
-
-		public override bool Equals(object obj)
-		{
-			if (ReferenceEquals(null, obj)) return false;
-			if (ReferenceEquals(this, obj)) return true;
-			if (obj.GetType() != this.GetType()) return false;
-
-			var other = (PageFromScratchBuffer) obj;
-
-			return PositionInScratchBuffer == other.PositionInScratchBuffer && Size == other.Size && NumberOfPages == other.NumberOfPages;
-		}
-
-		public override int GetHashCode()
-		{
-			unchecked
-			{
-				var hashCode = PositionInScratchBuffer.GetHashCode();
-				hashCode = (hashCode * 397) ^ Size.GetHashCode();
-				hashCode = (hashCode * 397) ^ NumberOfPages;
-				return hashCode;
-			}
-		}
-	}
->>>>>>> 0cccb163
 }