//-----------------------------------------------------------------------
// <copyright file="Versioning.cs" company="Hibernating Rhinos LTD">
//     Copyright (c) Hibernating Rhinos LTD. All rights reserved.
// </copyright>
//-----------------------------------------------------------------------
using System;
using System.IO;
using Raven.Abstractions.Commands;
using Raven.Abstractions.Data;
using Raven.Abstractions.Smuggler;
using Raven.Bundles.Versioning.Data;
using Raven.Client.Bundles.Versioning;
using Raven.Json.Linq;
using Raven.Smuggler;
using Xunit;

namespace Raven.Tests.Bundles.Versioning
{
	public class Versioning : VersioningTest
	{
		[Fact]
		public void Will_automatically_set_metadata()
		{
			var company = new Company { Name = "Company Name" };
			using (var session = documentStore.OpenSession())
			{
				session.Store(company);
				session.SaveChanges();
			}

			using (var session = documentStore.OpenSession())
			{
				var company2 = session.Load<Company>(company.Id);
				var metadata = session.Advanced.GetMetadataFor(company2);
				Assert.Equal("Current", metadata.Value<string>("Raven-Document-Revision-Status"));
				Assert.Equal(1, metadata.Value<int>("Raven-Document-Revision"));
			}
		}

		[Fact]
		public void Can_exclude_entities_from_versioning()
		{
			var user = new User { Name = "User Name" };
			var comment = new Comment { Name = "foo" };
			using (var session = documentStore.OpenSession())
			{
				session.Store(user);
				session.Store(comment);
				session.SaveChanges();
			}

			using (var session = documentStore.OpenSession())
			{
				Assert.Null(session.Load<User>(user.Id + "/revisions/1"));
				Assert.Null(session.Load<Comment>(comment.Id + "/revisions/1"));
			}

			using (var session = documentStore.OpenSession())
			{
				var metadata = session.Advanced.GetMetadataFor(session.Load<User>(user.Id));
				Assert.Null(metadata.Value<string>("Raven-Document-Revision-Status"));
				Assert.Equal(0, metadata.Value<int>("Raven-Document-Revision"));
			}
		}

		[Fact]
		public void Will_automatically_update_metadata_on_next_insert()
		{
			var company = new Company { Name = "Company Name" };
			using (var session = documentStore.OpenSession())
			{
				session.Store(company);
				session.SaveChanges();
				company.Name = "Hibernating Rhinos";
				session.SaveChanges();
			}

			using (var session = documentStore.OpenSession())
			{
				var company2 = session.Load<Company>(company.Id);
				var metadata = session.Advanced.GetMetadataFor(company2);
				Assert.Equal("Current", metadata.Value<string>("Raven-Document-Revision-Status"));
				Assert.Equal(2, metadata.Value<int>("Raven-Document-Revision"));
			}
		}

		[Fact]
		public void Will_automatically_create_duplicate_on_first_insert()
		{
			var company = new Company { Name = "Company Name" };
			using (var session = documentStore.OpenSession())
			{
				session.Store(company);
				session.SaveChanges();
			}

			using (var session = documentStore.OpenSession())
			{
				var company2 = session.Load<Company>(company.Id + "/revisions/1");
				var metadata = session.Advanced.GetMetadataFor(company2);
				Assert.Equal(company.Name, company2.Name);
				Assert.Equal("Historical", metadata.Value<string>("Raven-Document-Revision-Status"));
			}
		}

		[Fact]
		public void Will_automatically_create_duplicate_on_next_insert()
		{
			var company = new Company { Name = "Company Name" };
			using (var session = documentStore.OpenSession())
			{
				session.Store(company);
				session.SaveChanges();
				Assert.Equal(1, session.Advanced.GetMetadataFor(company).Value<int>("Raven-Document-Revision"));
			}
			using (var session = documentStore.OpenSession())
			{
				var company3 = session.Load<Company>(company.Id);
				company3.Name = "Hibernating Rhinos";
				session.SaveChanges();
				Assert.Equal(2, session.Advanced.GetMetadataFor(company3).Value<int>("Raven-Document-Revision"));
			}
			using (var session = documentStore.OpenSession())
			{
				var company2 = session.Load<Company>(company.Id + "/revisions/1");
				var metadata = session.Advanced.GetMetadataFor(company2);
				Assert.Equal("Company Name", company2.Name);
				Assert.Equal("Historical", metadata.Value<string>("Raven-Document-Revision-Status"));
				Assert.Null(metadata.Value<string>("Raven-Document-Parent-Revision"));

				company2 = session.Load<Company>(company.Id + "/revisions/2");
				metadata = session.Advanced.GetMetadataFor(company2);
				Assert.Equal("Hibernating Rhinos", company2.Name);
				Assert.Equal("Historical", metadata.Value<string>("Raven-Document-Revision-Status"));
				Assert.Equal("companies/1/revisions/1", metadata.Value<string>("Raven-Document-Parent-Revision"));
			}
		}

		[Fact]
		public void Can_get_all_revisions()
		{
			var company = new Company { Name = "Company Name" };
			using (var session = documentStore.OpenSession())
			{
				session.Store(company);
				session.SaveChanges();
				Assert.Equal(1, session.Advanced.GetMetadataFor(company).Value<int>("Raven-Document-Revision"));
			}
			using (var session = documentStore.OpenSession())
			{
				var company3 = session.Load<Company>(company.Id);
				company3.Name = "Hibernating Rhinos";
				session.SaveChanges();
				Assert.Equal(2, session.Advanced.GetMetadataFor(company3).Value<int>("Raven-Document-Revision"));
			}
			using (var session = documentStore.OpenSession())
			{
				var companiesRevisions = session.Advanced.GetRevisionsFor<Company>(company.Id, 0, 25);
				Assert.Equal("Company Name", companiesRevisions[0].Name);
				Assert.Equal("Hibernating Rhinos", companiesRevisions[1].Name);
			}
		}

		[Fact]
		public void Will_delete_old_revisions()
		{
			var company = new Company { Name = "Company #1" };
			using (var session = documentStore.OpenSession())
			{
				session.Store(company);
				session.SaveChanges();
				for (int i = 0; i < 10; i++)
				{
					company.Name = "Company #" + i + 2;
					session.SaveChanges();
				}
			}

			using (var session = documentStore.OpenSession())
			{
				for (int i = 1; i < 7; i++)
				{
					Assert.Null(session.Load<Company>(company.Id + "/revisions/" + i));
				}

				for (int i = 7; i < 12; i++)
				{
					Assert.NotNull(session.Load<Company>(company.Id + "/revisions/" + i));
				}

				for (int i = 12; i < 21; i++)
				{
					Assert.Null(session.Load<Company>(company.Id + "/revisions/" + i));
				}
			}
		}

		[Fact]
		public void Will_not_delete_revisions_if_parent_exists()
		{
			var company = new Company { Name = "Company Name" };
			using (var session = documentStore.OpenSession())
			{
				session.Store(company);
				session.SaveChanges();
			}

			using (var session = documentStore.OpenSession())
			{
				var doc = session.Load<object>("companies/1/revisions/1");
				Assert.NotNull(doc);

				session.Advanced.Defer(new DeleteCommandData
				{
					Key = "companies/1/revisions/1",
					TransactionInformation = new TransactionInformation()
				});

				Assert.Throws<InvalidOperationException>(() => session.SaveChanges());
			}
		}

		[Fact]
		public void Will_delete_revisions_if_version_is_deleted()
		{
			var company = new Company { Name = "Company Name" };
			using (var session = documentStore.OpenSession())
			{
				session.Store(company);
				session.SaveChanges();
			}

			using (var session = documentStore.OpenSession())
			{
				var doc = session.Load<object>("companies/1/revisions/1");
				var comp = session.Load<object>("companies/1");
				Assert.NotNull(doc);

				session.Delete(comp);
				session.SaveChanges();
			}

			using (var session = documentStore.OpenSession())
			{
				var doc = session.Load<object>("companies/1/revisions/1");
				Assert.NotNull(doc);

				session.Advanced.Defer(new DeleteCommandData
				{
					Key = "companies/1/revisions/1",
					TransactionInformation = new TransactionInformation()
				});
				session.SaveChanges();
			}

			using (var session = documentStore.OpenSession())
			{
				var doc = session.Load<object>("companies/1/revisions/1");
				Assert.Null(doc);
			}
		}

		[Fact]
		public void Will_delete_child_revisions_if_purge_is_true()
		{
			using (var session = documentStore.OpenSession())
			{
				session.Store(new VersioningConfiguration
				{
					Exclude = false,
					PurgeOnDelete = true,
					Id = "Raven/Versioning/Companies"
				});

				session.SaveChanges();
			}

			var company = new Company { Name = "Company Name" };
			using (var session = documentStore.OpenSession())
			{
				session.Store(company);
				session.SaveChanges();
			}

			using (var session = documentStore.OpenSession())
			{
				var doc = session.Load<object>("companies/1");
				Assert.NotNull(doc);

				session.Delete(doc);
				session.SaveChanges();
			}

			using (var session = documentStore.OpenSession())
			{
				var doc = session.Load<object>("companies/1/revisions/1");
				Assert.Null(doc);
			}
		}

		[Fact]
		public void Will_not_delete_child_revisions_if_purge_is_false()
		{
			using (var session = documentStore.OpenSession())
			{
				session.Store(new VersioningConfiguration
				{
					Exclude = false,
					PurgeOnDelete = false,
					Id = "Raven/Versioning/Companies"
				});

				session.SaveChanges();
			}

			var company = new Company { Name = "Company Name" };
			using (var session = documentStore.OpenSession())
			{
				session.Store(company);
				session.SaveChanges();
			}

			using (var session = documentStore.OpenSession())
			{
				var doc = session.Load<object>("companies/1");
				Assert.NotNull(doc);

				session.Delete(doc);
				session.SaveChanges();
			}

			using (var session = documentStore.OpenSession())
			{
				var doc = session.Load<object>("companies/1/revisions/1");
				Assert.NotNull(doc);
			}
		}

		[Fact]
		public void After_a_put_delete_put_sequence_Will_continue_revision_numbers_from_last_value_if_purge_is_false()
		{
			using (var session = documentStore.OpenSession())
			{
				session.Store(new VersioningConfiguration
				{
					Exclude = false,
					PurgeOnDelete = false,
					Id = "Raven/Versioning/Companies",
					MaxRevisions = 5
				});
				session.SaveChanges();
			}

			var company = new Company { Id = "companies/1", Name = "Company Name" };

			using (var session = documentStore.OpenSession())
			{
				session.Store(company);
				session.SaveChanges();
				company.Name = "Company Name 2";
				session.SaveChanges();
			}

			using (var session = documentStore.OpenSession())
			{
				var doc = session.Load<Company>("companies/1");
				var metadata = session.Advanced.GetMetadataFor(doc);
				Assert.Equal(2, metadata.Value<int>("Raven-Document-Revision"));

				session.Delete(doc);
				session.SaveChanges();
			}

			using (var session = documentStore.OpenSession())
			{
				session.Store(company);
				session.SaveChanges();

				var metadata = session.Advanced.GetMetadataFor(company);
				Assert.Equal(3, metadata.Value<int>("Raven-Document-Revision"));
			}
		}

		[Fact]
		public void Previously_deleted_docs_will_survive_export_import_cycle_if_purge_is_false()
		{
			using (var session = documentStore.OpenSession())
			{
				session.Store(new VersioningConfiguration
				{
					Exclude = false,
					PurgeOnDelete = false,
					Id = "Raven/Versioning/Companies",
					MaxRevisions = 5
				});
				session.SaveChanges();
			}

			var company = new Company { Id = "companies/1", Name = "Company Name" };

			using (var session = documentStore.OpenSession())
			{
				session.Store(company);
				session.SaveChanges();
				company.Name = "Company Name 2";
				session.SaveChanges();
			}

			using (var session = documentStore.OpenSession())
			{
				var doc = session.Load<Company>("companies/1");
				Assert.Equal(2, session.Advanced.GetMetadataFor(doc).Value<int>("Raven-Document-Revision"));

				session.Delete(doc);
				session.SaveChanges();
			}

			var options = new SmugglerOptions { BackupPath = Path.GetTempFileName() };
			try
			{
				var exportSmuggler = new SmugglerApi(options, new RavenConnectionStringOptions { Url = documentStore.Url });
<<<<<<< HEAD
				exportSmuggler.ExportData(options);
=======
				using (var file = File.Create(options.BackupPath))
				{
					exportSmuggler.ExportData(file, options, false).Wait();
				}
>>>>>>> 9a41e99a

				using (CreateRavenDbServer(port: 8078))
				using (var documentStore2 = CreateDocumentStore(port: 8078))
				{
<<<<<<< HEAD
					var importSmuggler = new SmugglerApi(options, new RavenConnectionStringOptions { Url = documentStore2.Url });
					importSmuggler.ImportData(options);
=======
					var importSmuggler = new SmugglerApi(options, new RavenConnectionStringOptions
					{
						Url = documentStore2.Url,
						Credentials = documentStore2.Credentials
					});
					importSmuggler.ImportData(options).Wait();
>>>>>>> 9a41e99a

					using (var session = documentStore2.OpenSession())
					{
						session.Store(company);
						session.SaveChanges();
						Assert.Equal(3, session.Advanced.GetMetadataFor(company).Value<int>("Raven-Document-Revision"));
					}

					using (var session = documentStore2.OpenSession())
					{
						var doc = session.Load<Company>("companies/1");
						doc.Name = "Company Name 3";
						session.SaveChanges();
						Assert.Equal(4, session.Advanced.GetMetadataFor(doc).Value<int>("Raven-Document-Revision"));
					}
				}
			}
			finally
			{
				if (File.Exists(options.BackupPath))
				{
					File.Delete(options.BackupPath);
				}
			}
		}

		#region Nested type: Comment

		public class Comment
		{
			public string Id { get; set; }
			public string Name { get; set; }
		}

		#endregion

		#region Nested type: User

		public class User
		{
			public string Id { get; set; }
			public string Name { get; set; }
		}

		#endregion
	}

	public class Company
	{
		public string Name { get; set; }
		public string Id { get; set; }
	}
}<|MERGE_RESOLUTION|>--- conflicted
+++ resolved
@@ -419,29 +419,20 @@
 			try
 			{
 				var exportSmuggler = new SmugglerApi(options, new RavenConnectionStringOptions { Url = documentStore.Url });
-<<<<<<< HEAD
-				exportSmuggler.ExportData(options);
-=======
 				using (var file = File.Create(options.BackupPath))
 				{
 					exportSmuggler.ExportData(file, options, false).Wait();
 				}
->>>>>>> 9a41e99a
 
 				using (CreateRavenDbServer(port: 8078))
 				using (var documentStore2 = CreateDocumentStore(port: 8078))
 				{
-<<<<<<< HEAD
-					var importSmuggler = new SmugglerApi(options, new RavenConnectionStringOptions { Url = documentStore2.Url });
-					importSmuggler.ImportData(options);
-=======
 					var importSmuggler = new SmugglerApi(options, new RavenConnectionStringOptions
 					{
 						Url = documentStore2.Url,
 						Credentials = documentStore2.Credentials
 					});
 					importSmuggler.ImportData(options).Wait();
->>>>>>> 9a41e99a
 
 					using (var session = documentStore2.OpenSession())
 					{
