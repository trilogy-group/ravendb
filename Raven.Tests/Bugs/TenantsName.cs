using System;
using Raven.Abstractions.Connection;
using Raven.Client.Document;
using Raven.Client.Extensions;
using Raven.Database.Config;
using Raven.Json.Linq;
using Raven.Tests.Common;

using Xunit;

namespace Raven.Tests.Bugs
{
<<<<<<< HEAD
	public class TenantsName : RavenTest
	{
		protected override void ModifyConfiguration(InMemoryRavenConfiguration ravenConfiguration)
		{
			ravenConfiguration.Core.RunInMemory = false;
		}
=======
    public class TenantsName : RavenTest
    {
        protected override void ModifyConfiguration(InMemoryRavenConfiguration ravenConfiguration)
        {
            ravenConfiguration.RunInMemory = false;
            ravenConfiguration.DefaultStorageTypeName = "esent";
        }
>>>>>>> 68f1ca50

        [Fact]
        public void CannotContainSpaces()
        {
            using (GetNewServer())
            using (var documentStore = new DocumentStore { Url = "http://localhost:8079" }.Initialize())
            {
                const string tenantName = "   Tenant with some    spaces     in it ";
                var exception = Assert.Throws<InvalidOperationException>(() => documentStore.DatabaseCommands.GlobalAdmin.EnsureDatabaseExists(tenantName));
                Assert.Equal("Database name can only contain only A-Z, a-z, \"_\", \".\" or \"-\" but was: " + tenantName, exception.Message);

                var databaseCommands = documentStore.DatabaseCommands.ForDatabase(tenantName);
                var exception2 = Assert.Throws<ErrorResponseException>(() => databaseCommands.Put("posts/", null, new RavenJObject(), new RavenJObject()));
                Assert.Equal("Could not find a resource named: " + tenantName, exception2.Message);
            }
        }
    }
}<|MERGE_RESOLUTION|>--- conflicted
+++ resolved
@@ -10,22 +10,12 @@
 
 namespace Raven.Tests.Bugs
 {
-<<<<<<< HEAD
-	public class TenantsName : RavenTest
-	{
-		protected override void ModifyConfiguration(InMemoryRavenConfiguration ravenConfiguration)
-		{
-			ravenConfiguration.Core.RunInMemory = false;
-		}
-=======
     public class TenantsName : RavenTest
     {
         protected override void ModifyConfiguration(InMemoryRavenConfiguration ravenConfiguration)
         {
-            ravenConfiguration.RunInMemory = false;
-            ravenConfiguration.DefaultStorageTypeName = "esent";
+            ravenConfiguration.Core.RunInMemory = false;
         }
->>>>>>> 68f1ca50
 
         [Fact]
         public void CannotContainSpaces()
