--- conflicted
+++ resolved
@@ -46,12 +46,9 @@
 			db.Put("Raven/Databases/Db", null, new RavenJObject { { "a", "b" } }, new RavenJObject(), null);
 			db.Put("Raven/Database", null, new RavenJObject { { "a", "b" } }, new RavenJObject(), null);
 
-<<<<<<< HEAD
+			var dbs = db.GetDocumentsWithIdStartingWith("Raven/Databases/", null, null, 0, 10, CancellationToken.None);
 			int nextPageStart = 0;
 			var dbs = db.GetDocumentsWithIdStartingWith("Raven/Databases/", null, null, 0, 10, ref nextPageStart);
-=======
-			var dbs = db.GetDocumentsWithIdStartingWith("Raven/Databases/", null, null, 0, 10, CancellationToken.None);
->>>>>>> 2f5de25a
 
 			Assert.Equal(4, dbs.Length);
 		}
