<<<<<<< HEAD
﻿<?xml version="1.0" encoding="utf-8"?>
<Project ToolsVersion="4.0" DefaultTargets="Build" xmlns="http://schemas.microsoft.com/developer/msbuild/2003">
  <PropertyGroup>
    <Configuration Condition=" '$(Configuration)' == '' ">Debug</Configuration>
    <Platform Condition=" '$(Platform)' == '' ">AnyCPU</Platform>
    <ProductVersion>9.0.30729</ProductVersion>
    <SchemaVersion>2.0</SchemaVersion>
    <ProjectGuid>{267AC60C-751E-42E9-AA18-66035DEFF63A}</ProjectGuid>
    <OutputType>Library</OutputType>
    <AppDesignerFolder>Properties</AppDesignerFolder>
    <RootNamespace>Raven.Tests</RootNamespace>
    <AssemblyName>Raven.Tests</AssemblyName>
    <TargetFrameworkVersion>v4.0</TargetFrameworkVersion>
    <FileAlignment>512</FileAlignment>
    <FileUpgradeFlags>
    </FileUpgradeFlags>
    <OldToolsVersion>3.5</OldToolsVersion>
    <UpgradeBackupLocation />
    <PublishUrl>publish\</PublishUrl>
    <Install>true</Install>
    <InstallFrom>Disk</InstallFrom>
    <UpdateEnabled>false</UpdateEnabled>
    <UpdateMode>Foreground</UpdateMode>
    <UpdateInterval>7</UpdateInterval>
    <UpdateIntervalUnits>Days</UpdateIntervalUnits>
    <UpdatePeriodically>false</UpdatePeriodically>
    <UpdateRequired>false</UpdateRequired>
    <MapFileExtensions>true</MapFileExtensions>
    <ApplicationRevision>0</ApplicationRevision>
    <ApplicationVersion>1.0.0.%2a</ApplicationVersion>
    <IsWebBootstrapper>false</IsWebBootstrapper>
    <UseApplicationTrust>false</UseApplicationTrust>
    <BootstrapperEnabled>true</BootstrapperEnabled>
    <TargetFrameworkProfile />
  </PropertyGroup>
  <PropertyGroup Condition=" '$(Configuration)|$(Platform)' == 'Debug|AnyCPU' ">
    <DebugSymbols>true</DebugSymbols>
    <DebugType>full</DebugType>
    <Optimize>false</Optimize>
    <OutputPath>bin\Debug\</OutputPath>
    <DefineConstants>DEBUG</DefineConstants>
    <ErrorReport>prompt</ErrorReport>
    <WarningLevel>4</WarningLevel>
    <CodeAnalysisRuleSet>AllRules.ruleset</CodeAnalysisRuleSet>
    <PlatformTarget>AnyCPU</PlatformTarget>
  </PropertyGroup>
  <PropertyGroup Condition=" '$(Configuration)|$(Platform)' == 'Release|AnyCPU' ">
    <DebugType>pdbonly</DebugType>
    <Optimize>true</Optimize>
    <OutputPath>bin\Release\</OutputPath>
    <DefineConstants>TRACE</DefineConstants>
    <ErrorReport>prompt</ErrorReport>
    <WarningLevel>4</WarningLevel>
    <CodeAnalysisRuleSet>AllRules.ruleset</CodeAnalysisRuleSet>
  </PropertyGroup>
  <PropertyGroup>
    <SignAssembly>true</SignAssembly>
  </PropertyGroup>
  <PropertyGroup>
    <AssemblyOriginatorKeyFile>..\Raven.Database\RavenDB.snk</AssemblyOriginatorKeyFile>
  </PropertyGroup>
  <ItemGroup>
    <Reference Include="Esent.Interop, Version=1.0.0.0, Culture=neutral, PublicKeyToken=b93b4ad6c4b80595, processorArchitecture=MSIL">
      <SpecificVersion>False</SpecificVersion>
      <HintPath>..\SharedLibs\Esent.Interop.dll</HintPath>
    </Reference>
    <Reference Include="log4net, Version=1.2.10.0, Culture=neutral, PublicKeyToken=1b44e1d426115821, processorArchitecture=MSIL">
      <SpecificVersion>False</SpecificVersion>
      <HintPath>..\SharedLibs\log4net.dll</HintPath>
    </Reference>
    <Reference Include="Lucene.Net, Version=2.9.1.2, Culture=neutral, processorArchitecture=MSIL">
      <SpecificVersion>False</SpecificVersion>
      <HintPath>..\SharedLibs\Lucene.Net.dll</HintPath>
    </Reference>
    <Reference Include="Microsoft.CSharp" />
    <Reference Include="Newtonsoft.Json, Version=3.5.0.0, Culture=neutral, PublicKeyToken=30ad4fe6b2a6aeed, processorArchitecture=MSIL">
      <SpecificVersion>False</SpecificVersion>
      <HintPath>..\SharedLibs\Newtonsoft.Json.dll</HintPath>
    </Reference>
    <Reference Include="Rhino.Mocks">
      <HintPath>..\SharedLibs\Rhino.Mocks.dll</HintPath>
    </Reference>
    <Reference Include="Spatial.Net">
      <HintPath>..\SharedLibs\Spatial.Net.dll</HintPath>
    </Reference>
    <Reference Include="System" />
    <Reference Include="System.ComponentModel.Composition" />
    <Reference Include="System.Core">
      <RequiredTargetFramework>3.5</RequiredTargetFramework>
    </Reference>
    <Reference Include="System.Transactions" />
    <Reference Include="System.Web" />
    <Reference Include="System.Web.Abstractions" />
    <Reference Include="System.Xml.Linq">
      <RequiredTargetFramework>3.5</RequiredTargetFramework>
    </Reference>
    <Reference Include="System.Data.DataSetExtensions">
      <RequiredTargetFramework>3.5</RequiredTargetFramework>
    </Reference>
    <Reference Include="System.Data" />
    <Reference Include="System.Xml" />
    <Reference Include="xunit, Version=1.1.0.1323, Culture=neutral, PublicKeyToken=8d05b1bb7a6fdb6c, processorArchitecture=MSIL">
      <SpecificVersion>False</SpecificVersion>
      <HintPath>..\SharedLibs\xunit.dll</HintPath>
    </Reference>
  </ItemGroup>
  <ItemGroup>
    <Compile Include="Bugs\AccurateCount.cs" />
    <Compile Include="Bugs\AnalyzerPerField.cs" />
    <Compile Include="Bugs\AnyQueries.cs" />
    <Compile Include="Bugs\AsyncCommit.cs" />
    <Compile Include="Bugs\AttachmentEndoding.cs" />
    <Compile Include="Bugs\AttachmentsWithCredentials.cs" />
    <Compile Include="Bugs\AutoCreateIndexes.cs" />
    <Compile Include="Bugs\AutoDetectAnaylzersForQuery.cs" />
    <Compile Include="Bugs\CanDetectChanges.cs" />
    <Compile Include="Bugs\CanGetMetadataForTransient.cs" />
    <Compile Include="Bugs\CanHandleDocumentRemoval.cs" />
    <Compile Include="Bugs\CanSelectFieldsFromIndex.cs" />
    <Compile Include="Bugs\CanUseNonStringsForId.cs" />
    <Compile Include="Bugs\CustomEntityName.cs" />
    <Compile Include="Bugs\DateRanges.cs" />
    <Compile Include="Bugs\DecimalPrecision.cs" />
    <Compile Include="Bugs\DocumentToJsonAndBackTest.cs" />
    <Compile Include="Bugs\DocumentUrl.cs" />
    <Compile Include="Bugs\EntityWithDate.cs" />
    <Compile Include="Bugs\EntityWithoutId.cs" />
    <Compile Include="Bugs\Etag.cs" />
    <Compile Include="Bugs\ExplicitTransaction.cs" />
    <Compile Include="Bugs\ExtendingClientSideViaListeners.cs" />
    <Compile Include="Bugs\FailDelete.cs" />
    <Compile Include="Bugs\FailStore.cs" />
    <Compile Include="Bugs\HierarchicalData.cs" />
    <Compile Include="Bugs\HierarchyFromClient.cs" />
    <Compile Include="Bugs\HiLoServerKeysNotExported.cs" />
    <Compile Include="Bugs\IndexDefinitionEquality.cs" />
    <Compile Include="Bugs\Image.cs" />
    <Compile Include="Bugs\ImageByTagSearchModel.cs" />
    <Compile Include="Bugs\Includes.cs" />
    <Compile Include="Bugs\IndexingBehavior.cs" />
    <Compile Include="Bugs\IndexingRavenDocuments.cs" />
    <Compile Include="Bugs\IndexNestedFields.cs" />
    <Compile Include="Bugs\IndexWithTwoProperties.cs" />
    <Compile Include="Bugs\KeyGeneration.cs" />
    <Compile Include="Bugs\KeysAreCaseInsensitive.cs" />
    <Compile Include="Bugs\LinqGitHub147.cs" />
    <Compile Include="Bugs\LinqOnUrls.cs" />
    <Compile Include="Bugs\LiveProjection.cs" />
    <Compile Include="Bugs\LuceneQueryShouldWorkWithoutExtensionMethod.cs" />
    <Compile Include="Bugs\LukeQuerying.cs" />
    <Compile Include="Bugs\MapReduceThrowsNRE.cs" />
    <Compile Include="Bugs\MetadataUpdates.cs" />
    <Compile Include="Bugs\MultiEntityIndex.cs" />
    <Compile Include="Bugs\MultipleResultsPerDocumentAndPaging.cs" />
    <Compile Include="Bugs\MultiTenancy.cs" />
    <Compile Include="Bugs\NameAndId.cs" />
    <Compile Include="Bugs\OperationHeaders.cs" />
    <Compile Include="Bugs\OverwriteDocuments.cs" />
    <Compile Include="Bugs\QueryResultCountsWithProjections.cs" />
    <Compile Include="Bugs\OverwriteIndexLocally.cs" />
    <Compile Include="Bugs\OverwriteIndexRemotely.cs" />
    <Compile Include="Bugs\Patching.cs" />
    <Compile Include="Bugs\Polymorphic.cs" />
    <Compile Include="Bugs\ProjectingDates.cs" />
    <Compile Include="Bugs\ProjectingDocumentId.cs" />
    <Compile Include="Bugs\ProjectingFromIndexes.cs" />
    <Compile Include="Bugs\ProjectionFromDynamicQuery.cs" />
    <Compile Include="Bugs\QueryingByNegative.cs" />
    <Compile Include="Bugs\QueryingByNull.cs" />
    <Compile Include="Bugs\QueryingFromIndex.cs" />
    <Compile Include="Bugs\QueryWithPercentageSignp.cs" />
    <Compile Include="Bugs\QueryWithReservedCharacters.cs" />
    <Compile Include="Bugs\ReadDataFromServer.cs" />
    <Compile Include="Bugs\ReportQueryCount.cs" />
    <Compile Include="Bugs\ReuseQuery.cs" />
    <Compile Include="Bugs\SerializingDates.cs" />
    <Compile Include="Bugs\SerializingEntities.cs" />
    <Compile Include="Bugs\SinglePropertyDocument.cs" />
    <Compile Include="Bugs\SortingOnLong.cs" />
    <Compile Include="Bugs\SortingWithWildcardQuery.cs" />
    <Compile Include="Bugs\SpatialQueries.cs" />
    <Compile Include="Bugs\StalenessWontAffectUnrelatedIndexes.cs" />
    <Compile Include="Bugs\TranslatingLinqQueryUsingNestedId.cs" />
    <Compile Include="Bugs\Translators.cs" />
    <Compile Include="Bugs\User.cs" />
    <Compile Include="Bugs\UsingEnumInLinq.cs" />
    <Compile Include="Bugs\UsingStartsWith.cs" />
    <Compile Include="Bugs\UsingSwedishCollation.cs" />
    <Compile Include="Bugs\WhereEntityIs.cs" />
    <Compile Include="Bugs\WillNotFailSystemIfServerIsNotAvailableOnStartup.cs" />
    <Compile Include="Bugs\WillThrowIfQueryingForUnindexedField.cs" />
    <Compile Include="Bugs\WithPrivateProtectedSetter.cs" />
    <Compile Include="Document\AsyncDocumentStoreServerTests.cs" />
    <Compile Include="Document\CasingIssue.cs" />
    <Compile Include="Document\ClientKeyGeneratorTests.cs" />
    <Compile Include="Document\Company.cs" />
    <Compile Include="Document\Contact.cs" />
    <Compile Include="Document\CustomDynamicClass.cs" />
    <Compile Include="Document\DocumentStoreEmbeddedTests.cs" />
    <Compile Include="Document\DocumentStoreServerTests.cs" />
    <Compile Include="Document\DocumentStoreServerTests_DifferentProcess.cs" />
    <Compile Include="Document\DynamicDocuments.cs" />
    <Compile Include="Document\Game.cs" />
    <Compile Include="Document\Inheritance.cs" />
    <Compile Include="Document\TagCloud.cs" />
    <Compile Include="Document\TotalCountServerTest.cs" />
    <Compile Include="Document\When_Using_Multiple_Unsharded_Servers.cs" />
    <Compile Include="Document\ZoneCountResult.cs" />
    <Compile Include="Indexes\CompiledIndex.cs" />
    <Compile Include="Indexes\ComplexIndexOnNotAnalyzedField.cs" />
    <Compile Include="Indexes\CustomAnalyzer.cs" />
    <Compile Include="Indexes\DynamicQueryMapping.cs" />
    <Compile Include="Indexes\ExpressionOperatorPrecedenceTest.cs" />
    <Compile Include="Indexes\LinqIndexesFromClient.cs" />
    <Compile Include="Indexes\LuceneAnalyzerUtils.cs" />
    <Compile Include="Indexes\MapOnlyView.cs" />
    <Compile Include="Indexes\QueryingOnDefaultIndex.cs" />
    <Compile Include="Indexes\QueryingOnStaleIndexes.cs" />
    <Compile Include="Indexes\ShoppingCartEventsToShopingCart.cs" />
    <Compile Include="Indexes\UsingCustomLuceneAnalyzer.cs" />
    <Compile Include="IndexQueryUrl.cs" />
    <Compile Include="Linq\CommitInfo.cs" />
    <Compile Include="Linq\SampleDynamicCompilationExtension.cs" />
    <Compile Include="Linq\SampleGeoLocation.cs" />
    <Compile Include="Linq\User.cs" />
    <Compile Include="Linq\WhereClause.cs" />
    <Compile Include="LocalClientTest.cs" />
    <Compile Include="ManagedStorage\Attachments.cs">
      <SubType>Code</SubType>
    </Compile>
    <Compile Include="ManagedStorage\DocEtag.cs">
      <SubType>Code</SubType>
    </Compile>
    <Compile Include="ManagedStorage\DocumentKeys.cs">
      <SubType>Code</SubType>
    </Compile>
    <Compile Include="ManagedStorage\Documents.cs">
      <SubType>Code</SubType>
    </Compile>
    <Compile Include="ManagedStorage\General.cs">
      <SubType>Code</SubType>
    </Compile>
    <Compile Include="ManagedStorage\Indexes.cs" />
    <Compile Include="ManagedStorage\MappedResults.cs" />
    <Compile Include="ManagedStorage\MyTask.cs" />
    <Compile Include="ManagedStorage\Queues.cs" />
    <Compile Include="ManagedStorage\Storage.cs" />
    <Compile Include="ManagedStorage\Tasks.cs" />
    <Compile Include="ManagedStorage\Transactions.cs">
      <SubType>Code</SubType>
    </Compile>
    <Compile Include="ManagedStorage\TxStorageTest.cs">
      <SubType>Code</SubType>
    </Compile>
    <Compile Include="Queries\DyanmicQueries.cs" />
    <Compile Include="Queries\ParameterisedDynamicQuery.cs" />
    <Compile Include="Querying\IndexedUser.cs" />
    <Compile Include="Querying\UsingDocumentQuery.cs" />
    <Compile Include="Querying\UsingDynamicQueryWithLocalServer.cs" />
    <Compile Include="Querying\UsingDynamicQueryWithRemoteServer.cs" />
    <Compile Include="RemoteClientTest.cs" />
    <Compile Include="Shard\When_Using_Parallel_Access_Strategy.cs" />
    <Compile Include="Shard\When_Using_Sharded_Servers.cs" />
    <Compile Include="Some.cs" />
    <Compile Include="Spatial\Event.cs" />
    <Compile Include="Spatial\SpatialIndex.cs" />
    <Compile Include="Indexes\Statistics.cs" />
    <Compile Include="Indexes\UsingQueryBuilder.cs" />
    <Compile Include="Linq\UsingRavenQueryProvider.cs" />
    <Compile Include="Linq\LinqTransformerCompilationTests.cs" />
    <Compile Include="Linq\PerformingQueries.cs" />
    <Compile Include="Linq\UsingWhereConditions.cs" />
    <Compile Include="Patching\ArrayPatching.cs">
      <SubType>Code</SubType>
    </Compile>
    <Compile Include="Patching\NestedPatching.cs">
      <SubType>Code</SubType>
    </Compile>
    <Compile Include="Patching\SimplePatchApplication.cs">
      <SubType>Code</SubType>
    </Compile>
    <Compile Include="Properties\AssemblyInfo.cs" />
    <Compile Include="Spatial\SpatialIndexTestHelper.cs" />
    <Compile Include="Storage\AbstractDocumentStorageTest.cs" />
    <Compile Include="Storage\BackupRestore.cs" />
    <Compile Include="Storage\CreateUpdateDeleteDocuments.cs" />
    <Compile Include="Storage\CreateIndexes.cs" />
    <Compile Include="Storage\DeleteIndexes.cs">
      <SubType>Code</SubType>
    </Compile>
    <Compile Include="Indexes\DocumentsToIndex.cs" />
    <Compile Include="Storage\GeneralStorage.cs" />
    <Compile Include="Storage\IndexStaleViaEtags.cs" />
    <Compile Include="Storage\WithDebugging.cs" />
    <Compile Include="Suggestions\Suggestions.cs" />
    <Compile Include="Suggestions\SuggestionsHelper.cs" />
    <Compile Include="Transactions\Deletes.cs" />
    <Compile Include="Transactions\Etags.cs" />
    <Compile Include="Transactions\MuiltipleDocuments.cs" />
    <Compile Include="Transactions\Simple.cs" />
    <Compile Include="Transactions\WriteConflicts.cs" />
    <Compile Include="Triggers\AttachmentDeleteTrigger.cs" />
    <Compile Include="Triggers\AttachmentReadTrigger.cs" />
    <Compile Include="Triggers\AttachmentPutTriggers.cs" />
    <Compile Include="Triggers\AuditPutTrigger.cs" />
    <Compile Include="Triggers\CascadeDeleteTrigger.cs" />
    <Compile Include="Triggers\DeleteTriggers.cs" />
    <Compile Include="Triggers\IndexToDataTable.cs" />
    <Compile Include="Triggers\IndexTriggers.cs" />
    <Compile Include="Triggers\PutTriggers.cs" />
    <Compile Include="Triggers\ReadTriggers.cs" />
    <Compile Include="Triggers\VetoCapitalNamesPutTrigger.cs" />
    <Compile Include="Util\ReflectionUtilTest.cs" />
    <Compile Include="Views\MapReduce.cs" />
    <Compile Include="Views\MapReduce_IndependentSteps.cs" />
    <Compile Include="Views\ViewCompilation.cs" />
    <Compile Include="Views\ViewStorage.cs" />
  </ItemGroup>
  <ItemGroup>
    <BootstrapperPackage Include="Microsoft.Net.Client.3.5">
      <Visible>False</Visible>
      <ProductName>.NET Framework 3.5 SP1 Client Profile</ProductName>
      <Install>false</Install>
    </BootstrapperPackage>
    <BootstrapperPackage Include="Microsoft.Net.Framework.3.5.SP1">
      <Visible>False</Visible>
      <ProductName>.NET Framework 3.5 SP1</ProductName>
      <Install>true</Install>
    </BootstrapperPackage>
    <BootstrapperPackage Include="Microsoft.Windows.Installer.3.1">
      <Visible>False</Visible>
      <ProductName>Windows Installer 3.1</ProductName>
      <Install>true</Install>
    </BootstrapperPackage>
  </ItemGroup>
  <ItemGroup>
    <ProjectReference Include="..\Modules\Munin\Raven.Munin\Raven.Munin.csproj">
      <Project>{486537C2-EDF7-404F-9CFB-EEE25996DF5F}</Project>
      <Name>Raven.Munin</Name>
    </ProjectReference>
    <ProjectReference Include="..\Raven.Abstractions\Raven.Abstractions.csproj">
      <Project>{41AC479E-1EB2-4D23-AAF2-E4C8DF1BC2BA}</Project>
      <Name>Raven.Abstractions</Name>
    </ProjectReference>
    <ProjectReference Include="..\Raven.Client.Embedded\Raven.Client.Embedded.csproj">
      <Project>{0F5287AD-37B3-4375-BA3E-3CED64B1FC5B}</Project>
      <Name>Raven.Client.Embedded</Name>
    </ProjectReference>
    <ProjectReference Include="..\Raven.Client.Lightweight\Raven.Client.Lightweight.csproj">
      <Project>{4E087ECB-E7CA-4891-AC3C-3C76702715B6}</Project>
      <Name>Raven.Client.Lightweight</Name>
    </ProjectReference>
    <ProjectReference Include="..\Raven.Database\Raven.Database.csproj">
      <Project>{212823CD-25E1-41AC-92D1-D6DF4D53FC85}</Project>
      <Name>Raven.Database</Name>
    </ProjectReference>
    <ProjectReference Include="..\Raven.Http\Raven.Http.csproj">
      <Project>{508E5F54-A8F3-47F4-9297-CB96F91D4DF8}</Project>
      <Name>Raven.Http</Name>
    </ProjectReference>
    <ProjectReference Include="..\Raven.Server\Raven.Server.csproj">
      <Project>{3B90EB20-AEA3-4972-8219-936F1A62768C}</Project>
      <Name>Raven.Server</Name>
    </ProjectReference>
    <ProjectReference Include="..\Raven.Storage.Esent\Raven.Storage.Esent.csproj">
      <Project>{9DEE8674-D0CD-430D-BD9B-6CD95F3CAB22}</Project>
      <Name>Raven.Storage.Esent</Name>
    </ProjectReference>
    <ProjectReference Include="..\Raven.Storage.Managed\Raven.Storage.Managed.csproj">
      <Project>{DA99A419-E137-40DB-9495-0C363B479D4B}</Project>
      <Name>Raven.Storage.Managed</Name>
    </ProjectReference>
  </ItemGroup>
  <ItemGroup>
    <None Include="..\Raven.Database\RavenDB.snk">
      <Link>RavenDB.snk</Link>
    </None>
    <None Include="App.config" />
  </ItemGroup>
  <ItemGroup />
  <Import Project="$(MSBuildToolsPath)\Microsoft.CSharp.targets" />
  <!-- To modify your build process, add your task inside one of the targets below and uncomment it. 
       Other similar extension points exist, see Microsoft.Common.targets.
  <Target Name="BeforeBuild">
  </Target>
  <Target Name="AfterBuild">
  </Target>
  -->
=======
﻿<?xml version="1.0" encoding="utf-8"?>
<Project ToolsVersion="4.0" DefaultTargets="Build" xmlns="http://schemas.microsoft.com/developer/msbuild/2003">
  <PropertyGroup>
    <Configuration Condition=" '$(Configuration)' == '' ">Debug</Configuration>
    <Platform Condition=" '$(Platform)' == '' ">AnyCPU</Platform>
    <ProductVersion>9.0.30729</ProductVersion>
    <SchemaVersion>2.0</SchemaVersion>
    <ProjectGuid>{267AC60C-751E-42E9-AA18-66035DEFF63A}</ProjectGuid>
    <OutputType>Library</OutputType>
    <AppDesignerFolder>Properties</AppDesignerFolder>
    <RootNamespace>Raven.Tests</RootNamespace>
    <AssemblyName>Raven.Tests</AssemblyName>
    <TargetFrameworkVersion>v4.0</TargetFrameworkVersion>
    <FileAlignment>512</FileAlignment>
    <FileUpgradeFlags>
    </FileUpgradeFlags>
    <OldToolsVersion>3.5</OldToolsVersion>
    <UpgradeBackupLocation />
    <PublishUrl>publish\</PublishUrl>
    <Install>true</Install>
    <InstallFrom>Disk</InstallFrom>
    <UpdateEnabled>false</UpdateEnabled>
    <UpdateMode>Foreground</UpdateMode>
    <UpdateInterval>7</UpdateInterval>
    <UpdateIntervalUnits>Days</UpdateIntervalUnits>
    <UpdatePeriodically>false</UpdatePeriodically>
    <UpdateRequired>false</UpdateRequired>
    <MapFileExtensions>true</MapFileExtensions>
    <ApplicationRevision>0</ApplicationRevision>
    <ApplicationVersion>1.0.0.%2a</ApplicationVersion>
    <IsWebBootstrapper>false</IsWebBootstrapper>
    <UseApplicationTrust>false</UseApplicationTrust>
    <BootstrapperEnabled>true</BootstrapperEnabled>
    <TargetFrameworkProfile />
  </PropertyGroup>
  <PropertyGroup Condition=" '$(Configuration)|$(Platform)' == 'Debug|AnyCPU' ">
    <DebugSymbols>true</DebugSymbols>
    <DebugType>full</DebugType>
    <Optimize>false</Optimize>
    <OutputPath>bin\Debug\</OutputPath>
    <DefineConstants>DEBUG</DefineConstants>
    <ErrorReport>prompt</ErrorReport>
    <WarningLevel>4</WarningLevel>
    <CodeAnalysisRuleSet>AllRules.ruleset</CodeAnalysisRuleSet>
    <PlatformTarget>AnyCPU</PlatformTarget>
  </PropertyGroup>
  <PropertyGroup Condition=" '$(Configuration)|$(Platform)' == 'Release|AnyCPU' ">
    <DebugType>pdbonly</DebugType>
    <Optimize>true</Optimize>
    <OutputPath>bin\Release\</OutputPath>
    <DefineConstants>TRACE</DefineConstants>
    <ErrorReport>prompt</ErrorReport>
    <WarningLevel>4</WarningLevel>
    <CodeAnalysisRuleSet>AllRules.ruleset</CodeAnalysisRuleSet>
  </PropertyGroup>
  <PropertyGroup>
    <SignAssembly>true</SignAssembly>
  </PropertyGroup>
  <PropertyGroup>
    <AssemblyOriginatorKeyFile>..\Raven.Database\RavenDB.snk</AssemblyOriginatorKeyFile>
  </PropertyGroup>
  <ItemGroup>
    <Reference Include="Esent.Interop, Version=1.0.0.0, Culture=neutral, PublicKeyToken=b93b4ad6c4b80595, processorArchitecture=MSIL">
      <SpecificVersion>False</SpecificVersion>
      <HintPath>..\SharedLibs\Esent.Interop.dll</HintPath>
    </Reference>
    <Reference Include="log4net, Version=1.2.10.0, Culture=neutral, PublicKeyToken=1b44e1d426115821, processorArchitecture=MSIL">
      <SpecificVersion>False</SpecificVersion>
      <HintPath>..\SharedLibs\log4net.dll</HintPath>
    </Reference>
    <Reference Include="Lucene.Net, Version=2.9.1.2, Culture=neutral, processorArchitecture=MSIL">
      <SpecificVersion>False</SpecificVersion>
      <HintPath>..\SharedLibs\Lucene.Net.dll</HintPath>
    </Reference>
    <Reference Include="Microsoft.CSharp" />
    <Reference Include="Newtonsoft.Json, Version=3.5.0.0, Culture=neutral, PublicKeyToken=30ad4fe6b2a6aeed, processorArchitecture=MSIL">
      <SpecificVersion>False</SpecificVersion>
      <HintPath>..\SharedLibs\Newtonsoft.Json.dll</HintPath>
    </Reference>
    <Reference Include="Rhino.Mocks">
      <HintPath>..\SharedLibs\Rhino.Mocks.dll</HintPath>
    </Reference>
    <Reference Include="Spatial.Net">
      <HintPath>..\SharedLibs\Spatial.Net.dll</HintPath>
    </Reference>
    <Reference Include="System" />
    <Reference Include="System.ComponentModel.Composition" />
    <Reference Include="System.Core">
      <RequiredTargetFramework>3.5</RequiredTargetFramework>
    </Reference>
    <Reference Include="System.Transactions" />
    <Reference Include="System.Web" />
    <Reference Include="System.Web.Abstractions" />
    <Reference Include="System.Xml.Linq">
      <RequiredTargetFramework>3.5</RequiredTargetFramework>
    </Reference>
    <Reference Include="System.Data.DataSetExtensions">
      <RequiredTargetFramework>3.5</RequiredTargetFramework>
    </Reference>
    <Reference Include="System.Data" />
    <Reference Include="System.Xml" />
    <Reference Include="xunit, Version=1.1.0.1323, Culture=neutral, PublicKeyToken=8d05b1bb7a6fdb6c, processorArchitecture=MSIL">
      <SpecificVersion>False</SpecificVersion>
      <HintPath>..\SharedLibs\xunit.dll</HintPath>
    </Reference>
  </ItemGroup>
  <ItemGroup>
    <Compile Include="Bugs\AccurateCount.cs" />
    <Compile Include="Bugs\AnalyzerPerField.cs" />
    <Compile Include="Bugs\AnyQueries.cs" />
    <Compile Include="Bugs\AsyncCommit.cs" />
    <Compile Include="Bugs\AttachmentsWithCredentials.cs" />
    <Compile Include="Bugs\AutoCreateIndexes.cs" />
    <Compile Include="Bugs\AutoDetectAnaylzersForQuery.cs" />
    <Compile Include="Bugs\CanDetectChanges.cs" />
    <Compile Include="Bugs\CanGetMetadataForTransient.cs" />
    <Compile Include="Bugs\CanProjectIdFromDocumentInQueries.cs" />
    <Compile Include="Bugs\CanSelectFieldsFromIndex.cs" />
    <Compile Include="Bugs\CanUseNonStringsForId.cs" />
    <Compile Include="Bugs\CustomEntityName.cs" />
    <Compile Include="Bugs\DateRanges.cs" />
    <Compile Include="Bugs\DecimalPrecision.cs" />
    <Compile Include="Bugs\DocumentToJsonAndBackTest.cs" />
    <Compile Include="Bugs\DocumentUrl.cs" />
    <Compile Include="Bugs\EntityWithDate.cs" />
    <Compile Include="Bugs\EntityWithoutId.cs" />
    <Compile Include="Bugs\Etag.cs" />
    <Compile Include="Bugs\ExplicitTransaction.cs" />
    <Compile Include="Bugs\ExtendingClientSideViaListeners.cs" />
    <Compile Include="Bugs\FailDelete.cs" />
    <Compile Include="Bugs\FailStore.cs" />
    <Compile Include="Bugs\HierarchicalData.cs" />
    <Compile Include="Bugs\HiLoServerKeysNotExported.cs" />
    <Compile Include="Bugs\IndexDefinitionEquality.cs" />
    <Compile Include="Bugs\Image.cs" />
    <Compile Include="Bugs\ImageByTagSearchModel.cs" />
    <Compile Include="Bugs\Includes.cs" />
    <Compile Include="Bugs\IndexingBehavior.cs" />
    <Compile Include="Bugs\IndexingRavenDocuments.cs" />
    <Compile Include="Bugs\IndexNestedFields.cs" />
    <Compile Include="Bugs\IndexWithTwoProperties.cs" />
    <Compile Include="Bugs\KeyGeneration.cs" />
    <Compile Include="Bugs\KeysAreCaseInsensitive.cs" />
    <Compile Include="Bugs\LinqGitHub147.cs" />
    <Compile Include="Bugs\LinqOnUrls.cs" />
    <Compile Include="Bugs\LiveProjection.cs" />
    <Compile Include="Bugs\LuceneQueryShouldWorkWithoutExtensionMethod.cs" />
    <Compile Include="Bugs\LukeQuerying.cs" />
    <Compile Include="Bugs\MetadataUpdates.cs" />
    <Compile Include="Bugs\MultiEntityIndex.cs" />
    <Compile Include="Bugs\MultipleResultsPerDocumentAndPaging.cs" />
    <Compile Include="Bugs\MultiTenancy.cs" />
    <Compile Include="Bugs\NameAndId.cs" />
    <Compile Include="Bugs\OperationHeaders.cs" />
    <Compile Include="Bugs\OverwriteDocuments.cs" />
    <Compile Include="Bugs\QueryResultCountsWithProjections.cs" />
    <Compile Include="Bugs\OverwriteIndexLocally.cs" />
    <Compile Include="Bugs\OverwriteIndexRemotely.cs" />
    <Compile Include="Bugs\Patching.cs" />
    <Compile Include="Bugs\Polymorphic.cs" />
    <Compile Include="Bugs\ProjectingDates.cs" />
    <Compile Include="Bugs\ProjectingDocumentId.cs" />
    <Compile Include="Bugs\ProjectingFromIndexes.cs" />
    <Compile Include="Bugs\ProjectionFromDynamicQuery.cs" />
    <Compile Include="Bugs\QueryingByNegative.cs" />
    <Compile Include="Bugs\QueryingByNull.cs" />
    <Compile Include="Bugs\QueryingFromIndex.cs" />
    <Compile Include="Bugs\QueryWithPercentageSignp.cs" />
    <Compile Include="Bugs\QueryWithReservedCharacters.cs" />
    <Compile Include="Bugs\ReadDataFromServer.cs" />
    <Compile Include="Bugs\ReportQueryCount.cs" />
    <Compile Include="Bugs\ReuseQuery.cs" />
    <Compile Include="Bugs\SerializingDates.cs" />
    <Compile Include="Bugs\SerializingEntities.cs" />
    <Compile Include="Bugs\SinglePropertyDocument.cs" />
    <Compile Include="Bugs\SortingOnLong.cs" />
    <Compile Include="Bugs\SortingWithWildcardQuery.cs" />
    <Compile Include="Bugs\StalenessWontAffectUnrelatedIndexes.cs" />
    <Compile Include="Bugs\TranslatingLinqQueryUsingNestedId.cs" />
    <Compile Include="Bugs\Translators.cs" />
    <Compile Include="Bugs\User.cs" />
    <Compile Include="Bugs\UsingEnumInLinq.cs" />
    <Compile Include="Bugs\UsingStartsWith.cs" />
    <Compile Include="Bugs\UsingSwedishCollation.cs" />
    <Compile Include="Bugs\WhereEntityIs.cs" />
    <Compile Include="Bugs\WillThrowIfQueryingForUnindexedField.cs" />
    <Compile Include="Bugs\WithPrivateProtectedSetter.cs" />
    <Compile Include="Document\AsyncDocumentStoreServerTests.cs" />
    <Compile Include="Document\CasingIssue.cs" />
    <Compile Include="Document\ClientKeyGeneratorTests.cs" />
    <Compile Include="Document\Company.cs" />
    <Compile Include="Document\Contact.cs" />
    <Compile Include="Document\CustomDynamicClass.cs" />
    <Compile Include="Document\DocumentStoreEmbeddedTests.cs" />
    <Compile Include="Document\DocumentStoreServerTests.cs" />
    <Compile Include="Document\DocumentStoreServerTests_DifferentProcess.cs" />
    <Compile Include="Document\DynamicDocuments.cs" />
    <Compile Include="Document\Game.cs" />
    <Compile Include="Document\Inheritance.cs" />
    <Compile Include="Document\TagCloud.cs" />
    <Compile Include="Document\TotalCountServerTest.cs" />
    <Compile Include="Document\When_Using_Multiple_Unsharded_Servers.cs" />
    <Compile Include="Document\ZoneCountResult.cs" />
    <Compile Include="Indexes\CompiledIndex.cs" />
    <Compile Include="Indexes\ComplexIndexOnNotAnalyzedField.cs" />
    <Compile Include="Indexes\CustomAnalyzer.cs" />
    <Compile Include="Indexes\DynamicQueryMapping.cs" />
    <Compile Include="Indexes\ExpressionOperatorPrecedenceTest.cs" />
    <Compile Include="Indexes\LinqIndexesFromClient.cs" />
    <Compile Include="Indexes\LuceneAnalyzerUtils.cs" />
    <Compile Include="Indexes\MapOnlyView.cs" />
    <Compile Include="Indexes\QueryingOnDefaultIndex.cs" />
    <Compile Include="Indexes\QueryingOnStaleIndexes.cs" />
    <Compile Include="Indexes\ShoppingCartEventsToShopingCart.cs" />
    <Compile Include="Indexes\UsingCustomLuceneAnalyzer.cs" />
    <Compile Include="IndexQueryUrl.cs" />
    <Compile Include="Linq\CommitInfo.cs" />
    <Compile Include="Linq\SampleDynamicCompilationExtension.cs" />
    <Compile Include="Linq\SampleGeoLocation.cs" />
    <Compile Include="Linq\User.cs" />
    <Compile Include="Linq\WhereClause.cs" />
    <Compile Include="LocalClientTest.cs" />
    <Compile Include="ManagedStorage\Attachments.cs">
      <SubType>Code</SubType>
    </Compile>
    <Compile Include="ManagedStorage\DocEtag.cs">
      <SubType>Code</SubType>
    </Compile>
    <Compile Include="ManagedStorage\DocumentKeys.cs">
      <SubType>Code</SubType>
    </Compile>
    <Compile Include="ManagedStorage\Documents.cs">
      <SubType>Code</SubType>
    </Compile>
    <Compile Include="ManagedStorage\General.cs">
      <SubType>Code</SubType>
    </Compile>
    <Compile Include="ManagedStorage\Indexes.cs" />
    <Compile Include="ManagedStorage\MappedResults.cs" />
    <Compile Include="ManagedStorage\MyTask.cs" />
    <Compile Include="ManagedStorage\Queues.cs" />
    <Compile Include="ManagedStorage\Storage.cs" />
    <Compile Include="ManagedStorage\Tasks.cs" />
    <Compile Include="ManagedStorage\Transactions.cs">
      <SubType>Code</SubType>
    </Compile>
    <Compile Include="ManagedStorage\TxStorageTest.cs">
      <SubType>Code</SubType>
    </Compile>
    <Compile Include="Queries\DyanmicQueries.cs" />
    <Compile Include="Queries\ParameterisedDynamicQuery.cs" />
    <Compile Include="Querying\IndexedUser.cs" />
    <Compile Include="Querying\UsingDocumentQuery.cs" />
    <Compile Include="Querying\UsingDynamicQueryWithLocalServer.cs" />
    <Compile Include="Querying\UsingDynamicQueryWithRemoteServer.cs" />
    <Compile Include="RemoteClientTest.cs" />
    <Compile Include="Shard\When_Using_Parallel_Access_Strategy.cs" />
    <Compile Include="Shard\When_Using_Sharded_Servers.cs" />
    <Compile Include="Some.cs" />
    <Compile Include="Spatial\Event.cs" />
    <Compile Include="Spatial\SpatialIndex.cs" />
    <Compile Include="Indexes\Statistics.cs" />
    <Compile Include="Indexes\UsingQueryBuilder.cs" />
    <Compile Include="Linq\UsingRavenQueryProvider.cs" />
    <Compile Include="Linq\LinqTransformerCompilationTests.cs" />
    <Compile Include="Linq\PerformingQueries.cs" />
    <Compile Include="Linq\UsingWhereConditions.cs" />
    <Compile Include="Patching\ArrayPatching.cs">
      <SubType>Code</SubType>
    </Compile>
    <Compile Include="Patching\NestedPatching.cs">
      <SubType>Code</SubType>
    </Compile>
    <Compile Include="Patching\SimplePatchApplication.cs">
      <SubType>Code</SubType>
    </Compile>
    <Compile Include="Properties\AssemblyInfo.cs" />
    <Compile Include="Spatial\SpatialIndexTestHelper.cs" />
    <Compile Include="Storage\AbstractDocumentStorageTest.cs" />
    <Compile Include="Storage\BackupRestore.cs" />
    <Compile Include="Storage\CreateUpdateDeleteDocuments.cs" />
    <Compile Include="Storage\CreateIndexes.cs" />
    <Compile Include="Storage\DeleteIndexes.cs">
      <SubType>Code</SubType>
    </Compile>
    <Compile Include="Indexes\DocumentsToIndex.cs" />
    <Compile Include="Storage\GeneralStorage.cs" />
    <Compile Include="Storage\IndexStaleViaEtags.cs" />
    <Compile Include="Storage\WithDebugging.cs" />
    <Compile Include="Suggestions\Suggestions.cs" />
    <Compile Include="Suggestions\SuggestionsHelper.cs" />
    <Compile Include="Transactions\Deletes.cs" />
    <Compile Include="Transactions\Etags.cs" />
    <Compile Include="Transactions\MuiltipleDocuments.cs" />
    <Compile Include="Transactions\Simple.cs" />
    <Compile Include="Transactions\WriteConflicts.cs" />
    <Compile Include="Triggers\AttachmentDeleteTrigger.cs" />
    <Compile Include="Triggers\AttachmentReadTrigger.cs" />
    <Compile Include="Triggers\AttachmentPutTriggers.cs" />
    <Compile Include="Triggers\AuditPutTrigger.cs" />
    <Compile Include="Triggers\CascadeDeleteTrigger.cs" />
    <Compile Include="Triggers\DeleteTriggers.cs" />
    <Compile Include="Triggers\IndexToDataTable.cs" />
    <Compile Include="Triggers\IndexTriggers.cs" />
    <Compile Include="Triggers\PutTriggers.cs" />
    <Compile Include="Triggers\ReadTriggers.cs" />
    <Compile Include="Triggers\VetoCapitalNamesPutTrigger.cs" />
    <Compile Include="Util\ReflectionUtilTest.cs" />
    <Compile Include="Views\MapReduce.cs" />
    <Compile Include="Views\MapReduce_IndependentSteps.cs" />
    <Compile Include="Views\ViewCompilation.cs" />
    <Compile Include="Views\ViewStorage.cs" />
  </ItemGroup>
  <ItemGroup>
    <BootstrapperPackage Include="Microsoft.Net.Client.3.5">
      <Visible>False</Visible>
      <ProductName>.NET Framework 3.5 SP1 Client Profile</ProductName>
      <Install>false</Install>
    </BootstrapperPackage>
    <BootstrapperPackage Include="Microsoft.Net.Framework.3.5.SP1">
      <Visible>False</Visible>
      <ProductName>.NET Framework 3.5 SP1</ProductName>
      <Install>true</Install>
    </BootstrapperPackage>
    <BootstrapperPackage Include="Microsoft.Windows.Installer.3.1">
      <Visible>False</Visible>
      <ProductName>Windows Installer 3.1</ProductName>
      <Install>true</Install>
    </BootstrapperPackage>
  </ItemGroup>
  <ItemGroup>
    <ProjectReference Include="..\Raven.Abstractions\Raven.Abstractions.csproj">
      <Project>{41AC479E-1EB2-4D23-AAF2-E4C8DF1BC2BA}</Project>
      <Name>Raven.Abstractions</Name>
    </ProjectReference>
    <ProjectReference Include="..\Raven.Client.Embedded\Raven.Client.Embedded.csproj">
      <Project>{0F5287AD-37B3-4375-BA3E-3CED64B1FC5B}</Project>
      <Name>Raven.Client.Embedded</Name>
    </ProjectReference>
    <ProjectReference Include="..\Raven.Client.Lightweight\Raven.Client.Lightweight.csproj">
      <Project>{4E087ECB-E7CA-4891-AC3C-3C76702715B6}</Project>
      <Name>Raven.Client.Lightweight</Name>
    </ProjectReference>
    <ProjectReference Include="..\Raven.Database\Raven.Database.csproj">
      <Project>{212823CD-25E1-41AC-92D1-D6DF4D53FC85}</Project>
      <Name>Raven.Database</Name>
    </ProjectReference>
    <ProjectReference Include="..\Raven.Http\Raven.Http.csproj">
      <Project>{508E5F54-A8F3-47F4-9297-CB96F91D4DF8}</Project>
      <Name>Raven.Http</Name>
    </ProjectReference>
    <ProjectReference Include="..\Raven.Server\Raven.Server.csproj">
      <Project>{3B90EB20-AEA3-4972-8219-936F1A62768C}</Project>
      <Name>Raven.Server</Name>
    </ProjectReference>
    <ProjectReference Include="..\Raven.Storage.Esent\Raven.Storage.Esent.csproj">
      <Project>{9DEE8674-D0CD-430D-BD9B-6CD95F3CAB22}</Project>
      <Name>Raven.Storage.Esent</Name>
    </ProjectReference>
    <ProjectReference Include="..\Raven.Storage.Managed\Raven.Storage.Managed.csproj">
      <Project>{DA99A419-E137-40DB-9495-0C363B479D4B}</Project>
      <Name>Raven.Storage.Managed</Name>
    </ProjectReference>
  </ItemGroup>
  <ItemGroup>
    <None Include="..\Raven.Database\RavenDB.snk">
      <Link>RavenDB.snk</Link>
    </None>
    <None Include="App.config" />
  </ItemGroup>
  <ItemGroup />
  <Import Project="$(MSBuildToolsPath)\Microsoft.CSharp.targets" />
  <!-- To modify your build process, add your task inside one of the targets below and uncomment it. 
       Other similar extension points exist, see Microsoft.Common.targets.
  <Target Name="BeforeBuild">
  </Target>
  <Target Name="AfterBuild">
  </Target>
  -->
>>>>>>> 479ee4c3
</Project><|MERGE_RESOLUTION|>--- conflicted
+++ resolved
@@ -1,771 +1,390 @@
-<<<<<<< HEAD
-﻿<?xml version="1.0" encoding="utf-8"?>
-<Project ToolsVersion="4.0" DefaultTargets="Build" xmlns="http://schemas.microsoft.com/developer/msbuild/2003">
-  <PropertyGroup>
-    <Configuration Condition=" '$(Configuration)' == '' ">Debug</Configuration>
-    <Platform Condition=" '$(Platform)' == '' ">AnyCPU</Platform>
-    <ProductVersion>9.0.30729</ProductVersion>
-    <SchemaVersion>2.0</SchemaVersion>
-    <ProjectGuid>{267AC60C-751E-42E9-AA18-66035DEFF63A}</ProjectGuid>
-    <OutputType>Library</OutputType>
-    <AppDesignerFolder>Properties</AppDesignerFolder>
-    <RootNamespace>Raven.Tests</RootNamespace>
-    <AssemblyName>Raven.Tests</AssemblyName>
-    <TargetFrameworkVersion>v4.0</TargetFrameworkVersion>
-    <FileAlignment>512</FileAlignment>
-    <FileUpgradeFlags>
-    </FileUpgradeFlags>
-    <OldToolsVersion>3.5</OldToolsVersion>
-    <UpgradeBackupLocation />
-    <PublishUrl>publish\</PublishUrl>
-    <Install>true</Install>
-    <InstallFrom>Disk</InstallFrom>
-    <UpdateEnabled>false</UpdateEnabled>
-    <UpdateMode>Foreground</UpdateMode>
-    <UpdateInterval>7</UpdateInterval>
-    <UpdateIntervalUnits>Days</UpdateIntervalUnits>
-    <UpdatePeriodically>false</UpdatePeriodically>
-    <UpdateRequired>false</UpdateRequired>
-    <MapFileExtensions>true</MapFileExtensions>
-    <ApplicationRevision>0</ApplicationRevision>
-    <ApplicationVersion>1.0.0.%2a</ApplicationVersion>
-    <IsWebBootstrapper>false</IsWebBootstrapper>
-    <UseApplicationTrust>false</UseApplicationTrust>
-    <BootstrapperEnabled>true</BootstrapperEnabled>
-    <TargetFrameworkProfile />
-  </PropertyGroup>
-  <PropertyGroup Condition=" '$(Configuration)|$(Platform)' == 'Debug|AnyCPU' ">
-    <DebugSymbols>true</DebugSymbols>
-    <DebugType>full</DebugType>
-    <Optimize>false</Optimize>
-    <OutputPath>bin\Debug\</OutputPath>
-    <DefineConstants>DEBUG</DefineConstants>
-    <ErrorReport>prompt</ErrorReport>
-    <WarningLevel>4</WarningLevel>
-    <CodeAnalysisRuleSet>AllRules.ruleset</CodeAnalysisRuleSet>
-    <PlatformTarget>AnyCPU</PlatformTarget>
-  </PropertyGroup>
-  <PropertyGroup Condition=" '$(Configuration)|$(Platform)' == 'Release|AnyCPU' ">
-    <DebugType>pdbonly</DebugType>
-    <Optimize>true</Optimize>
-    <OutputPath>bin\Release\</OutputPath>
-    <DefineConstants>TRACE</DefineConstants>
-    <ErrorReport>prompt</ErrorReport>
-    <WarningLevel>4</WarningLevel>
-    <CodeAnalysisRuleSet>AllRules.ruleset</CodeAnalysisRuleSet>
-  </PropertyGroup>
-  <PropertyGroup>
-    <SignAssembly>true</SignAssembly>
-  </PropertyGroup>
-  <PropertyGroup>
-    <AssemblyOriginatorKeyFile>..\Raven.Database\RavenDB.snk</AssemblyOriginatorKeyFile>
-  </PropertyGroup>
-  <ItemGroup>
-    <Reference Include="Esent.Interop, Version=1.0.0.0, Culture=neutral, PublicKeyToken=b93b4ad6c4b80595, processorArchitecture=MSIL">
-      <SpecificVersion>False</SpecificVersion>
-      <HintPath>..\SharedLibs\Esent.Interop.dll</HintPath>
-    </Reference>
-    <Reference Include="log4net, Version=1.2.10.0, Culture=neutral, PublicKeyToken=1b44e1d426115821, processorArchitecture=MSIL">
-      <SpecificVersion>False</SpecificVersion>
-      <HintPath>..\SharedLibs\log4net.dll</HintPath>
-    </Reference>
-    <Reference Include="Lucene.Net, Version=2.9.1.2, Culture=neutral, processorArchitecture=MSIL">
-      <SpecificVersion>False</SpecificVersion>
-      <HintPath>..\SharedLibs\Lucene.Net.dll</HintPath>
-    </Reference>
-    <Reference Include="Microsoft.CSharp" />
-    <Reference Include="Newtonsoft.Json, Version=3.5.0.0, Culture=neutral, PublicKeyToken=30ad4fe6b2a6aeed, processorArchitecture=MSIL">
-      <SpecificVersion>False</SpecificVersion>
-      <HintPath>..\SharedLibs\Newtonsoft.Json.dll</HintPath>
-    </Reference>
-    <Reference Include="Rhino.Mocks">
-      <HintPath>..\SharedLibs\Rhino.Mocks.dll</HintPath>
-    </Reference>
-    <Reference Include="Spatial.Net">
-      <HintPath>..\SharedLibs\Spatial.Net.dll</HintPath>
-    </Reference>
-    <Reference Include="System" />
-    <Reference Include="System.ComponentModel.Composition" />
-    <Reference Include="System.Core">
-      <RequiredTargetFramework>3.5</RequiredTargetFramework>
-    </Reference>
-    <Reference Include="System.Transactions" />
-    <Reference Include="System.Web" />
-    <Reference Include="System.Web.Abstractions" />
-    <Reference Include="System.Xml.Linq">
-      <RequiredTargetFramework>3.5</RequiredTargetFramework>
-    </Reference>
-    <Reference Include="System.Data.DataSetExtensions">
-      <RequiredTargetFramework>3.5</RequiredTargetFramework>
-    </Reference>
-    <Reference Include="System.Data" />
-    <Reference Include="System.Xml" />
-    <Reference Include="xunit, Version=1.1.0.1323, Culture=neutral, PublicKeyToken=8d05b1bb7a6fdb6c, processorArchitecture=MSIL">
-      <SpecificVersion>False</SpecificVersion>
-      <HintPath>..\SharedLibs\xunit.dll</HintPath>
-    </Reference>
-  </ItemGroup>
-  <ItemGroup>
-    <Compile Include="Bugs\AccurateCount.cs" />
-    <Compile Include="Bugs\AnalyzerPerField.cs" />
-    <Compile Include="Bugs\AnyQueries.cs" />
-    <Compile Include="Bugs\AsyncCommit.cs" />
-    <Compile Include="Bugs\AttachmentEndoding.cs" />
-    <Compile Include="Bugs\AttachmentsWithCredentials.cs" />
-    <Compile Include="Bugs\AutoCreateIndexes.cs" />
-    <Compile Include="Bugs\AutoDetectAnaylzersForQuery.cs" />
-    <Compile Include="Bugs\CanDetectChanges.cs" />
-    <Compile Include="Bugs\CanGetMetadataForTransient.cs" />
-    <Compile Include="Bugs\CanHandleDocumentRemoval.cs" />
-    <Compile Include="Bugs\CanSelectFieldsFromIndex.cs" />
-    <Compile Include="Bugs\CanUseNonStringsForId.cs" />
-    <Compile Include="Bugs\CustomEntityName.cs" />
-    <Compile Include="Bugs\DateRanges.cs" />
-    <Compile Include="Bugs\DecimalPrecision.cs" />
-    <Compile Include="Bugs\DocumentToJsonAndBackTest.cs" />
-    <Compile Include="Bugs\DocumentUrl.cs" />
-    <Compile Include="Bugs\EntityWithDate.cs" />
-    <Compile Include="Bugs\EntityWithoutId.cs" />
-    <Compile Include="Bugs\Etag.cs" />
-    <Compile Include="Bugs\ExplicitTransaction.cs" />
-    <Compile Include="Bugs\ExtendingClientSideViaListeners.cs" />
-    <Compile Include="Bugs\FailDelete.cs" />
-    <Compile Include="Bugs\FailStore.cs" />
-    <Compile Include="Bugs\HierarchicalData.cs" />
-    <Compile Include="Bugs\HierarchyFromClient.cs" />
-    <Compile Include="Bugs\HiLoServerKeysNotExported.cs" />
-    <Compile Include="Bugs\IndexDefinitionEquality.cs" />
-    <Compile Include="Bugs\Image.cs" />
-    <Compile Include="Bugs\ImageByTagSearchModel.cs" />
-    <Compile Include="Bugs\Includes.cs" />
-    <Compile Include="Bugs\IndexingBehavior.cs" />
-    <Compile Include="Bugs\IndexingRavenDocuments.cs" />
-    <Compile Include="Bugs\IndexNestedFields.cs" />
-    <Compile Include="Bugs\IndexWithTwoProperties.cs" />
-    <Compile Include="Bugs\KeyGeneration.cs" />
-    <Compile Include="Bugs\KeysAreCaseInsensitive.cs" />
-    <Compile Include="Bugs\LinqGitHub147.cs" />
-    <Compile Include="Bugs\LinqOnUrls.cs" />
-    <Compile Include="Bugs\LiveProjection.cs" />
-    <Compile Include="Bugs\LuceneQueryShouldWorkWithoutExtensionMethod.cs" />
-    <Compile Include="Bugs\LukeQuerying.cs" />
-    <Compile Include="Bugs\MapReduceThrowsNRE.cs" />
-    <Compile Include="Bugs\MetadataUpdates.cs" />
-    <Compile Include="Bugs\MultiEntityIndex.cs" />
-    <Compile Include="Bugs\MultipleResultsPerDocumentAndPaging.cs" />
-    <Compile Include="Bugs\MultiTenancy.cs" />
-    <Compile Include="Bugs\NameAndId.cs" />
-    <Compile Include="Bugs\OperationHeaders.cs" />
-    <Compile Include="Bugs\OverwriteDocuments.cs" />
-    <Compile Include="Bugs\QueryResultCountsWithProjections.cs" />
-    <Compile Include="Bugs\OverwriteIndexLocally.cs" />
-    <Compile Include="Bugs\OverwriteIndexRemotely.cs" />
-    <Compile Include="Bugs\Patching.cs" />
-    <Compile Include="Bugs\Polymorphic.cs" />
-    <Compile Include="Bugs\ProjectingDates.cs" />
-    <Compile Include="Bugs\ProjectingDocumentId.cs" />
-    <Compile Include="Bugs\ProjectingFromIndexes.cs" />
-    <Compile Include="Bugs\ProjectionFromDynamicQuery.cs" />
-    <Compile Include="Bugs\QueryingByNegative.cs" />
-    <Compile Include="Bugs\QueryingByNull.cs" />
-    <Compile Include="Bugs\QueryingFromIndex.cs" />
-    <Compile Include="Bugs\QueryWithPercentageSignp.cs" />
-    <Compile Include="Bugs\QueryWithReservedCharacters.cs" />
-    <Compile Include="Bugs\ReadDataFromServer.cs" />
-    <Compile Include="Bugs\ReportQueryCount.cs" />
-    <Compile Include="Bugs\ReuseQuery.cs" />
-    <Compile Include="Bugs\SerializingDates.cs" />
-    <Compile Include="Bugs\SerializingEntities.cs" />
-    <Compile Include="Bugs\SinglePropertyDocument.cs" />
-    <Compile Include="Bugs\SortingOnLong.cs" />
-    <Compile Include="Bugs\SortingWithWildcardQuery.cs" />
-    <Compile Include="Bugs\SpatialQueries.cs" />
-    <Compile Include="Bugs\StalenessWontAffectUnrelatedIndexes.cs" />
-    <Compile Include="Bugs\TranslatingLinqQueryUsingNestedId.cs" />
-    <Compile Include="Bugs\Translators.cs" />
-    <Compile Include="Bugs\User.cs" />
-    <Compile Include="Bugs\UsingEnumInLinq.cs" />
-    <Compile Include="Bugs\UsingStartsWith.cs" />
-    <Compile Include="Bugs\UsingSwedishCollation.cs" />
-    <Compile Include="Bugs\WhereEntityIs.cs" />
-    <Compile Include="Bugs\WillNotFailSystemIfServerIsNotAvailableOnStartup.cs" />
-    <Compile Include="Bugs\WillThrowIfQueryingForUnindexedField.cs" />
-    <Compile Include="Bugs\WithPrivateProtectedSetter.cs" />
-    <Compile Include="Document\AsyncDocumentStoreServerTests.cs" />
-    <Compile Include="Document\CasingIssue.cs" />
-    <Compile Include="Document\ClientKeyGeneratorTests.cs" />
-    <Compile Include="Document\Company.cs" />
-    <Compile Include="Document\Contact.cs" />
-    <Compile Include="Document\CustomDynamicClass.cs" />
-    <Compile Include="Document\DocumentStoreEmbeddedTests.cs" />
-    <Compile Include="Document\DocumentStoreServerTests.cs" />
-    <Compile Include="Document\DocumentStoreServerTests_DifferentProcess.cs" />
-    <Compile Include="Document\DynamicDocuments.cs" />
-    <Compile Include="Document\Game.cs" />
-    <Compile Include="Document\Inheritance.cs" />
-    <Compile Include="Document\TagCloud.cs" />
-    <Compile Include="Document\TotalCountServerTest.cs" />
-    <Compile Include="Document\When_Using_Multiple_Unsharded_Servers.cs" />
-    <Compile Include="Document\ZoneCountResult.cs" />
-    <Compile Include="Indexes\CompiledIndex.cs" />
-    <Compile Include="Indexes\ComplexIndexOnNotAnalyzedField.cs" />
-    <Compile Include="Indexes\CustomAnalyzer.cs" />
-    <Compile Include="Indexes\DynamicQueryMapping.cs" />
-    <Compile Include="Indexes\ExpressionOperatorPrecedenceTest.cs" />
-    <Compile Include="Indexes\LinqIndexesFromClient.cs" />
-    <Compile Include="Indexes\LuceneAnalyzerUtils.cs" />
-    <Compile Include="Indexes\MapOnlyView.cs" />
-    <Compile Include="Indexes\QueryingOnDefaultIndex.cs" />
-    <Compile Include="Indexes\QueryingOnStaleIndexes.cs" />
-    <Compile Include="Indexes\ShoppingCartEventsToShopingCart.cs" />
-    <Compile Include="Indexes\UsingCustomLuceneAnalyzer.cs" />
-    <Compile Include="IndexQueryUrl.cs" />
-    <Compile Include="Linq\CommitInfo.cs" />
-    <Compile Include="Linq\SampleDynamicCompilationExtension.cs" />
-    <Compile Include="Linq\SampleGeoLocation.cs" />
-    <Compile Include="Linq\User.cs" />
-    <Compile Include="Linq\WhereClause.cs" />
-    <Compile Include="LocalClientTest.cs" />
-    <Compile Include="ManagedStorage\Attachments.cs">
-      <SubType>Code</SubType>
-    </Compile>
-    <Compile Include="ManagedStorage\DocEtag.cs">
-      <SubType>Code</SubType>
-    </Compile>
-    <Compile Include="ManagedStorage\DocumentKeys.cs">
-      <SubType>Code</SubType>
-    </Compile>
-    <Compile Include="ManagedStorage\Documents.cs">
-      <SubType>Code</SubType>
-    </Compile>
-    <Compile Include="ManagedStorage\General.cs">
-      <SubType>Code</SubType>
-    </Compile>
-    <Compile Include="ManagedStorage\Indexes.cs" />
-    <Compile Include="ManagedStorage\MappedResults.cs" />
-    <Compile Include="ManagedStorage\MyTask.cs" />
-    <Compile Include="ManagedStorage\Queues.cs" />
-    <Compile Include="ManagedStorage\Storage.cs" />
-    <Compile Include="ManagedStorage\Tasks.cs" />
-    <Compile Include="ManagedStorage\Transactions.cs">
-      <SubType>Code</SubType>
-    </Compile>
-    <Compile Include="ManagedStorage\TxStorageTest.cs">
-      <SubType>Code</SubType>
-    </Compile>
-    <Compile Include="Queries\DyanmicQueries.cs" />
-    <Compile Include="Queries\ParameterisedDynamicQuery.cs" />
-    <Compile Include="Querying\IndexedUser.cs" />
-    <Compile Include="Querying\UsingDocumentQuery.cs" />
-    <Compile Include="Querying\UsingDynamicQueryWithLocalServer.cs" />
-    <Compile Include="Querying\UsingDynamicQueryWithRemoteServer.cs" />
-    <Compile Include="RemoteClientTest.cs" />
-    <Compile Include="Shard\When_Using_Parallel_Access_Strategy.cs" />
-    <Compile Include="Shard\When_Using_Sharded_Servers.cs" />
-    <Compile Include="Some.cs" />
-    <Compile Include="Spatial\Event.cs" />
-    <Compile Include="Spatial\SpatialIndex.cs" />
-    <Compile Include="Indexes\Statistics.cs" />
-    <Compile Include="Indexes\UsingQueryBuilder.cs" />
-    <Compile Include="Linq\UsingRavenQueryProvider.cs" />
-    <Compile Include="Linq\LinqTransformerCompilationTests.cs" />
-    <Compile Include="Linq\PerformingQueries.cs" />
-    <Compile Include="Linq\UsingWhereConditions.cs" />
-    <Compile Include="Patching\ArrayPatching.cs">
-      <SubType>Code</SubType>
-    </Compile>
-    <Compile Include="Patching\NestedPatching.cs">
-      <SubType>Code</SubType>
-    </Compile>
-    <Compile Include="Patching\SimplePatchApplication.cs">
-      <SubType>Code</SubType>
-    </Compile>
-    <Compile Include="Properties\AssemblyInfo.cs" />
-    <Compile Include="Spatial\SpatialIndexTestHelper.cs" />
-    <Compile Include="Storage\AbstractDocumentStorageTest.cs" />
-    <Compile Include="Storage\BackupRestore.cs" />
-    <Compile Include="Storage\CreateUpdateDeleteDocuments.cs" />
-    <Compile Include="Storage\CreateIndexes.cs" />
-    <Compile Include="Storage\DeleteIndexes.cs">
-      <SubType>Code</SubType>
-    </Compile>
-    <Compile Include="Indexes\DocumentsToIndex.cs" />
-    <Compile Include="Storage\GeneralStorage.cs" />
-    <Compile Include="Storage\IndexStaleViaEtags.cs" />
-    <Compile Include="Storage\WithDebugging.cs" />
-    <Compile Include="Suggestions\Suggestions.cs" />
-    <Compile Include="Suggestions\SuggestionsHelper.cs" />
-    <Compile Include="Transactions\Deletes.cs" />
-    <Compile Include="Transactions\Etags.cs" />
-    <Compile Include="Transactions\MuiltipleDocuments.cs" />
-    <Compile Include="Transactions\Simple.cs" />
-    <Compile Include="Transactions\WriteConflicts.cs" />
-    <Compile Include="Triggers\AttachmentDeleteTrigger.cs" />
-    <Compile Include="Triggers\AttachmentReadTrigger.cs" />
-    <Compile Include="Triggers\AttachmentPutTriggers.cs" />
-    <Compile Include="Triggers\AuditPutTrigger.cs" />
-    <Compile Include="Triggers\CascadeDeleteTrigger.cs" />
-    <Compile Include="Triggers\DeleteTriggers.cs" />
-    <Compile Include="Triggers\IndexToDataTable.cs" />
-    <Compile Include="Triggers\IndexTriggers.cs" />
-    <Compile Include="Triggers\PutTriggers.cs" />
-    <Compile Include="Triggers\ReadTriggers.cs" />
-    <Compile Include="Triggers\VetoCapitalNamesPutTrigger.cs" />
-    <Compile Include="Util\ReflectionUtilTest.cs" />
-    <Compile Include="Views\MapReduce.cs" />
-    <Compile Include="Views\MapReduce_IndependentSteps.cs" />
-    <Compile Include="Views\ViewCompilation.cs" />
-    <Compile Include="Views\ViewStorage.cs" />
-  </ItemGroup>
-  <ItemGroup>
-    <BootstrapperPackage Include="Microsoft.Net.Client.3.5">
-      <Visible>False</Visible>
-      <ProductName>.NET Framework 3.5 SP1 Client Profile</ProductName>
-      <Install>false</Install>
-    </BootstrapperPackage>
-    <BootstrapperPackage Include="Microsoft.Net.Framework.3.5.SP1">
-      <Visible>False</Visible>
-      <ProductName>.NET Framework 3.5 SP1</ProductName>
-      <Install>true</Install>
-    </BootstrapperPackage>
-    <BootstrapperPackage Include="Microsoft.Windows.Installer.3.1">
-      <Visible>False</Visible>
-      <ProductName>Windows Installer 3.1</ProductName>
-      <Install>true</Install>
-    </BootstrapperPackage>
-  </ItemGroup>
-  <ItemGroup>
-    <ProjectReference Include="..\Modules\Munin\Raven.Munin\Raven.Munin.csproj">
-      <Project>{486537C2-EDF7-404F-9CFB-EEE25996DF5F}</Project>
-      <Name>Raven.Munin</Name>
-    </ProjectReference>
-    <ProjectReference Include="..\Raven.Abstractions\Raven.Abstractions.csproj">
-      <Project>{41AC479E-1EB2-4D23-AAF2-E4C8DF1BC2BA}</Project>
-      <Name>Raven.Abstractions</Name>
-    </ProjectReference>
-    <ProjectReference Include="..\Raven.Client.Embedded\Raven.Client.Embedded.csproj">
-      <Project>{0F5287AD-37B3-4375-BA3E-3CED64B1FC5B}</Project>
-      <Name>Raven.Client.Embedded</Name>
-    </ProjectReference>
-    <ProjectReference Include="..\Raven.Client.Lightweight\Raven.Client.Lightweight.csproj">
-      <Project>{4E087ECB-E7CA-4891-AC3C-3C76702715B6}</Project>
-      <Name>Raven.Client.Lightweight</Name>
-    </ProjectReference>
-    <ProjectReference Include="..\Raven.Database\Raven.Database.csproj">
-      <Project>{212823CD-25E1-41AC-92D1-D6DF4D53FC85}</Project>
-      <Name>Raven.Database</Name>
-    </ProjectReference>
-    <ProjectReference Include="..\Raven.Http\Raven.Http.csproj">
-      <Project>{508E5F54-A8F3-47F4-9297-CB96F91D4DF8}</Project>
-      <Name>Raven.Http</Name>
-    </ProjectReference>
-    <ProjectReference Include="..\Raven.Server\Raven.Server.csproj">
-      <Project>{3B90EB20-AEA3-4972-8219-936F1A62768C}</Project>
-      <Name>Raven.Server</Name>
-    </ProjectReference>
-    <ProjectReference Include="..\Raven.Storage.Esent\Raven.Storage.Esent.csproj">
-      <Project>{9DEE8674-D0CD-430D-BD9B-6CD95F3CAB22}</Project>
-      <Name>Raven.Storage.Esent</Name>
-    </ProjectReference>
-    <ProjectReference Include="..\Raven.Storage.Managed\Raven.Storage.Managed.csproj">
-      <Project>{DA99A419-E137-40DB-9495-0C363B479D4B}</Project>
-      <Name>Raven.Storage.Managed</Name>
-    </ProjectReference>
-  </ItemGroup>
-  <ItemGroup>
-    <None Include="..\Raven.Database\RavenDB.snk">
-      <Link>RavenDB.snk</Link>
-    </None>
-    <None Include="App.config" />
-  </ItemGroup>
-  <ItemGroup />
-  <Import Project="$(MSBuildToolsPath)\Microsoft.CSharp.targets" />
-  <!-- To modify your build process, add your task inside one of the targets below and uncomment it. 
-       Other similar extension points exist, see Microsoft.Common.targets.
-  <Target Name="BeforeBuild">
-  </Target>
-  <Target Name="AfterBuild">
-  </Target>
-  -->
-=======
-﻿<?xml version="1.0" encoding="utf-8"?>
-<Project ToolsVersion="4.0" DefaultTargets="Build" xmlns="http://schemas.microsoft.com/developer/msbuild/2003">
-  <PropertyGroup>
-    <Configuration Condition=" '$(Configuration)' == '' ">Debug</Configuration>
-    <Platform Condition=" '$(Platform)' == '' ">AnyCPU</Platform>
-    <ProductVersion>9.0.30729</ProductVersion>
-    <SchemaVersion>2.0</SchemaVersion>
-    <ProjectGuid>{267AC60C-751E-42E9-AA18-66035DEFF63A}</ProjectGuid>
-    <OutputType>Library</OutputType>
-    <AppDesignerFolder>Properties</AppDesignerFolder>
-    <RootNamespace>Raven.Tests</RootNamespace>
-    <AssemblyName>Raven.Tests</AssemblyName>
-    <TargetFrameworkVersion>v4.0</TargetFrameworkVersion>
-    <FileAlignment>512</FileAlignment>
-    <FileUpgradeFlags>
-    </FileUpgradeFlags>
-    <OldToolsVersion>3.5</OldToolsVersion>
-    <UpgradeBackupLocation />
-    <PublishUrl>publish\</PublishUrl>
-    <Install>true</Install>
-    <InstallFrom>Disk</InstallFrom>
-    <UpdateEnabled>false</UpdateEnabled>
-    <UpdateMode>Foreground</UpdateMode>
-    <UpdateInterval>7</UpdateInterval>
-    <UpdateIntervalUnits>Days</UpdateIntervalUnits>
-    <UpdatePeriodically>false</UpdatePeriodically>
-    <UpdateRequired>false</UpdateRequired>
-    <MapFileExtensions>true</MapFileExtensions>
-    <ApplicationRevision>0</ApplicationRevision>
-    <ApplicationVersion>1.0.0.%2a</ApplicationVersion>
-    <IsWebBootstrapper>false</IsWebBootstrapper>
-    <UseApplicationTrust>false</UseApplicationTrust>
-    <BootstrapperEnabled>true</BootstrapperEnabled>
-    <TargetFrameworkProfile />
-  </PropertyGroup>
-  <PropertyGroup Condition=" '$(Configuration)|$(Platform)' == 'Debug|AnyCPU' ">
-    <DebugSymbols>true</DebugSymbols>
-    <DebugType>full</DebugType>
-    <Optimize>false</Optimize>
-    <OutputPath>bin\Debug\</OutputPath>
-    <DefineConstants>DEBUG</DefineConstants>
-    <ErrorReport>prompt</ErrorReport>
-    <WarningLevel>4</WarningLevel>
-    <CodeAnalysisRuleSet>AllRules.ruleset</CodeAnalysisRuleSet>
-    <PlatformTarget>AnyCPU</PlatformTarget>
-  </PropertyGroup>
-  <PropertyGroup Condition=" '$(Configuration)|$(Platform)' == 'Release|AnyCPU' ">
-    <DebugType>pdbonly</DebugType>
-    <Optimize>true</Optimize>
-    <OutputPath>bin\Release\</OutputPath>
-    <DefineConstants>TRACE</DefineConstants>
-    <ErrorReport>prompt</ErrorReport>
-    <WarningLevel>4</WarningLevel>
-    <CodeAnalysisRuleSet>AllRules.ruleset</CodeAnalysisRuleSet>
-  </PropertyGroup>
-  <PropertyGroup>
-    <SignAssembly>true</SignAssembly>
-  </PropertyGroup>
-  <PropertyGroup>
-    <AssemblyOriginatorKeyFile>..\Raven.Database\RavenDB.snk</AssemblyOriginatorKeyFile>
-  </PropertyGroup>
-  <ItemGroup>
-    <Reference Include="Esent.Interop, Version=1.0.0.0, Culture=neutral, PublicKeyToken=b93b4ad6c4b80595, processorArchitecture=MSIL">
-      <SpecificVersion>False</SpecificVersion>
-      <HintPath>..\SharedLibs\Esent.Interop.dll</HintPath>
-    </Reference>
-    <Reference Include="log4net, Version=1.2.10.0, Culture=neutral, PublicKeyToken=1b44e1d426115821, processorArchitecture=MSIL">
-      <SpecificVersion>False</SpecificVersion>
-      <HintPath>..\SharedLibs\log4net.dll</HintPath>
-    </Reference>
-    <Reference Include="Lucene.Net, Version=2.9.1.2, Culture=neutral, processorArchitecture=MSIL">
-      <SpecificVersion>False</SpecificVersion>
-      <HintPath>..\SharedLibs\Lucene.Net.dll</HintPath>
-    </Reference>
-    <Reference Include="Microsoft.CSharp" />
-    <Reference Include="Newtonsoft.Json, Version=3.5.0.0, Culture=neutral, PublicKeyToken=30ad4fe6b2a6aeed, processorArchitecture=MSIL">
-      <SpecificVersion>False</SpecificVersion>
-      <HintPath>..\SharedLibs\Newtonsoft.Json.dll</HintPath>
-    </Reference>
-    <Reference Include="Rhino.Mocks">
-      <HintPath>..\SharedLibs\Rhino.Mocks.dll</HintPath>
-    </Reference>
-    <Reference Include="Spatial.Net">
-      <HintPath>..\SharedLibs\Spatial.Net.dll</HintPath>
-    </Reference>
-    <Reference Include="System" />
-    <Reference Include="System.ComponentModel.Composition" />
-    <Reference Include="System.Core">
-      <RequiredTargetFramework>3.5</RequiredTargetFramework>
-    </Reference>
-    <Reference Include="System.Transactions" />
-    <Reference Include="System.Web" />
-    <Reference Include="System.Web.Abstractions" />
-    <Reference Include="System.Xml.Linq">
-      <RequiredTargetFramework>3.5</RequiredTargetFramework>
-    </Reference>
-    <Reference Include="System.Data.DataSetExtensions">
-      <RequiredTargetFramework>3.5</RequiredTargetFramework>
-    </Reference>
-    <Reference Include="System.Data" />
-    <Reference Include="System.Xml" />
-    <Reference Include="xunit, Version=1.1.0.1323, Culture=neutral, PublicKeyToken=8d05b1bb7a6fdb6c, processorArchitecture=MSIL">
-      <SpecificVersion>False</SpecificVersion>
-      <HintPath>..\SharedLibs\xunit.dll</HintPath>
-    </Reference>
-  </ItemGroup>
-  <ItemGroup>
-    <Compile Include="Bugs\AccurateCount.cs" />
-    <Compile Include="Bugs\AnalyzerPerField.cs" />
-    <Compile Include="Bugs\AnyQueries.cs" />
-    <Compile Include="Bugs\AsyncCommit.cs" />
-    <Compile Include="Bugs\AttachmentsWithCredentials.cs" />
-    <Compile Include="Bugs\AutoCreateIndexes.cs" />
-    <Compile Include="Bugs\AutoDetectAnaylzersForQuery.cs" />
-    <Compile Include="Bugs\CanDetectChanges.cs" />
-    <Compile Include="Bugs\CanGetMetadataForTransient.cs" />
+﻿<?xml version="1.0" encoding="utf-8"?>
+<Project ToolsVersion="4.0" DefaultTargets="Build" xmlns="http://schemas.microsoft.com/developer/msbuild/2003">
+  <PropertyGroup>
+    <Configuration Condition=" '$(Configuration)' == '' ">Debug</Configuration>
+    <Platform Condition=" '$(Platform)' == '' ">AnyCPU</Platform>
+    <ProductVersion>9.0.30729</ProductVersion>
+    <SchemaVersion>2.0</SchemaVersion>
+    <ProjectGuid>{267AC60C-751E-42E9-AA18-66035DEFF63A}</ProjectGuid>
+    <OutputType>Library</OutputType>
+    <AppDesignerFolder>Properties</AppDesignerFolder>
+    <RootNamespace>Raven.Tests</RootNamespace>
+    <AssemblyName>Raven.Tests</AssemblyName>
+    <TargetFrameworkVersion>v4.0</TargetFrameworkVersion>
+    <FileAlignment>512</FileAlignment>
+    <FileUpgradeFlags>
+    </FileUpgradeFlags>
+    <OldToolsVersion>3.5</OldToolsVersion>
+    <UpgradeBackupLocation />
+    <PublishUrl>publish\</PublishUrl>
+    <Install>true</Install>
+    <InstallFrom>Disk</InstallFrom>
+    <UpdateEnabled>false</UpdateEnabled>
+    <UpdateMode>Foreground</UpdateMode>
+    <UpdateInterval>7</UpdateInterval>
+    <UpdateIntervalUnits>Days</UpdateIntervalUnits>
+    <UpdatePeriodically>false</UpdatePeriodically>
+    <UpdateRequired>false</UpdateRequired>
+    <MapFileExtensions>true</MapFileExtensions>
+    <ApplicationRevision>0</ApplicationRevision>
+    <ApplicationVersion>1.0.0.%2a</ApplicationVersion>
+    <IsWebBootstrapper>false</IsWebBootstrapper>
+    <UseApplicationTrust>false</UseApplicationTrust>
+    <BootstrapperEnabled>true</BootstrapperEnabled>
+    <TargetFrameworkProfile />
+  </PropertyGroup>
+  <PropertyGroup Condition=" '$(Configuration)|$(Platform)' == 'Debug|AnyCPU' ">
+    <DebugSymbols>true</DebugSymbols>
+    <DebugType>full</DebugType>
+    <Optimize>false</Optimize>
+    <OutputPath>bin\Debug\</OutputPath>
+    <DefineConstants>DEBUG</DefineConstants>
+    <ErrorReport>prompt</ErrorReport>
+    <WarningLevel>4</WarningLevel>
+    <CodeAnalysisRuleSet>AllRules.ruleset</CodeAnalysisRuleSet>
+    <PlatformTarget>AnyCPU</PlatformTarget>
+  </PropertyGroup>
+  <PropertyGroup Condition=" '$(Configuration)|$(Platform)' == 'Release|AnyCPU' ">
+    <DebugType>pdbonly</DebugType>
+    <Optimize>true</Optimize>
+    <OutputPath>bin\Release\</OutputPath>
+    <DefineConstants>TRACE</DefineConstants>
+    <ErrorReport>prompt</ErrorReport>
+    <WarningLevel>4</WarningLevel>
+    <CodeAnalysisRuleSet>AllRules.ruleset</CodeAnalysisRuleSet>
+  </PropertyGroup>
+  <PropertyGroup>
+    <SignAssembly>true</SignAssembly>
+  </PropertyGroup>
+  <PropertyGroup>
+    <AssemblyOriginatorKeyFile>..\Raven.Database\RavenDB.snk</AssemblyOriginatorKeyFile>
+  </PropertyGroup>
+  <ItemGroup>
+    <Reference Include="Esent.Interop, Version=1.0.0.0, Culture=neutral, PublicKeyToken=b93b4ad6c4b80595, processorArchitecture=MSIL">
+      <SpecificVersion>False</SpecificVersion>
+      <HintPath>..\SharedLibs\Esent.Interop.dll</HintPath>
+    </Reference>
+    <Reference Include="log4net, Version=1.2.10.0, Culture=neutral, PublicKeyToken=1b44e1d426115821, processorArchitecture=MSIL">
+      <SpecificVersion>False</SpecificVersion>
+      <HintPath>..\SharedLibs\log4net.dll</HintPath>
+    </Reference>
+    <Reference Include="Lucene.Net, Version=2.9.1.2, Culture=neutral, processorArchitecture=MSIL">
+      <SpecificVersion>False</SpecificVersion>
+      <HintPath>..\SharedLibs\Lucene.Net.dll</HintPath>
+    </Reference>
+    <Reference Include="Microsoft.CSharp" />
+    <Reference Include="Newtonsoft.Json, Version=3.5.0.0, Culture=neutral, PublicKeyToken=30ad4fe6b2a6aeed, processorArchitecture=MSIL">
+      <SpecificVersion>False</SpecificVersion>
+      <HintPath>..\SharedLibs\Newtonsoft.Json.dll</HintPath>
+    </Reference>
+    <Reference Include="Rhino.Mocks">
+      <HintPath>..\SharedLibs\Rhino.Mocks.dll</HintPath>
+    </Reference>
+    <Reference Include="Spatial.Net">
+      <HintPath>..\SharedLibs\Spatial.Net.dll</HintPath>
+    </Reference>
+    <Reference Include="System" />
+    <Reference Include="System.ComponentModel.Composition" />
+    <Reference Include="System.Core">
+      <RequiredTargetFramework>3.5</RequiredTargetFramework>
+    </Reference>
+    <Reference Include="System.Transactions" />
+    <Reference Include="System.Web" />
+    <Reference Include="System.Web.Abstractions" />
+    <Reference Include="System.Xml.Linq">
+      <RequiredTargetFramework>3.5</RequiredTargetFramework>
+    </Reference>
+    <Reference Include="System.Data.DataSetExtensions">
+      <RequiredTargetFramework>3.5</RequiredTargetFramework>
+    </Reference>
+    <Reference Include="System.Data" />
+    <Reference Include="System.Xml" />
+    <Reference Include="xunit, Version=1.1.0.1323, Culture=neutral, PublicKeyToken=8d05b1bb7a6fdb6c, processorArchitecture=MSIL">
+      <SpecificVersion>False</SpecificVersion>
+      <HintPath>..\SharedLibs\xunit.dll</HintPath>
+    </Reference>
+  </ItemGroup>
+  <ItemGroup>
+    <Compile Include="Bugs\AccurateCount.cs" />
+    <Compile Include="Bugs\AnalyzerPerField.cs" />
+    <Compile Include="Bugs\AnyQueries.cs" />
+    <Compile Include="Bugs\AsyncCommit.cs" />
+    <Compile Include="Bugs\AttachmentEndoding.cs" />
+    <Compile Include="Bugs\AttachmentsWithCredentials.cs" />
+    <Compile Include="Bugs\AutoCreateIndexes.cs" />
+    <Compile Include="Bugs\AutoDetectAnaylzersForQuery.cs" />
+    <Compile Include="Bugs\CanDetectChanges.cs" />
+    <Compile Include="Bugs\CanGetMetadataForTransient.cs" />
+    <Compile Include="Bugs\CanHandleDocumentRemoval.cs" />
     <Compile Include="Bugs\CanProjectIdFromDocumentInQueries.cs" />
-    <Compile Include="Bugs\CanSelectFieldsFromIndex.cs" />
-    <Compile Include="Bugs\CanUseNonStringsForId.cs" />
-    <Compile Include="Bugs\CustomEntityName.cs" />
-    <Compile Include="Bugs\DateRanges.cs" />
-    <Compile Include="Bugs\DecimalPrecision.cs" />
-    <Compile Include="Bugs\DocumentToJsonAndBackTest.cs" />
-    <Compile Include="Bugs\DocumentUrl.cs" />
-    <Compile Include="Bugs\EntityWithDate.cs" />
-    <Compile Include="Bugs\EntityWithoutId.cs" />
-    <Compile Include="Bugs\Etag.cs" />
-    <Compile Include="Bugs\ExplicitTransaction.cs" />
-    <Compile Include="Bugs\ExtendingClientSideViaListeners.cs" />
-    <Compile Include="Bugs\FailDelete.cs" />
-    <Compile Include="Bugs\FailStore.cs" />
-    <Compile Include="Bugs\HierarchicalData.cs" />
-    <Compile Include="Bugs\HiLoServerKeysNotExported.cs" />
-    <Compile Include="Bugs\IndexDefinitionEquality.cs" />
-    <Compile Include="Bugs\Image.cs" />
-    <Compile Include="Bugs\ImageByTagSearchModel.cs" />
-    <Compile Include="Bugs\Includes.cs" />
-    <Compile Include="Bugs\IndexingBehavior.cs" />
-    <Compile Include="Bugs\IndexingRavenDocuments.cs" />
-    <Compile Include="Bugs\IndexNestedFields.cs" />
-    <Compile Include="Bugs\IndexWithTwoProperties.cs" />
-    <Compile Include="Bugs\KeyGeneration.cs" />
-    <Compile Include="Bugs\KeysAreCaseInsensitive.cs" />
-    <Compile Include="Bugs\LinqGitHub147.cs" />
-    <Compile Include="Bugs\LinqOnUrls.cs" />
-    <Compile Include="Bugs\LiveProjection.cs" />
-    <Compile Include="Bugs\LuceneQueryShouldWorkWithoutExtensionMethod.cs" />
-    <Compile Include="Bugs\LukeQuerying.cs" />
-    <Compile Include="Bugs\MetadataUpdates.cs" />
-    <Compile Include="Bugs\MultiEntityIndex.cs" />
-    <Compile Include="Bugs\MultipleResultsPerDocumentAndPaging.cs" />
-    <Compile Include="Bugs\MultiTenancy.cs" />
-    <Compile Include="Bugs\NameAndId.cs" />
-    <Compile Include="Bugs\OperationHeaders.cs" />
-    <Compile Include="Bugs\OverwriteDocuments.cs" />
-    <Compile Include="Bugs\QueryResultCountsWithProjections.cs" />
-    <Compile Include="Bugs\OverwriteIndexLocally.cs" />
-    <Compile Include="Bugs\OverwriteIndexRemotely.cs" />
-    <Compile Include="Bugs\Patching.cs" />
-    <Compile Include="Bugs\Polymorphic.cs" />
-    <Compile Include="Bugs\ProjectingDates.cs" />
-    <Compile Include="Bugs\ProjectingDocumentId.cs" />
-    <Compile Include="Bugs\ProjectingFromIndexes.cs" />
-    <Compile Include="Bugs\ProjectionFromDynamicQuery.cs" />
-    <Compile Include="Bugs\QueryingByNegative.cs" />
-    <Compile Include="Bugs\QueryingByNull.cs" />
-    <Compile Include="Bugs\QueryingFromIndex.cs" />
-    <Compile Include="Bugs\QueryWithPercentageSignp.cs" />
-    <Compile Include="Bugs\QueryWithReservedCharacters.cs" />
-    <Compile Include="Bugs\ReadDataFromServer.cs" />
-    <Compile Include="Bugs\ReportQueryCount.cs" />
-    <Compile Include="Bugs\ReuseQuery.cs" />
-    <Compile Include="Bugs\SerializingDates.cs" />
-    <Compile Include="Bugs\SerializingEntities.cs" />
-    <Compile Include="Bugs\SinglePropertyDocument.cs" />
-    <Compile Include="Bugs\SortingOnLong.cs" />
-    <Compile Include="Bugs\SortingWithWildcardQuery.cs" />
-    <Compile Include="Bugs\StalenessWontAffectUnrelatedIndexes.cs" />
-    <Compile Include="Bugs\TranslatingLinqQueryUsingNestedId.cs" />
-    <Compile Include="Bugs\Translators.cs" />
-    <Compile Include="Bugs\User.cs" />
-    <Compile Include="Bugs\UsingEnumInLinq.cs" />
-    <Compile Include="Bugs\UsingStartsWith.cs" />
-    <Compile Include="Bugs\UsingSwedishCollation.cs" />
-    <Compile Include="Bugs\WhereEntityIs.cs" />
-    <Compile Include="Bugs\WillThrowIfQueryingForUnindexedField.cs" />
-    <Compile Include="Bugs\WithPrivateProtectedSetter.cs" />
-    <Compile Include="Document\AsyncDocumentStoreServerTests.cs" />
-    <Compile Include="Document\CasingIssue.cs" />
-    <Compile Include="Document\ClientKeyGeneratorTests.cs" />
-    <Compile Include="Document\Company.cs" />
-    <Compile Include="Document\Contact.cs" />
-    <Compile Include="Document\CustomDynamicClass.cs" />
-    <Compile Include="Document\DocumentStoreEmbeddedTests.cs" />
-    <Compile Include="Document\DocumentStoreServerTests.cs" />
-    <Compile Include="Document\DocumentStoreServerTests_DifferentProcess.cs" />
-    <Compile Include="Document\DynamicDocuments.cs" />
-    <Compile Include="Document\Game.cs" />
-    <Compile Include="Document\Inheritance.cs" />
-    <Compile Include="Document\TagCloud.cs" />
-    <Compile Include="Document\TotalCountServerTest.cs" />
-    <Compile Include="Document\When_Using_Multiple_Unsharded_Servers.cs" />
-    <Compile Include="Document\ZoneCountResult.cs" />
-    <Compile Include="Indexes\CompiledIndex.cs" />
-    <Compile Include="Indexes\ComplexIndexOnNotAnalyzedField.cs" />
-    <Compile Include="Indexes\CustomAnalyzer.cs" />
-    <Compile Include="Indexes\DynamicQueryMapping.cs" />
-    <Compile Include="Indexes\ExpressionOperatorPrecedenceTest.cs" />
-    <Compile Include="Indexes\LinqIndexesFromClient.cs" />
-    <Compile Include="Indexes\LuceneAnalyzerUtils.cs" />
-    <Compile Include="Indexes\MapOnlyView.cs" />
-    <Compile Include="Indexes\QueryingOnDefaultIndex.cs" />
-    <Compile Include="Indexes\QueryingOnStaleIndexes.cs" />
-    <Compile Include="Indexes\ShoppingCartEventsToShopingCart.cs" />
-    <Compile Include="Indexes\UsingCustomLuceneAnalyzer.cs" />
-    <Compile Include="IndexQueryUrl.cs" />
-    <Compile Include="Linq\CommitInfo.cs" />
-    <Compile Include="Linq\SampleDynamicCompilationExtension.cs" />
-    <Compile Include="Linq\SampleGeoLocation.cs" />
-    <Compile Include="Linq\User.cs" />
-    <Compile Include="Linq\WhereClause.cs" />
-    <Compile Include="LocalClientTest.cs" />
-    <Compile Include="ManagedStorage\Attachments.cs">
-      <SubType>Code</SubType>
-    </Compile>
-    <Compile Include="ManagedStorage\DocEtag.cs">
-      <SubType>Code</SubType>
-    </Compile>
-    <Compile Include="ManagedStorage\DocumentKeys.cs">
-      <SubType>Code</SubType>
-    </Compile>
-    <Compile Include="ManagedStorage\Documents.cs">
-      <SubType>Code</SubType>
-    </Compile>
-    <Compile Include="ManagedStorage\General.cs">
-      <SubType>Code</SubType>
-    </Compile>
-    <Compile Include="ManagedStorage\Indexes.cs" />
-    <Compile Include="ManagedStorage\MappedResults.cs" />
-    <Compile Include="ManagedStorage\MyTask.cs" />
-    <Compile Include="ManagedStorage\Queues.cs" />
-    <Compile Include="ManagedStorage\Storage.cs" />
-    <Compile Include="ManagedStorage\Tasks.cs" />
-    <Compile Include="ManagedStorage\Transactions.cs">
-      <SubType>Code</SubType>
-    </Compile>
-    <Compile Include="ManagedStorage\TxStorageTest.cs">
-      <SubType>Code</SubType>
-    </Compile>
-    <Compile Include="Queries\DyanmicQueries.cs" />
-    <Compile Include="Queries\ParameterisedDynamicQuery.cs" />
-    <Compile Include="Querying\IndexedUser.cs" />
-    <Compile Include="Querying\UsingDocumentQuery.cs" />
-    <Compile Include="Querying\UsingDynamicQueryWithLocalServer.cs" />
-    <Compile Include="Querying\UsingDynamicQueryWithRemoteServer.cs" />
-    <Compile Include="RemoteClientTest.cs" />
-    <Compile Include="Shard\When_Using_Parallel_Access_Strategy.cs" />
-    <Compile Include="Shard\When_Using_Sharded_Servers.cs" />
-    <Compile Include="Some.cs" />
-    <Compile Include="Spatial\Event.cs" />
-    <Compile Include="Spatial\SpatialIndex.cs" />
-    <Compile Include="Indexes\Statistics.cs" />
-    <Compile Include="Indexes\UsingQueryBuilder.cs" />
-    <Compile Include="Linq\UsingRavenQueryProvider.cs" />
-    <Compile Include="Linq\LinqTransformerCompilationTests.cs" />
-    <Compile Include="Linq\PerformingQueries.cs" />
-    <Compile Include="Linq\UsingWhereConditions.cs" />
-    <Compile Include="Patching\ArrayPatching.cs">
-      <SubType>Code</SubType>
-    </Compile>
-    <Compile Include="Patching\NestedPatching.cs">
-      <SubType>Code</SubType>
-    </Compile>
-    <Compile Include="Patching\SimplePatchApplication.cs">
-      <SubType>Code</SubType>
-    </Compile>
-    <Compile Include="Properties\AssemblyInfo.cs" />
-    <Compile Include="Spatial\SpatialIndexTestHelper.cs" />
-    <Compile Include="Storage\AbstractDocumentStorageTest.cs" />
-    <Compile Include="Storage\BackupRestore.cs" />
-    <Compile Include="Storage\CreateUpdateDeleteDocuments.cs" />
-    <Compile Include="Storage\CreateIndexes.cs" />
-    <Compile Include="Storage\DeleteIndexes.cs">
-      <SubType>Code</SubType>
-    </Compile>
-    <Compile Include="Indexes\DocumentsToIndex.cs" />
-    <Compile Include="Storage\GeneralStorage.cs" />
-    <Compile Include="Storage\IndexStaleViaEtags.cs" />
-    <Compile Include="Storage\WithDebugging.cs" />
-    <Compile Include="Suggestions\Suggestions.cs" />
-    <Compile Include="Suggestions\SuggestionsHelper.cs" />
-    <Compile Include="Transactions\Deletes.cs" />
-    <Compile Include="Transactions\Etags.cs" />
-    <Compile Include="Transactions\MuiltipleDocuments.cs" />
-    <Compile Include="Transactions\Simple.cs" />
-    <Compile Include="Transactions\WriteConflicts.cs" />
-    <Compile Include="Triggers\AttachmentDeleteTrigger.cs" />
-    <Compile Include="Triggers\AttachmentReadTrigger.cs" />
-    <Compile Include="Triggers\AttachmentPutTriggers.cs" />
-    <Compile Include="Triggers\AuditPutTrigger.cs" />
-    <Compile Include="Triggers\CascadeDeleteTrigger.cs" />
-    <Compile Include="Triggers\DeleteTriggers.cs" />
-    <Compile Include="Triggers\IndexToDataTable.cs" />
-    <Compile Include="Triggers\IndexTriggers.cs" />
-    <Compile Include="Triggers\PutTriggers.cs" />
-    <Compile Include="Triggers\ReadTriggers.cs" />
-    <Compile Include="Triggers\VetoCapitalNamesPutTrigger.cs" />
-    <Compile Include="Util\ReflectionUtilTest.cs" />
-    <Compile Include="Views\MapReduce.cs" />
-    <Compile Include="Views\MapReduce_IndependentSteps.cs" />
-    <Compile Include="Views\ViewCompilation.cs" />
-    <Compile Include="Views\ViewStorage.cs" />
-  </ItemGroup>
-  <ItemGroup>
-    <BootstrapperPackage Include="Microsoft.Net.Client.3.5">
-      <Visible>False</Visible>
-      <ProductName>.NET Framework 3.5 SP1 Client Profile</ProductName>
-      <Install>false</Install>
-    </BootstrapperPackage>
-    <BootstrapperPackage Include="Microsoft.Net.Framework.3.5.SP1">
-      <Visible>False</Visible>
-      <ProductName>.NET Framework 3.5 SP1</ProductName>
-      <Install>true</Install>
-    </BootstrapperPackage>
-    <BootstrapperPackage Include="Microsoft.Windows.Installer.3.1">
-      <Visible>False</Visible>
-      <ProductName>Windows Installer 3.1</ProductName>
-      <Install>true</Install>
-    </BootstrapperPackage>
-  </ItemGroup>
-  <ItemGroup>
-    <ProjectReference Include="..\Raven.Abstractions\Raven.Abstractions.csproj">
-      <Project>{41AC479E-1EB2-4D23-AAF2-E4C8DF1BC2BA}</Project>
-      <Name>Raven.Abstractions</Name>
-    </ProjectReference>
-    <ProjectReference Include="..\Raven.Client.Embedded\Raven.Client.Embedded.csproj">
-      <Project>{0F5287AD-37B3-4375-BA3E-3CED64B1FC5B}</Project>
-      <Name>Raven.Client.Embedded</Name>
-    </ProjectReference>
-    <ProjectReference Include="..\Raven.Client.Lightweight\Raven.Client.Lightweight.csproj">
-      <Project>{4E087ECB-E7CA-4891-AC3C-3C76702715B6}</Project>
-      <Name>Raven.Client.Lightweight</Name>
-    </ProjectReference>
-    <ProjectReference Include="..\Raven.Database\Raven.Database.csproj">
-      <Project>{212823CD-25E1-41AC-92D1-D6DF4D53FC85}</Project>
-      <Name>Raven.Database</Name>
-    </ProjectReference>
-    <ProjectReference Include="..\Raven.Http\Raven.Http.csproj">
-      <Project>{508E5F54-A8F3-47F4-9297-CB96F91D4DF8}</Project>
-      <Name>Raven.Http</Name>
-    </ProjectReference>
-    <ProjectReference Include="..\Raven.Server\Raven.Server.csproj">
-      <Project>{3B90EB20-AEA3-4972-8219-936F1A62768C}</Project>
-      <Name>Raven.Server</Name>
-    </ProjectReference>
-    <ProjectReference Include="..\Raven.Storage.Esent\Raven.Storage.Esent.csproj">
-      <Project>{9DEE8674-D0CD-430D-BD9B-6CD95F3CAB22}</Project>
-      <Name>Raven.Storage.Esent</Name>
-    </ProjectReference>
-    <ProjectReference Include="..\Raven.Storage.Managed\Raven.Storage.Managed.csproj">
-      <Project>{DA99A419-E137-40DB-9495-0C363B479D4B}</Project>
-      <Name>Raven.Storage.Managed</Name>
-    </ProjectReference>
-  </ItemGroup>
-  <ItemGroup>
-    <None Include="..\Raven.Database\RavenDB.snk">
-      <Link>RavenDB.snk</Link>
-    </None>
-    <None Include="App.config" />
-  </ItemGroup>
-  <ItemGroup />
-  <Import Project="$(MSBuildToolsPath)\Microsoft.CSharp.targets" />
-  <!-- To modify your build process, add your task inside one of the targets below and uncomment it. 
-       Other similar extension points exist, see Microsoft.Common.targets.
-  <Target Name="BeforeBuild">
-  </Target>
-  <Target Name="AfterBuild">
-  </Target>
-  -->
->>>>>>> 479ee4c3
+    <Compile Include="Bugs\CanSelectFieldsFromIndex.cs" />
+    <Compile Include="Bugs\CanUseNonStringsForId.cs" />
+    <Compile Include="Bugs\CustomEntityName.cs" />
+    <Compile Include="Bugs\DateRanges.cs" />
+    <Compile Include="Bugs\DecimalPrecision.cs" />
+    <Compile Include="Bugs\DocumentToJsonAndBackTest.cs" />
+    <Compile Include="Bugs\DocumentUrl.cs" />
+    <Compile Include="Bugs\EntityWithDate.cs" />
+    <Compile Include="Bugs\EntityWithoutId.cs" />
+    <Compile Include="Bugs\Etag.cs" />
+    <Compile Include="Bugs\ExplicitTransaction.cs" />
+    <Compile Include="Bugs\ExtendingClientSideViaListeners.cs" />
+    <Compile Include="Bugs\FailDelete.cs" />
+    <Compile Include="Bugs\FailStore.cs" />
+    <Compile Include="Bugs\HierarchicalData.cs" />
+    <Compile Include="Bugs\HierarchyFromClient.cs" />
+    <Compile Include="Bugs\HiLoServerKeysNotExported.cs" />
+    <Compile Include="Bugs\IndexDefinitionEquality.cs" />
+    <Compile Include="Bugs\Image.cs" />
+    <Compile Include="Bugs\ImageByTagSearchModel.cs" />
+    <Compile Include="Bugs\Includes.cs" />
+    <Compile Include="Bugs\IndexingBehavior.cs" />
+    <Compile Include="Bugs\IndexingRavenDocuments.cs" />
+    <Compile Include="Bugs\IndexNestedFields.cs" />
+    <Compile Include="Bugs\IndexWithTwoProperties.cs" />
+    <Compile Include="Bugs\KeyGeneration.cs" />
+    <Compile Include="Bugs\KeysAreCaseInsensitive.cs" />
+    <Compile Include="Bugs\LinqGitHub147.cs" />
+    <Compile Include="Bugs\LinqOnUrls.cs" />
+    <Compile Include="Bugs\LiveProjection.cs" />
+    <Compile Include="Bugs\LuceneQueryShouldWorkWithoutExtensionMethod.cs" />
+    <Compile Include="Bugs\LukeQuerying.cs" />
+    <Compile Include="Bugs\MapReduceThrowsNRE.cs" />
+    <Compile Include="Bugs\MetadataUpdates.cs" />
+    <Compile Include="Bugs\MultiEntityIndex.cs" />
+    <Compile Include="Bugs\MultipleResultsPerDocumentAndPaging.cs" />
+    <Compile Include="Bugs\MultiTenancy.cs" />
+    <Compile Include="Bugs\NameAndId.cs" />
+    <Compile Include="Bugs\OperationHeaders.cs" />
+    <Compile Include="Bugs\OverwriteDocuments.cs" />
+    <Compile Include="Bugs\QueryResultCountsWithProjections.cs" />
+    <Compile Include="Bugs\OverwriteIndexLocally.cs" />
+    <Compile Include="Bugs\OverwriteIndexRemotely.cs" />
+    <Compile Include="Bugs\Patching.cs" />
+    <Compile Include="Bugs\Polymorphic.cs" />
+    <Compile Include="Bugs\ProjectingDates.cs" />
+    <Compile Include="Bugs\ProjectingDocumentId.cs" />
+    <Compile Include="Bugs\ProjectingFromIndexes.cs" />
+    <Compile Include="Bugs\ProjectionFromDynamicQuery.cs" />
+    <Compile Include="Bugs\QueryingByNegative.cs" />
+    <Compile Include="Bugs\QueryingByNull.cs" />
+    <Compile Include="Bugs\QueryingFromIndex.cs" />
+    <Compile Include="Bugs\QueryWithPercentageSignp.cs" />
+    <Compile Include="Bugs\QueryWithReservedCharacters.cs" />
+    <Compile Include="Bugs\ReadDataFromServer.cs" />
+    <Compile Include="Bugs\ReportQueryCount.cs" />
+    <Compile Include="Bugs\ReuseQuery.cs" />
+    <Compile Include="Bugs\SerializingDates.cs" />
+    <Compile Include="Bugs\SerializingEntities.cs" />
+    <Compile Include="Bugs\SinglePropertyDocument.cs" />
+    <Compile Include="Bugs\SortingOnLong.cs" />
+    <Compile Include="Bugs\SortingWithWildcardQuery.cs" />
+    <Compile Include="Bugs\SpatialQueries.cs" />
+    <Compile Include="Bugs\StalenessWontAffectUnrelatedIndexes.cs" />
+    <Compile Include="Bugs\TranslatingLinqQueryUsingNestedId.cs" />
+    <Compile Include="Bugs\Translators.cs" />
+    <Compile Include="Bugs\User.cs" />
+    <Compile Include="Bugs\UsingEnumInLinq.cs" />
+    <Compile Include="Bugs\UsingStartsWith.cs" />
+    <Compile Include="Bugs\UsingSwedishCollation.cs" />
+    <Compile Include="Bugs\WhereEntityIs.cs" />
+    <Compile Include="Bugs\WillNotFailSystemIfServerIsNotAvailableOnStartup.cs" />
+    <Compile Include="Bugs\WillThrowIfQueryingForUnindexedField.cs" />
+    <Compile Include="Bugs\WithPrivateProtectedSetter.cs" />
+    <Compile Include="Document\AsyncDocumentStoreServerTests.cs" />
+    <Compile Include="Document\CasingIssue.cs" />
+    <Compile Include="Document\ClientKeyGeneratorTests.cs" />
+    <Compile Include="Document\Company.cs" />
+    <Compile Include="Document\Contact.cs" />
+    <Compile Include="Document\CustomDynamicClass.cs" />
+    <Compile Include="Document\DocumentStoreEmbeddedTests.cs" />
+    <Compile Include="Document\DocumentStoreServerTests.cs" />
+    <Compile Include="Document\DocumentStoreServerTests_DifferentProcess.cs" />
+    <Compile Include="Document\DynamicDocuments.cs" />
+    <Compile Include="Document\Game.cs" />
+    <Compile Include="Document\Inheritance.cs" />
+    <Compile Include="Document\TagCloud.cs" />
+    <Compile Include="Document\TotalCountServerTest.cs" />
+    <Compile Include="Document\When_Using_Multiple_Unsharded_Servers.cs" />
+    <Compile Include="Document\ZoneCountResult.cs" />
+    <Compile Include="Indexes\CompiledIndex.cs" />
+    <Compile Include="Indexes\ComplexIndexOnNotAnalyzedField.cs" />
+    <Compile Include="Indexes\CustomAnalyzer.cs" />
+    <Compile Include="Indexes\DynamicQueryMapping.cs" />
+    <Compile Include="Indexes\ExpressionOperatorPrecedenceTest.cs" />
+    <Compile Include="Indexes\LinqIndexesFromClient.cs" />
+    <Compile Include="Indexes\LuceneAnalyzerUtils.cs" />
+    <Compile Include="Indexes\MapOnlyView.cs" />
+    <Compile Include="Indexes\QueryingOnDefaultIndex.cs" />
+    <Compile Include="Indexes\QueryingOnStaleIndexes.cs" />
+    <Compile Include="Indexes\ShoppingCartEventsToShopingCart.cs" />
+    <Compile Include="Indexes\UsingCustomLuceneAnalyzer.cs" />
+    <Compile Include="IndexQueryUrl.cs" />
+    <Compile Include="Linq\CommitInfo.cs" />
+    <Compile Include="Linq\SampleDynamicCompilationExtension.cs" />
+    <Compile Include="Linq\SampleGeoLocation.cs" />
+    <Compile Include="Linq\User.cs" />
+    <Compile Include="Linq\WhereClause.cs" />
+    <Compile Include="LocalClientTest.cs" />
+    <Compile Include="ManagedStorage\Attachments.cs">
+      <SubType>Code</SubType>
+    </Compile>
+    <Compile Include="ManagedStorage\DocEtag.cs">
+      <SubType>Code</SubType>
+    </Compile>
+    <Compile Include="ManagedStorage\DocumentKeys.cs">
+      <SubType>Code</SubType>
+    </Compile>
+    <Compile Include="ManagedStorage\Documents.cs">
+      <SubType>Code</SubType>
+    </Compile>
+    <Compile Include="ManagedStorage\General.cs">
+      <SubType>Code</SubType>
+    </Compile>
+    <Compile Include="ManagedStorage\Indexes.cs" />
+    <Compile Include="ManagedStorage\MappedResults.cs" />
+    <Compile Include="ManagedStorage\MyTask.cs" />
+    <Compile Include="ManagedStorage\Queues.cs" />
+    <Compile Include="ManagedStorage\Storage.cs" />
+    <Compile Include="ManagedStorage\Tasks.cs" />
+    <Compile Include="ManagedStorage\Transactions.cs">
+      <SubType>Code</SubType>
+    </Compile>
+    <Compile Include="ManagedStorage\TxStorageTest.cs">
+      <SubType>Code</SubType>
+    </Compile>
+    <Compile Include="Queries\DyanmicQueries.cs" />
+    <Compile Include="Queries\ParameterisedDynamicQuery.cs" />
+    <Compile Include="Querying\IndexedUser.cs" />
+    <Compile Include="Querying\UsingDocumentQuery.cs" />
+    <Compile Include="Querying\UsingDynamicQueryWithLocalServer.cs" />
+    <Compile Include="Querying\UsingDynamicQueryWithRemoteServer.cs" />
+    <Compile Include="RemoteClientTest.cs" />
+    <Compile Include="Shard\When_Using_Parallel_Access_Strategy.cs" />
+    <Compile Include="Shard\When_Using_Sharded_Servers.cs" />
+    <Compile Include="Some.cs" />
+    <Compile Include="Spatial\Event.cs" />
+    <Compile Include="Spatial\SpatialIndex.cs" />
+    <Compile Include="Indexes\Statistics.cs" />
+    <Compile Include="Indexes\UsingQueryBuilder.cs" />
+    <Compile Include="Linq\UsingRavenQueryProvider.cs" />
+    <Compile Include="Linq\LinqTransformerCompilationTests.cs" />
+    <Compile Include="Linq\PerformingQueries.cs" />
+    <Compile Include="Linq\UsingWhereConditions.cs" />
+    <Compile Include="Patching\ArrayPatching.cs">
+      <SubType>Code</SubType>
+    </Compile>
+    <Compile Include="Patching\NestedPatching.cs">
+      <SubType>Code</SubType>
+    </Compile>
+    <Compile Include="Patching\SimplePatchApplication.cs">
+      <SubType>Code</SubType>
+    </Compile>
+    <Compile Include="Properties\AssemblyInfo.cs" />
+    <Compile Include="Spatial\SpatialIndexTestHelper.cs" />
+    <Compile Include="Storage\AbstractDocumentStorageTest.cs" />
+    <Compile Include="Storage\BackupRestore.cs" />
+    <Compile Include="Storage\CreateUpdateDeleteDocuments.cs" />
+    <Compile Include="Storage\CreateIndexes.cs" />
+    <Compile Include="Storage\DeleteIndexes.cs">
+      <SubType>Code</SubType>
+    </Compile>
+    <Compile Include="Indexes\DocumentsToIndex.cs" />
+    <Compile Include="Storage\GeneralStorage.cs" />
+    <Compile Include="Storage\IndexStaleViaEtags.cs" />
+    <Compile Include="Storage\WithDebugging.cs" />
+    <Compile Include="Suggestions\Suggestions.cs" />
+    <Compile Include="Suggestions\SuggestionsHelper.cs" />
+    <Compile Include="Transactions\Deletes.cs" />
+    <Compile Include="Transactions\Etags.cs" />
+    <Compile Include="Transactions\MuiltipleDocuments.cs" />
+    <Compile Include="Transactions\Simple.cs" />
+    <Compile Include="Transactions\WriteConflicts.cs" />
+    <Compile Include="Triggers\AttachmentDeleteTrigger.cs" />
+    <Compile Include="Triggers\AttachmentReadTrigger.cs" />
+    <Compile Include="Triggers\AttachmentPutTriggers.cs" />
+    <Compile Include="Triggers\AuditPutTrigger.cs" />
+    <Compile Include="Triggers\CascadeDeleteTrigger.cs" />
+    <Compile Include="Triggers\DeleteTriggers.cs" />
+    <Compile Include="Triggers\IndexToDataTable.cs" />
+    <Compile Include="Triggers\IndexTriggers.cs" />
+    <Compile Include="Triggers\PutTriggers.cs" />
+    <Compile Include="Triggers\ReadTriggers.cs" />
+    <Compile Include="Triggers\VetoCapitalNamesPutTrigger.cs" />
+    <Compile Include="Util\ReflectionUtilTest.cs" />
+    <Compile Include="Views\MapReduce.cs" />
+    <Compile Include="Views\MapReduce_IndependentSteps.cs" />
+    <Compile Include="Views\ViewCompilation.cs" />
+    <Compile Include="Views\ViewStorage.cs" />
+  </ItemGroup>
+  <ItemGroup>
+    <BootstrapperPackage Include="Microsoft.Net.Client.3.5">
+      <Visible>False</Visible>
+      <ProductName>.NET Framework 3.5 SP1 Client Profile</ProductName>
+      <Install>false</Install>
+    </BootstrapperPackage>
+    <BootstrapperPackage Include="Microsoft.Net.Framework.3.5.SP1">
+      <Visible>False</Visible>
+      <ProductName>.NET Framework 3.5 SP1</ProductName>
+      <Install>true</Install>
+    </BootstrapperPackage>
+    <BootstrapperPackage Include="Microsoft.Windows.Installer.3.1">
+      <Visible>False</Visible>
+      <ProductName>Windows Installer 3.1</ProductName>
+      <Install>true</Install>
+    </BootstrapperPackage>
+  </ItemGroup>
+  <ItemGroup>
+    <ProjectReference Include="..\Modules\Munin\Raven.Munin\Raven.Munin.csproj">
+      <Project>{486537C2-EDF7-404F-9CFB-EEE25996DF5F}</Project>
+      <Name>Raven.Munin</Name>
+    </ProjectReference>
+    <ProjectReference Include="..\Raven.Abstractions\Raven.Abstractions.csproj">
+      <Project>{41AC479E-1EB2-4D23-AAF2-E4C8DF1BC2BA}</Project>
+      <Name>Raven.Abstractions</Name>
+    </ProjectReference>
+    <ProjectReference Include="..\Raven.Client.Embedded\Raven.Client.Embedded.csproj">
+      <Project>{0F5287AD-37B3-4375-BA3E-3CED64B1FC5B}</Project>
+      <Name>Raven.Client.Embedded</Name>
+    </ProjectReference>
+    <ProjectReference Include="..\Raven.Client.Lightweight\Raven.Client.Lightweight.csproj">
+      <Project>{4E087ECB-E7CA-4891-AC3C-3C76702715B6}</Project>
+      <Name>Raven.Client.Lightweight</Name>
+    </ProjectReference>
+    <ProjectReference Include="..\Raven.Database\Raven.Database.csproj">
+      <Project>{212823CD-25E1-41AC-92D1-D6DF4D53FC85}</Project>
+      <Name>Raven.Database</Name>
+    </ProjectReference>
+    <ProjectReference Include="..\Raven.Http\Raven.Http.csproj">
+      <Project>{508E5F54-A8F3-47F4-9297-CB96F91D4DF8}</Project>
+      <Name>Raven.Http</Name>
+    </ProjectReference>
+    <ProjectReference Include="..\Raven.Server\Raven.Server.csproj">
+      <Project>{3B90EB20-AEA3-4972-8219-936F1A62768C}</Project>
+      <Name>Raven.Server</Name>
+    </ProjectReference>
+    <ProjectReference Include="..\Raven.Storage.Esent\Raven.Storage.Esent.csproj">
+      <Project>{9DEE8674-D0CD-430D-BD9B-6CD95F3CAB22}</Project>
+      <Name>Raven.Storage.Esent</Name>
+    </ProjectReference>
+    <ProjectReference Include="..\Raven.Storage.Managed\Raven.Storage.Managed.csproj">
+      <Project>{DA99A419-E137-40DB-9495-0C363B479D4B}</Project>
+      <Name>Raven.Storage.Managed</Name>
+    </ProjectReference>
+  </ItemGroup>
+  <ItemGroup>
+    <None Include="..\Raven.Database\RavenDB.snk">
+      <Link>RavenDB.snk</Link>
+    </None>
+    <None Include="App.config" />
+  </ItemGroup>
+  <ItemGroup />
+  <Import Project="$(MSBuildToolsPath)\Microsoft.CSharp.targets" />
+  <!-- To modify your build process, add your task inside one of the targets below and uncomment it. 
+       Other similar extension points exist, see Microsoft.Common.targets.
+  <Target Name="BeforeBuild">
+  </Target>
+  <Target Name="AfterBuild">
+  </Target>
+  -->
 </Project>