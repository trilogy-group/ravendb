﻿<?xml version="1.0" encoding="utf-8"?>
<Project ToolsVersion="12.0" DefaultTargets="Build" xmlns="http://schemas.microsoft.com/developer/msbuild/2003">
  <PropertyGroup>
    <Configuration Condition=" '$(Configuration)' == '' ">Debug</Configuration>
    <Platform Condition=" '$(Platform)' == '' ">AnyCPU</Platform>
    <ProductVersion>9.0.30729</ProductVersion>
    <SchemaVersion>2.0</SchemaVersion>
    <ProjectGuid>{267AC60C-751E-42E9-AA18-66035DEFF63A}</ProjectGuid>
    <OutputType>Library</OutputType>
    <AppDesignerFolder>Properties</AppDesignerFolder>
    <RootNamespace>Raven.Tests</RootNamespace>
    <AssemblyName>Raven.Tests</AssemblyName>
    <TargetFrameworkVersion>v4.5.1</TargetFrameworkVersion>
    <FileAlignment>512</FileAlignment>
    <FileUpgradeFlags>
    </FileUpgradeFlags>
    <OldToolsVersion>3.5</OldToolsVersion>
    <UpgradeBackupLocation />
    <PublishUrl>publish\</PublishUrl>
    <Install>true</Install>
    <InstallFrom>Disk</InstallFrom>
    <UpdateEnabled>false</UpdateEnabled>
    <UpdateMode>Foreground</UpdateMode>
    <UpdateInterval>7</UpdateInterval>
    <UpdateIntervalUnits>Days</UpdateIntervalUnits>
    <UpdatePeriodically>false</UpdatePeriodically>
    <UpdateRequired>false</UpdateRequired>
    <MapFileExtensions>true</MapFileExtensions>
    <ApplicationRevision>0</ApplicationRevision>
    <ApplicationVersion>1.0.0.%2a</ApplicationVersion>
    <IsWebBootstrapper>false</IsWebBootstrapper>
    <UseApplicationTrust>false</UseApplicationTrust>
    <BootstrapperEnabled>true</BootstrapperEnabled>
    <TargetFrameworkProfile />
    <SolutionDir Condition="$(SolutionDir) == '' Or $(SolutionDir) == '*Undefined*'">..\</SolutionDir>
    <RestorePackages>true</RestorePackages>
  </PropertyGroup>
  <PropertyGroup Condition=" '$(Configuration)|$(Platform)' == 'Debug|AnyCPU' ">
    <DebugSymbols>true</DebugSymbols>
    <DebugType>full</DebugType>
    <Optimize>false</Optimize>
    <OutputPath>bin\Debug\</OutputPath>
    <DefineConstants>TRACE;DEBUG</DefineConstants>
    <ErrorReport>prompt</ErrorReport>
    <WarningLevel>4</WarningLevel>
    <CodeAnalysisRuleSet>AllRules.ruleset</CodeAnalysisRuleSet>
    <PlatformTarget>AnyCPU</PlatformTarget>
    <Prefer32Bit>false</Prefer32Bit>
  </PropertyGroup>
  <PropertyGroup Condition=" '$(Configuration)|$(Platform)' == 'Release|AnyCPU' ">
    <DebugType>pdbonly</DebugType>
    <Optimize>true</Optimize>
    <OutputPath>bin\Release\</OutputPath>
    <DefineConstants>TRACE</DefineConstants>
    <ErrorReport>prompt</ErrorReport>
    <WarningLevel>4</WarningLevel>
    <CodeAnalysisRuleSet>AllRules.ruleset</CodeAnalysisRuleSet>
    <StyleCopTreatErrorsAsWarnings>false</StyleCopTreatErrorsAsWarnings>
    <Prefer32Bit>false</Prefer32Bit>
  </PropertyGroup>
  <PropertyGroup>
    <SignAssembly>true</SignAssembly>
  </PropertyGroup>
  <PropertyGroup>
    <AssemblyOriginatorKeyFile>..\Raven.Database\RavenDB.snk</AssemblyOriginatorKeyFile>
  </PropertyGroup>
  <ItemGroup>
    <Reference Include="Esent.Interop, Version=1.0.0.0, Culture=neutral, PublicKeyToken=b93b4ad6c4b80595, processorArchitecture=MSIL">
      <SpecificVersion>False</SpecificVersion>
      <HintPath>..\SharedLibs\Esent.Interop.dll</HintPath>
    </Reference>
    <Reference Include="FizzWare.NBuilder">
      <HintPath>..\packages\NBuilder.3.0.1.1\lib\FizzWare.NBuilder.dll</HintPath>
    </Reference>
    <Reference Include="GeoAPI, Version=1.7.4693.18483, Culture=neutral, PublicKeyToken=a1a0da7def465678, processorArchitecture=MSIL">
      <SpecificVersion>False</SpecificVersion>
      <HintPath>..\SharedLibs\GeoAPI.dll</HintPath>
    </Reference>
    <Reference Include="ICSharpCode.NRefactory, Version=5.0.0.0, Culture=neutral, PublicKeyToken=d4bfe873e7598c49, processorArchitecture=MSIL">
      <SpecificVersion>False</SpecificVersion>
      <HintPath>..\packages\ICSharpCode.NRefactory.5.3.0\lib\Net40\ICSharpCode.NRefactory.dll</HintPath>
    </Reference>
    <Reference Include="ICSharpCode.NRefactory.CSharp, Version=5.0.0.0, Culture=neutral, PublicKeyToken=d4bfe873e7598c49, processorArchitecture=MSIL">
      <SpecificVersion>False</SpecificVersion>
      <HintPath>..\packages\ICSharpCode.NRefactory.5.3.0\lib\Net40\ICSharpCode.NRefactory.CSharp.dll</HintPath>
    </Reference>
    <Reference Include="ICSharpCode.NRefactory.Xml, Version=5.0.0.0, Culture=neutral, PublicKeyToken=d4bfe873e7598c49, processorArchitecture=MSIL">
      <SpecificVersion>False</SpecificVersion>
      <HintPath>..\packages\ICSharpCode.NRefactory.5.3.0\lib\Net40\ICSharpCode.NRefactory.Xml.dll</HintPath>
    </Reference>
    <Reference Include="Jint, Version=2.1.0.0, Culture=neutral, PublicKeyToken=2e92ba9c8d81157f, processorArchitecture=MSIL">
      <SpecificVersion>False</SpecificVersion>
      <HintPath>..\SharedLibs\Jint.dll</HintPath>
    </Reference>
    <Reference Include="Jint.Raven, Version=0.9.2.0, Culture=neutral, PublicKeyToken=5fa384605d304122, processorArchitecture=MSIL">
      <SpecificVersion>False</SpecificVersion>
      <HintPath>..\SharedLibs\Jint.Raven.dll</HintPath>
    </Reference>
    <Reference Include="log4net, Version=1.2.13.0, Culture=neutral, PublicKeyToken=669e0ddf0bb1aa2a, processorArchitecture=MSIL">
      <SpecificVersion>False</SpecificVersion>
      <HintPath>..\packages\log4net.2.0.3\lib\net40-full\log4net.dll</HintPath>
    </Reference>
    <Reference Include="Lucene.Net, Version=2.9.1.2, Culture=neutral, processorArchitecture=MSIL">
      <SpecificVersion>False</SpecificVersion>
      <HintPath>..\SharedLibs\Lucene.Net.dll</HintPath>
    </Reference>
    <Reference Include="Lucene.Net.Contrib.Spatial.NTS">
      <HintPath>..\SharedLibs\Lucene.Net.Contrib.Spatial.NTS.dll</HintPath>
    </Reference>
    <Reference Include="Lucene.Net.Contrib.FastVectorHighlighter, Version=3.0.3.0, Culture=neutral, PublicKeyToken=85089178b9ac3181, processorArchitecture=MSIL">
      <SpecificVersion>False</SpecificVersion>
      <HintPath>..\SharedLibs\Lucene.Net.Contrib.FastVectorHighlighter.dll</HintPath>
    </Reference>
    <Reference Include="Microsoft.CSharp" />
    <Reference Include="Microsoft.Owin, Version=2.1.0.0, Culture=neutral, PublicKeyToken=31bf3856ad364e35, processorArchitecture=MSIL">
      <SpecificVersion>False</SpecificVersion>
      <HintPath>..\packages\Microsoft.Owin.2.1.0\lib\net45\Microsoft.Owin.dll</HintPath>
    </Reference>
    <Reference Include="Microsoft.Owin.Host.HttpListener">
      <HintPath>..\packages\Microsoft.Owin.Host.HttpListener.2.1.0\lib\net45\Microsoft.Owin.Host.HttpListener.dll</HintPath>
    </Reference>
    <Reference Include="Microsoft.Owin.Hosting, Version=2.1.0.0, Culture=neutral, PublicKeyToken=31bf3856ad364e35, processorArchitecture=MSIL">
      <SpecificVersion>False</SpecificVersion>
      <HintPath>..\packages\Microsoft.Owin.Hosting.2.1.0\lib\net45\Microsoft.Owin.Hosting.dll</HintPath>
    </Reference>
    <Reference Include="Microsoft.VisualStudio.DebuggerVisualizers, Version=10.0.0.0, Culture=neutral, PublicKeyToken=b03f5f7f11d50a3a, processorArchitecture=MSIL">
      <SpecificVersion>False</SpecificVersion>
      <HintPath>..\..\..\Program Files (x86)\Microsoft Visual Studio 10.0\Common7\IDE\ReferenceAssemblies\v2.0\Microsoft.VisualStudio.DebuggerVisualizers.dll</HintPath>
    </Reference>
    <Reference Include="NetTopologySuite, Version=1.13.4693.18484, Culture=neutral, PublicKeyToken=f580a05016ebada1, processorArchitecture=MSIL">
      <SpecificVersion>False</SpecificVersion>
      <HintPath>..\SharedLibs\NetTopologySuite.dll</HintPath>
    </Reference>
    <Reference Include="Newtonsoft.Json, Version=4.5.0.0, Culture=neutral, PublicKeyToken=30ad4fe6b2a6aeed, processorArchitecture=MSIL">
      <SpecificVersion>False</SpecificVersion>
      <HintPath>..\packages\Newtonsoft.Json.5.0.8\lib\net45\Newtonsoft.Json.dll</HintPath>
    </Reference>
    <Reference Include="NLog, Version=2.1.0.0, Culture=neutral, PublicKeyToken=5120e14c03d0593c, processorArchitecture=MSIL">
      <SpecificVersion>False</SpecificVersion>
      <HintPath>..\packages\NLog.2.1.0\lib\net45\NLog.dll</HintPath>
    </Reference>
    <Reference Include="Owin, Version=1.0.0.0, Culture=neutral, PublicKeyToken=f0ebd12fd5e55cc5, processorArchitecture=MSIL">
      <SpecificVersion>False</SpecificVersion>
      <HintPath>..\packages\Owin.1.0\lib\net40\Owin.dll</HintPath>
    </Reference>
    <Reference Include="Rhino.Mocks, Version=3.6.0.0, Culture=neutral, PublicKeyToken=0b3305902db7183f, processorArchitecture=MSIL">
      <SpecificVersion>False</SpecificVersion>
      <HintPath>..\..\packages\RhinoMocks.3.6.1\lib\net\Rhino.Mocks.dll</HintPath>
    </Reference>
    <Reference Include="Rhino.Mocks">
      <HintPath>..\packages\RhinoMocks.3.6.1\lib\net\Rhino.Mocks.dll</HintPath>
      <Private>True</Private>
    </Reference>
    <Reference Include="Spatial4n.Core.NTS, Version=0.3.0.0, Culture=neutral, PublicKeyToken=9f9456e1ca16d45e, processorArchitecture=MSIL">
      <SpecificVersion>False</SpecificVersion>
      <HintPath>..\SharedLibs\Spatial4n.Core.NTS.dll</HintPath>
    </Reference>
    <Reference Include="System" />
    <Reference Include="System.ComponentModel.Composition" />
    <Reference Include="System.ComponentModel.DataAnnotations" />
    <Reference Include="System.configuration" />
    <Reference Include="System.Core">
      <RequiredTargetFramework>3.5</RequiredTargetFramework>
    </Reference>
    <Reference Include="System.Linq" />
    <Reference Include="System.Net" />
    <Reference Include="System.Net.Http" />
    <Reference Include="System.Net.Http.Formatting, Version=5.1.0.0, Culture=neutral, PublicKeyToken=31bf3856ad364e35, processorArchitecture=MSIL">
      <SpecificVersion>False</SpecificVersion>
      <HintPath>..\packages\Microsoft.AspNet.WebApi.Client.5.1.2\lib\net45\System.Net.Http.Formatting.dll</HintPath>
    </Reference>
    <Reference Include="System.Net.Http.WebRequest" />
    <Reference Include="System.Reactive.Core, Version=2.1.30214.0, Culture=neutral, PublicKeyToken=31bf3856ad364e35, processorArchitecture=MSIL">
      <SpecificVersion>False</SpecificVersion>
      <HintPath>..\packages\Rx-Core.2.2.2\lib\net45\System.Reactive.Core.dll</HintPath>
      <Private>True</Private>
    </Reference>
    <Reference Include="System.Reactive.Interfaces, Version=2.1.30214.0, Culture=neutral, PublicKeyToken=31bf3856ad364e35, processorArchitecture=MSIL">
      <SpecificVersion>False</SpecificVersion>
      <HintPath>..\packages\Rx-Interfaces.2.2.2\lib\net45\System.Reactive.Interfaces.dll</HintPath>
      <Private>True</Private>
    </Reference>
    <Reference Include="System.Reactive.Linq, Version=2.1.30214.0, Culture=neutral, PublicKeyToken=31bf3856ad364e35, processorArchitecture=MSIL">
      <SpecificVersion>False</SpecificVersion>
      <HintPath>..\packages\Rx-Linq.2.2.2\lib\net45\System.Reactive.Linq.dll</HintPath>
      <Private>True</Private>
    </Reference>
    <Reference Include="System.Reactive.Core">
      <HintPath>..\packages\Rx-Core.2.2.2\lib\net45\System.Reactive.Core.dll</HintPath>
      <Private>True</Private>
    </Reference>
    <Reference Include="System.Reactive.Interfaces">
      <HintPath>..\packages\Rx-Interfaces.2.2.2\lib\net45\System.Reactive.Interfaces.dll</HintPath>
    </Reference>
    <Reference Include="System.Reactive.Linq">
      <HintPath>..\packages\Rx-Linq.2.2.2\lib\net45\System.Reactive.Linq.dll</HintPath>
      <Private>True</Private>
    </Reference>
    <Reference Include="System.Reactive.PlatformServices">
      <HintPath>..\packages\Rx-PlatformServices.2.2.3\lib\net45\System.Reactive.PlatformServices.dll</HintPath>
    </Reference>
    <Reference Include="System.Runtime.Serialization" />
    <Reference Include="System.Transactions" />
    <Reference Include="System.Web" />
    <Reference Include="System.Web.Abstractions" />
    <Reference Include="System.Web.Extensions" />
    <Reference Include="System.Web.Http, Version=5.1.0.0, Culture=neutral, PublicKeyToken=31bf3856ad364e35, processorArchitecture=MSIL">
      <SpecificVersion>False</SpecificVersion>
      <HintPath>..\packages\Microsoft.AspNet.WebApi.Core.5.1.2\lib\net45\System.Web.Http.dll</HintPath>
    </Reference>
    <Reference Include="System.Xml.Linq">
      <RequiredTargetFramework>3.5</RequiredTargetFramework>
    </Reference>
    <Reference Include="System.Data.DataSetExtensions">
      <RequiredTargetFramework>3.5</RequiredTargetFramework>
    </Reference>
    <Reference Include="System.Data" />
    <Reference Include="System.Xml" />
    <Reference Include="xunit, Version=1.9.2.1705, Culture=neutral, PublicKeyToken=8d05b1bb7a6fdb6c, processorArchitecture=MSIL">
      <SpecificVersion>False</SpecificVersion>
      <HintPath>..\SharedLibs\xunit\xunit.dll</HintPath>
    </Reference>
    <Reference Include="xunit.extensions, Version=1.9.2.1705, Culture=neutral, PublicKeyToken=8d05b1bb7a6fdb6c, processorArchitecture=MSIL">
      <SpecificVersion>False</SpecificVersion>
      <HintPath>..\SharedLibs\xunit\xunit.extensions.dll</HintPath>
    </Reference>
  </ItemGroup>
  <ItemGroup>
    <Compile Include="..\CommonAssemblyInfo.cs">
      <Link>Properties\CommonAssemblyInfo.cs</Link>
    </Compile>
    <Compile Include="Abstractions\Logging\LoggerExecutionWrapperTests.cs" />
    <Compile Include="Abstractions\Logging\LogProviders\Log4NetLogManagerLoggingDisabledTests.cs" />
    <Compile Include="Abstractions\Logging\LogProviders\Log4NetLogManagerLoggingEnabledTests.cs" />
    <Compile Include="Abstractions\Logging\LogProviders\NLogLogManagerLoggingDisabedTests.cs" />
    <Compile Include="Abstractions\Logging\LogProviders\NLogLogProviderLoggingEnabledTests.cs" />
    <Compile Include="Abstractions\Logging\LogManagerTests.cs" />
    <Compile Include="Bugs\AccurateCount.cs" />
    <Compile Include="Bugs\AdHocProjections.cs" />
    <Compile Include="Bugs\AfterDeletingTheIndexStopsBeingStale.cs" />
    <Compile Include="Bugs\AggressiveCaching.cs" />
    <Compile Include="Bugs\AggressiveCachingEmbedded.cs" />
    <Compile Include="Bugs\AnalyzerPerField.cs" />
    <Compile Include="Bugs\Andrew.cs" />
    <Compile Include="Bugs\AnonymousClasses.cs" />
    <Compile Include="Bugs\ArrayOfMaybeNull.cs" />
    <Compile Include="Bugs\AsyncSetBasedOps.cs" />
    <Compile Include="Bugs\Async\WebApi.cs" />
    <Compile Include="Bugs\Async\DynamicGeneratedIds.cs" />
    <Compile Include="Bugs\Attachments.cs" />
    <Compile Include="Bugs\AvoidRaceConditionWhenWeLoadTheDataNotPatched.cs" />
    <Compile Include="Bugs\BackwardCompatibility.cs" />
    <Compile Include="Bugs\BatchPatching.cs" />
    <Compile Include="Bugs\CanAggregateOnDecimal.cs" />
    <Compile Include="Bugs\CanDeserializeWhenWeHaveLastModifiedTwiceInMetadata.cs" />
    <Compile Include="Bugs\CannotChangeId.cs" />
    <Compile Include="Bugs\CanUseLuceneCodecDirectory.cs" />
    <Compile Include="Bugs\CanUseReduceResultInOutput.cs" />
    <Compile Include="Bugs\CaseSensitiveDeletes.cs" />
    <Compile Include="Bugs\Chripede\IndexOnList.cs" />
    <Compile Include="Bugs\AccessingMetadataInTransformer.cs" />
    <Compile Include="Bugs\CustomizingIndexQuery.cs" />
    <Compile Include="Bugs\DoesPreserveDocumentIdCaseWhenPatchingFullCollectionTest.cs" />
    <Compile Include="Bugs\EntityWithStack.cs" />
    <Compile Include="IndexMerging\SimpleIndexMerging.cs" />
    <Compile Include="Embedded\EmbeddedTests.cs" />
    <Compile Include="Bugs\WhenStoringADocumentWithAsyncSessionAndZipCompressionOn.cs" />
    <Compile Include="Bugs\CanPatchADocumentThatContainsBytes.cs" />
    <Compile Include="Bugs\DefaultOperatorTest.cs" />
    <Compile Include="Bugs\DyanmicId.cs" />
    <Compile Include="Bugs\DynamicId.cs" />
    <Compile Include="Bugs\RavenDB_1532.cs" />
    <Compile Include="Bugs\NullableDateTimeOffsetFromDateTimeParse.cs" />
    <Compile Include="Bugs\RawQueryShouldGoThroughAnalysis.cs" />
    <Compile Include="Bugs\SyncAsync.cs" />
    <Compile Include="Bugs\TransformationsUnitTest.cs" />
    <Compile Include="Faceted\LazyFacets.cs" />
    <Compile Include="Bugs\LoDash.cs" />
    <Compile Include="Bugs\Errors\QueryIssues.cs" />
    <Compile Include="Bugs\Facets\FacetErrors.cs" />
    <Compile Include="Bugs\Facets\FacetsCreationTest.cs" />
    <Compile Include="Bugs\Facets\DateTimeFacets.cs" />
    <Compile Include="Bugs\TransformerThatReturnAnArray.cs" />
<<<<<<< HEAD
    <Compile Include="Issues\RavenDB_1435.cs" />
    <Compile Include="Issues\RavenDB_1497.cs" />
    <Compile Include="Issues\RavenDB_1517.cs" />
    <Compile Include="Issues\RavenDB_1520.cs" />
    <Compile Include="Issues\RavenDB_1533.cs" />
    <Compile Include="Issues\RavenDB_1537.cs" />
    <Compile Include="Issues\RavenDB_1539.cs" />
    <Compile Include="Issues\RavenDB_1561.cs" />
    <Compile Include="Issues\RavenDB_1560.cs" />
    <Compile Include="Issues\RavenDB_1595.cs" />
    <Compile Include="Issues\RavenDB_1565.cs" />
    <Compile Include="Issues\RavenDB_1594.cs" />
    <Compile Include="Issues\RavenDB_1609.cs" />
    <Compile Include="Issues\RavenDB_1610.cs" />
    <Compile Include="Issues\RavenDB_1650.cs" />
    <Compile Include="Issues\RavenDB_1666.cs" />
    <Compile Include="Issues\RavenDB_1716.cs" />
    <Compile Include="Issues\RavenDB_1717.cs" />
    <Compile Include="Issues\RavenDB_1735.cs" />
    <Compile Include="Issues\RavenDB_1749.cs" />
    <Compile Include="Issues\RavenDB_1760.cs" />
    <Compile Include="Issues\RavenDB_1824.cs" />
    <Compile Include="Issues\RavenDB_1828.cs" />
    <Compile Include="Issues\RDBQA_1.cs" />
    <Compile Include="Issues\RDBQA_4.cs" />
    <Compile Include="Issues\RavenDB_1553.cs" />
    <Compile Include="Issues\RavenDB_1555.cs" />
    <Compile Include="Issues\RavenDB_1562.cs" />
    <Compile Include="Issues\RavenDB_1598_MappingComplexProperties.cs" />
    <Compile Include="Issues\RavenDB_1600.cs" />
    <Compile Include="Issues\RavenDB_1601.cs" />
    <Compile Include="Issues\RavenDB_1603.cs" />
    <Compile Include="Issues\RavenDB_1733.cs" />
    <Compile Include="Issues\RDBQA_11.cs" />
    <Compile Include="Issues\RDBQA_7.cs" />
    <Compile Include="Issues\RDBQA_9.cs" />
    <Compile Include="Issues\ReplicationAlerts.cs" />
    <Compile Include="Issues\RavenDB_1557.cs" />
=======
>>>>>>> b88e36c8
    <Compile Include="LicenseValidatorTest.cs" />
    <Compile Include="Linq\GroupByAndDocumentId.cs" />
    <Compile Include="Linq\In.cs" />
    <Compile Include="Bugs\WhenQueringAsync.cs" />
    <Compile Include="Bugs\PatchShouldNotConvertFloatToInteger.cs" />
    <Compile Include="Bugs\MultiGetDoesNotUrlDecodeTwice.cs" />
    <Compile Include="Bugs\MultiMap\MultiMapWithNullableEnum.cs" />
    <Compile Include="Bugs\MultiMap\MultiMapWithNullableEnumAndCoalescingOperator.cs" />
    <Compile Include="Bugs\Nullable.cs" />
    <Compile Include="Bugs\ProjectionPersistenceTest.cs" />
    <Compile Include="Bugs\WhenUsingDtcWeMustMakeSureToUpdateTheIndexingAboutNewWorkSoWeWontHaveInfiniteStaleIndexes.cs" />
    <Compile Include="Bugs\ComplexIndexes.cs" />
    <Compile Include="Bugs\ConflictsWithIIS.cs" />
    <Compile Include="Bugs\ConflictsWithRemote.cs" />
    <Compile Include="Bugs\CreatingIndexes.cs" />
    <Compile Include="Bugs\CS1977.cs" />
    <Compile Include="Bugs\DamianPutSnapshot.cs" />
    <Compile Include="Bugs\DanTurner.cs" />
    <Compile Include="Bugs\DeserializationAcrossTypes.cs" />
    <Compile Include="Bugs\DictionaryOfDateTime.cs" />
    <Compile Include="Bugs\DynamicQuerySorting.cs" />
    <Compile Include="Bugs\EmbeddableDocumentStoreUsingUrlWithConnectionString.cs" />
    <Compile Include="Bugs\EmptyAttachments.cs" />
    <Compile Include="Bugs\EqualityWithArrayOfGuids.cs" />
    <Compile Include="Bugs\Everett.cs" />
    <Compile Include="Bugs\FacetCountTest.cs" />
    <Compile Include="Bugs\FullTextSearchOnTags.cs" />
    <Compile Include="Bugs\HiLoKeyGeneratorConcurrency.cs" />
    <Compile Include="Bugs\Identifiers\SpecialCharactersOnIIS.cs" />
    <Compile Include="Bugs\Identifiers\WithBase64Characters.cs" />
    <Compile Include="Bugs\HiLoToMaxTests.cs" />
    <Compile Include="Bugs\IndexesWithDateTimeMin.cs" />
    <Compile Include="Bugs\Indexing\CanHaveAnIndexNameThatStartsWithDynamic.cs" />
    <Compile Include="Bugs\Indexing\CanHaveEscapedSecialCharactersInDefinition.cs" />
    <Compile Include="Bugs\Indexing\CannotCreateIndexWithoutReduce.cs" />
    <Compile Include="Bugs\Indexing\DataContracts.cs" />
    <Compile Include="Bugs\Indexing\WillRemoveTypesThatNotExistsOnTheServer.cs" />
    <Compile Include="Bugs\Indexing\IndexBuilderShouldCastNull.cs" />
    <Compile Include="Bugs\Indexing\WithStringReverse.cs" />
    <Compile Include="Bugs\Indexing\InvalidIndexes.cs" />
    <Compile Include="Bugs\InitializeConfiguration.cs" />
    <Compile Include="Bugs\Issue355.cs" />
    <Compile Include="Bugs\johannesgu.cs" />
    <Compile Include="Bugs\JsonReferences.cs" />
    <Compile Include="Bugs\LarsErik.cs" />
    <Compile Include="Bugs\Iulian\GeneratesCorrectTemporaryIndex.cs" />
    <Compile Include="Bugs\LiveProjections\Entities\Place.cs" />
    <Compile Include="Bugs\LiveProjections\Entities\Task.cs" />
    <Compile Include="Bugs\LiveProjections\Entities\TaskSummary.cs" />
    <Compile Include="Bugs\LiveProjections\Entities\User.cs" />
    <Compile Include="Bugs\LiveProjections\Indexes\TaskSummaryIndex.cs" />
    <Compile Include="Bugs\LiveProjections\LiveProjectionOnTasks.cs" />
    <Compile Include="Bugs\LoadAllStartingWith.cs" />
    <Compile Include="Bugs\MapReduceWithDifferentFieldNames.cs" />
    <Compile Include="Bugs\MapReduceWithDifferentFieldNamesFromTheStronglyTypedType.cs" />
    <Compile Include="Bugs\MapRedue\Chris.cs" />
    <Compile Include="Bugs\MapRedue\LetInReduceFunction.cs" />
    <Compile Include="Bugs\MapRedue\Document.cs" />
    <Compile Include="Bugs\MapRedue\DocumentView.cs" />
    <Compile Include="Bugs\MapRedue\MapReduceIndex.cs" />
    <Compile Include="Bugs\MapRedue\MinMax.cs" />
    <Compile Include="Bugs\MapRedue\TreeWithChildrenCount.cs" />
    <Compile Include="Bugs\Marcus.cs" />
    <Compile Include="Bugs\Matthew.cs" />
    <Compile Include="Bugs\MetadataBugs.cs" />
    <Compile Include="Bugs\MetadataIssues.cs" />
    <Compile Include="Bugs\Metadata\EscapeQuotesLocal.cs" />
    <Compile Include="Bugs\Metadata\EscapeQuotesRemote.cs" />
    <Compile Include="Bugs\Metadata\Querying.cs" />
    <Compile Include="Bugs\MoreLikeThisTrack.cs" />
    <Compile Include="Bugs\MultiMapSearch\AccountSearch.cs" />
    <Compile Include="Bugs\MultiMapSearch\MultiMapWildCardSearch.cs" />
    <Compile Include="Bugs\MultiMap\MultiMapCrudeJoin.cs" />
    <Compile Include="Bugs\MultiMap\MultiMapWithoutReduce.cs" />
    <Compile Include="Bugs\MultiMap\Errors.cs" />
    <Compile Include="Bugs\MultiMap\MultiMapReduce.cs" />
    <Compile Include="Bugs\MultiMap\MultiMapWithCustomProperties.cs" />
    <Compile Include="Bugs\MultiMap\SimpleMultiMap.cs" />
    <Compile Include="Bugs\MultiOutputReduce.cs" />
    <Compile Include="Bugs\NestedProjection.cs" />
    <Compile Include="Bugs\NGramSearch.cs" />
    <Compile Include="Bugs\NotUpdatedReduceKeyStatsIssue.cs" />
    <Compile Include="Bugs\OfflineConcurrency.cs" />
    <Compile Include="Bugs\OptimizedSimpleQueries.cs" />
    <Compile Include="Bugs\Orders.cs" />
    <Compile Include="Bugs\PoisonIndexes\PoisonIndex.cs" />
    <Compile Include="Bugs\IdProjection.cs" />
    <Compile Include="Bugs\PrefetchingBug.cs" />
    <Compile Include="Bugs\Queries\Boolean.cs" />
    <Compile Include="Bugs\Queries\CanIncludeValueType.cs" />
    <Compile Include="Bugs\Queries\QueryProvider.cs" />
    <Compile Include="Bugs\QueryingOnEmptyArray.cs" />
    <Compile Include="Bugs\QueryingOnEmptyString.cs" />
    <Compile Include="Bugs\QueryingOverTags.cs" />
    <Compile Include="Bugs\QueryOptimizerOnStaticIndex.cs" />
    <Compile Include="Bugs\RacielrodTest.cs" />
    <Compile Include="Bugs\RecursiveQueries.cs" />
    <Compile Include="Bugs\Reindexing.cs" />
    <Compile Include="Bugs\ReservedWords.cs" />
    <Compile Include="Bugs\RoundCrisis.cs" />
    <Compile Include="Bugs\SelfReference.cs" />
    <Compile Include="Bugs\SerializingAndDeserializingWithRaven.cs" />
    <Compile Include="Bugs\CanGetScores.cs" />
    <Compile Include="Bugs\CanReadLuceneProjectedDateTimeOffset.cs" />
    <Compile Include="Bugs\ComplexDynamicQuery.cs" />
    <Compile Include="Bugs\ConnectionStringParsing.cs" />
    <Compile Include="Bugs\CreateIndexesRemotely.cs" />
    <Compile Include="Bugs\DateFilter.cs" />
    <Compile Include="Bugs\DeletingDynamics.cs" />
    <Compile Include="Bugs\DirectoryCreation.cs" />
    <Compile Include="Bugs\DuplicatedFiledNames.cs" />
    <Compile Include="Bugs\EntitiesWithAttributes.cs" />
    <Compile Include="Bugs\EnumsCastToInts.cs" />
    <Compile Include="Bugs\Indexing\CanIndexNestedObjects.cs" />
    <Compile Include="Bugs\Indexing\CanIndexWithCharLiteral.cs" />
    <Compile Include="Bugs\IndexSelectionForMapReduce.cs" />
    <Compile Include="Bugs\IntegerIds.cs" />
    <Compile Include="Bugs\IteratingTwice.cs" />
    <Compile Include="Bugs\Iulian\CanReadEntityWithUrlId.cs" />
    <Compile Include="Bugs\LastModifiedQueries.cs" />
    <Compile Include="Bugs\LinqOnDictionary.cs" />
    <Compile Include="Bugs\LuceneIndexing.cs" />
    <Compile Include="Bugs\LuceneQueryShouldNotModifyDynamicDocument.cs" />
    <Compile Include="Bugs\MassivelyMultiTenant.cs" />
    <Compile Include="Bugs\MixingIdentityAndAssignedIds.cs" />
    <Compile Include="Bugs\MultipleRangeQueries.cs" />
    <Compile Include="Bugs\NullableDateTime.cs" />
    <Compile Include="Bugs\NullableValuesRemote.cs" />
    <Compile Include="Bugs\OrderByCollectionCount.cs" />
    <Compile Include="Bugs\Profiling.cs" />
    <Compile Include="Bugs\ProjectionFromDynamicIndex.cs" />
    <Compile Include="Bugs\Queries\Floats.cs" />
    <Compile Include="Bugs\Queries\Generics.cs" />
    <Compile Include="Bugs\Queries\NameStartsWith.cs" />
    <Compile Include="Bugs\QueryingDateTime.cs" />
    <Compile Include="Bugs\QueryingOnMetadata.cs" />
    <Compile Include="Bugs\RavenDbAnyOfPropertyCollection.cs" />
    <Compile Include="Bugs\Arrays.cs" />
    <Compile Include="Bugs\Async\Querying.cs" />
    <Compile Include="Bugs\AttachmentEncoding.cs" />
    <Compile Include="Bugs\AttachmentsWithCredentials.cs" />
    <Compile Include="Bugs\AutoCreateIndexes.cs" />
    <Compile Include="Bugs\AutoDetectAnalyzersForQuery.cs" />
    <Compile Include="Bugs\Caching\CachingOfDocumentInclude.cs" />
    <Compile Include="Bugs\Caching\CachingOfDocumentLoad.cs" />
    <Compile Include="Bugs\CanDetectChanges.cs" />
    <Compile Include="Bugs\CanGetMetadataForTransient.cs" />
    <Compile Include="Bugs\CanHandleDocumentRemoval.cs" />
    <Compile Include="Bugs\CanPassTypesProperlyToAggregation.cs" />
    <Compile Include="Bugs\CanProjectIdFromDocumentInQueries.cs" />
    <Compile Include="Bugs\CanSelectFieldsFromIndex.cs" />
    <Compile Include="Bugs\CanUseNonStringsForId.cs" />
    <Compile Include="Bugs\ComplexQueryOnSameObject.cs" />
    <Compile Include="Bugs\CustomDynamicObject.cs" />
    <Compile Include="Bugs\CustomEntityName.cs" />
    <Compile Include="Bugs\DateRanges.cs" />
    <Compile Include="Bugs\DateTimeInLocalTime.cs" />
    <Compile Include="Bugs\DateTimeInLocalTimeRemote.cs" />
    <Compile Include="Bugs\DateTimeOffsets.cs" />
    <Compile Include="Bugs\DecimalPrecision.cs" />
    <Compile Include="Bugs\Distinct.cs" />
    <Compile Include="Bugs\DocumentToJsonAndBackTest.cs" />
    <Compile Include="Bugs\DocumentUrl.cs" />
    <Compile Include="Bugs\Embedded\CanUseForUrlOnly.cs" />
    <Compile Include="Bugs\Entities\CanSaveUpdateAndRead_Local.cs" />
    <Compile Include="Bugs\Entities\CanSaveUpdateAndRead.cs" />
    <Compile Include="Bugs\Entities\JObjectEntity.cs" />
    <Compile Include="Bugs\EntityWithDate.cs" />
    <Compile Include="Bugs\EntityWithNullableDateTimeOffset.cs" />
    <Compile Include="Bugs\EntityWithoutId.cs" />
    <Compile Include="Bugs\Errors\CanIndexOnNull.cs" />
    <Compile Include="Bugs\Etag.cs" />
    <Compile Include="Bugs\ExtendingClientSideViaListeners.cs" />
    <Compile Include="Bugs\FailDelete.cs" />
    <Compile Include="Bugs\FailStore.cs" />
    <Compile Include="Bugs\FindPropertyNameForIndex.cs" />
    <Compile Include="Bugs\GetDocumentUrlOnTransient.cs" />
    <Compile Include="Bugs\HierarchicalData.cs" />
    <Compile Include="Bugs\HiLoServerKeysNotExported.cs" />
    <Compile Include="Bugs\Identifiers\LongId.cs" />
    <Compile Include="Bugs\IndexDefinitionEquality.cs" />
    <Compile Include="Bugs\Image.cs" />
    <Compile Include="Bugs\ImageByTagSearchModel.cs" />
    <Compile Include="Bugs\Includes.cs" />
    <Compile Include="Bugs\IndexingBehavior.cs" />
    <Compile Include="Bugs\IndexingRavenDocuments.cs" />
    <Compile Include="Bugs\Indexing\CanIndexAllDocsWhenThereAreMoreDocsThanTheBatchSize.cs" />
    <Compile Include="Bugs\Indexing\ComplexLinq.cs" />
    <Compile Include="Bugs\Indexing\ComplexUsage.cs" />
    <Compile Include="Bugs\Indexing\CreateIndexesOnRemoteServer.cs" />
    <Compile Include="Bugs\Indexing\DynamicFields.cs" />
    <Compile Include="Bugs\Indexing\DynamicQueriesCanSort.cs" />
    <Compile Include="Bugs\Indexing\FilterOnMissingProperty.cs" />
    <Compile Include="Bugs\Indexing\IndexingEachFieldInEachDocumentSeparately.cs" />
    <Compile Include="Bugs\Indexing\IndexingOnDictionary.cs" />
    <Compile Include="Bugs\Indexing\MissingAnalyzer.cs" />
    <Compile Include="Bugs\Indexing\RemoteIndexingOnDictionary.cs" />
    <Compile Include="Bugs\Indexing\Transaction.cs" />
    <Compile Include="Bugs\Indexing\TransactionIndexByMrnRemote.cs" />
    <Compile Include="Bugs\Indexing\Transaction_ByMrn.cs" />
    <Compile Include="Bugs\Indexing\UsingSortOptions.cs" />
    <Compile Include="Bugs\Indexing\ThrowingAnalyzer.cs" />
    <Compile Include="Bugs\Indexing\TransactionIndexByMrn.cs" />
    <Compile Include="Bugs\Indexing\WiseShrek.cs" />
    <Compile Include="Bugs\Indexing\WithStartWith.cs" />
    <Compile Include="Bugs\IndexNestedFields.cs" />
    <Compile Include="Bugs\IndexWithTwoProperties.cs" />
    <Compile Include="Bugs\InMemoryOnly.cs" />
    <Compile Include="Bugs\InvalidIds.cs" />
    <Compile Include="Bugs\Issue199.cs" />
    <Compile Include="Bugs\JsonDeserialization.cs" />
    <Compile Include="Bugs\KeyGeneration.cs" />
    <Compile Include="Bugs\KeysAreCaseInsensitive.cs" />
    <Compile Include="Bugs\LinqGitHub147.cs" />
    <Compile Include="Bugs\LinqOnUrls.cs" />
    <Compile Include="Bugs\LiveProjection.cs" />
    <Compile Include="Bugs\LiveProjections\CanLoadMultipleItems.cs" />
    <Compile Include="Bugs\LiveProjections\Entities\Product.cs" />
    <Compile Include="Bugs\LiveProjections\Indexes\ProductDetailsReport_ByProductId.cs" />
    <Compile Include="Bugs\LiveProjections\Indexes\ProductSkuListViewModelReport_ByArticleNumberAndName.cs" />
    <Compile Include="Bugs\LiveProjections\ParentAndChildrenNames.cs" />
    <Compile Include="Bugs\LiveProjections\Person.cs" />
    <Compile Include="Bugs\LiveProjections\Views\ProductDetailsReport.cs" />
    <Compile Include="Bugs\LiveProjections\Views\ProductSkuListViewModelReport.cs" />
    <Compile Include="Bugs\LiveProjections\Entities\ProductSku.cs" />
    <Compile Include="Bugs\LiveProjections\Views\ProductVariant.cs" />
    <Compile Include="Bugs\LiveProjections\LiveProjectionOnProducts.cs" />
    <Compile Include="Bugs\LuceneQueryShouldWorkWithoutExtensionMethod.cs" />
    <Compile Include="Bugs\LukeQuerying.cs" />
    <Compile Include="Bugs\MapReduceThrowsNRE.cs" />
    <Compile Include="Bugs\MetadataUpdates.cs" />
    <Compile Include="Bugs\Metadata\LastModifiedLocal.cs" />
    <Compile Include="Bugs\Metadata\LastModifiedRemote.cs" />
    <Compile Include="Bugs\Metadata\MetadataPropertyInEntity.cs" />
    <Compile Include="Bugs\MichaelJonson.cs" />
    <Compile Include="Bugs\MultiEntityIndex.cs" />
    <Compile Include="Bugs\MultipleResultsPerDocumentAndPaging.cs" />
    <Compile Include="Bugs\MultiTenancy\Basic.cs" />
    <Compile Include="Bugs\MultiTenancy\CreatingIndexes.cs" />
    <Compile Include="Bugs\MultiTenancy\NoCaseSensitive.cs" />
    <Compile Include="Bugs\MultiTenancy\Test.cs" />
    <Compile Include="Bugs\NameAndId.cs" />
    <Compile Include="Bugs\NullableEnum.cs" />
    <Compile Include="Bugs\Nullables.cs" />
    <Compile Include="Bugs\NullCoalescing.cs" />
    <Compile Include="Bugs\OperationHeaders.cs" />
    <Compile Include="Bugs\OrderOfInsertionDoesNotAffectQuerying.cs" />
    <Compile Include="Bugs\OverwriteDocuments.cs" />
    <Compile Include="Bugs\PatchingEntities.cs" />
    <Compile Include="Bugs\Queries\DynamicQueriesOnMetadata.cs" />
    <Compile Include="Bugs\Queries\Fetching.cs" />
    <Compile Include="Bugs\Queries\Includes.cs" />
    <Compile Include="Bugs\Queries\LuceneQueryCustomMetadata.cs" />
    <Compile Include="Bugs\Queries\Projections.cs" />
    <Compile Include="Bugs\Queries\RangeQueries.cs" />
    <Compile Include="Bugs\Queries\StatsOnDynamicQueries.cs" />
    <Compile Include="Bugs\Queries\WithAs.cs" />
    <Compile Include="Bugs\QueryByTypeOnly.cs" />
    <Compile Include="Bugs\QueryByTypeOnlyRemote.cs" />
    <Compile Include="Bugs\QueryingOnEqualToNull.cs" />
    <Compile Include="Bugs\QueryingOnValueWithMinus.cs" />
    <Compile Include="Bugs\QueryingOnValueWithMinusAnalyzed.cs" />
    <Compile Include="Bugs\QueryingOnValueWithMinusRemote.cs" />
    <Compile Include="Bugs\QueryingWithDynamicRavenQueryInspector.cs" />
    <Compile Include="Bugs\QueryOptimizer\LinqToQueryParameters.cs" />
    <Compile Include="Bugs\QueryOptimizer\QueryOptimizeTests.cs" />
    <Compile Include="Bugs\QueryResultCountsWithProjections.cs" />
    <Compile Include="Bugs\OverwriteIndexLocally.cs" />
    <Compile Include="Bugs\OverwriteIndexRemotely.cs" />
    <Compile Include="Bugs\Patching.cs" />
    <Compile Include="Bugs\Polymorphic.cs" />
    <Compile Include="Bugs\ProjectingDates.cs" />
    <Compile Include="Bugs\ProjectingDocumentId.cs" />
    <Compile Include="Bugs\ProjectingFromIndexes.cs" />
    <Compile Include="Bugs\ProjectionFromDynamicQuery.cs" />
    <Compile Include="Bugs\QueryingByNegative.cs" />
    <Compile Include="Bugs\QueryingByNull.cs" />
    <Compile Include="Bugs\QueryingFromIndex.cs" />
    <Compile Include="Bugs\QueryWithPercentageSign.cs" />
    <Compile Include="Bugs\QueryWithReservedCharacters.cs" />
    <Compile Include="Bugs\RavenDbNestedPatchTesting.cs" />
    <Compile Include="Bugs\RavenDBQuery.cs" />
    <Compile Include="Bugs\ReadDataFromServer.cs" />
    <Compile Include="Bugs\ReadOnly.cs" />
    <Compile Include="Bugs\RemoteTx.cs" />
    <Compile Include="Bugs\ReportQueryCount.cs" />
    <Compile Include="Bugs\ResettingIndex.cs" />
    <Compile Include="Bugs\ReuseQuery.cs" />
    <Compile Include="Bugs\SelectManyIssue.cs" />
    <Compile Include="Bugs\SelectManyOnNull.cs" />
    <Compile Include="Bugs\SelectManyTests.cs" />
    <Compile Include="Bugs\SerializingDates.cs" />
    <Compile Include="Bugs\SerializingEntities.cs" />
    <Compile Include="Bugs\SimonCropp.cs" />
    <Compile Include="Bugs\SimpleJson.cs" />
    <Compile Include="Bugs\SinglePropertyDocument.cs" />
    <Compile Include="Bugs\MapRedue\VersionedDocument.cs" />
    <Compile Include="Bugs\Smuggler.cs" />
    <Compile Include="Bugs\TimeSpanIndexing.cs" />
    <Compile Include="Bugs\WhereInShouldBeBoostedCorrectly.cs" />
    <Compile Include="Bugs\TransformResults\Answers_ByQuestion_NoTransformResults.cs" />
    <Compile Include="AppBuilderExtensionsTests.cs" />
    <Compile Include="Document\PerCollectionEtag.cs" />
    <Compile Include="Faceted\Aggregation.cs" />
    <Compile Include="Faceted\ConditionalGetHelper.cs" />
    <Compile Include="Faceted\DynamicFacets.cs" />
    <Compile Include="Indexes\CustomExtensionMethod.cs" />
    <Compile Include="Indexes\HighlightTesting.cs" />
    <Compile Include="Indexes\IndexLocking.cs" />
    <Compile Include="Indexes\Recovery\MapReduceRecoveryTestIndex.cs" />
    <Compile Include="Indexes\Recovery\IndexMessing.cs" />
    <Compile Include="Indexes\Recovery\MapIndexRecoveryTests.cs" />
    <Compile Include="Indexes\Recovery\MapReduceIndexRecoveryTests.cs" />
    <Compile Include="Indexes\Recovery\Recovery.cs" />
    <Compile Include="Indexes\Recovery\MapRecoveryTestIndex.cs" />
    <Compile Include="Indexes\WithNullableDateTime.cs" />
    <Compile Include="InflectorTests.cs" />
    <Compile Include="Json\SupportForJsonPropertyAttribute.cs" />
    <Compile Include="LicenseProviderPluginTest.cs" />
    <Compile Include="Linq\OfTypeSupport2.cs" />
    <Compile Include="Linq\ListIndexOf.cs" />
    <Compile Include="Linq\FlagsEnum.cs" />
    <Compile Include="DatabaseMemoryTargetTests.cs" />
    <Compile Include="IncrementalBackupTest.cs" />
    <Compile Include="Indexes\CastingInIndexDefinition.cs" />
    <Compile Include="Linq\Contains.cs" />
    <Compile Include="Linq\FirstOrDefault.cs" />
    <Compile Include="Linq\CanCallLastOnArray.cs" />
    <Compile Include="Linq\Not.cs" />
    <Compile Include="Linq\IsNullOrEmpty.cs" />
    <Compile Include="Linq\OfTypeSupport.cs" />
    <Compile Include="Linq\SelectDictionaryItem.cs" />
    <Compile Include="Linq\SelectManyShouldWork.cs" />
    <Compile Include="Linq\WhereStringEquals.cs" />
    <Compile Include="MailingList\Everett\CanReadBytes.cs" />
    <Compile Include="NestedIndexing\CanIndexReferencedEntity.cs" />
    <Compile Include="NestedIndexing\CanTrackWhatCameFromWhat.cs" />
    <Compile Include="NestedIndexing\Item.cs" />
    <Compile Include="NestedIndexing\WithMapReduce.cs" />
    <Compile Include="NonIncrementalBackupRestoreTest.cs" />
    <Compile Include="NoNonDisposableTests.cs" />
    <Compile Include="Notifications\ReplicationConflicts.cs" />
    <Compile Include="Notifications\ReplicationConflicts_Embedded.cs" />
    <Compile Include="Patching\BigDoc.cs" />
    <Compile Include="PreFetching.cs" />
    <Compile Include="Properties\TestAssemblyInfo.cs" />
    <Compile Include="Querying\SkipDuplicates.cs" />
    <Compile Include="ResultsTransformer\AsyncTransformWith.cs" />
    <Compile Include="ResultsTransformer\QueryInputsToResultTransformer.cs" />
    <Compile Include="ResultsTransformer\StonglyTypedResultsTransformer.cs" />
    <Compile Include="Querying\HighlightesTests.cs" />
    <Compile Include="Security\OAuth\ReplicateWithOAuth.cs" />
    <Compile Include="Smuggler\SmugglerBetweenTests.cs" />
    <Compile Include="Security\ReplicationWithMixedSecurity.cs" />
    <Compile Include="Spatial\BoundingBoxIndexTests.cs" />
    <Compile Include="Spatial\CartesianTests.cs" />
    <Compile Include="Spatial\Clustering.cs" />
    <Compile Include="Spatial\GeoJsonConverterTests.cs" />
    <Compile Include="Spatial\GeoJsonTests.cs" />
    <Compile Include="Spatial\GeoJsonWktConverterTests.cs" />
    <Compile Include="Spatial\GeoUriTests.cs" />
    <Compile Include="Spatial\JsonConverters\GeoJson\AttributesTableConverter.cs" />
    <Compile Include="Spatial\JsonConverters\GeoJson\CoordinateConverters.cs" />
    <Compile Include="Spatial\JsonConverters\GeoJson\EnvelopeConverter.cs" />
    <Compile Include="Spatial\JsonConverters\GeoJson\FeatureCollectionConverter.cs" />
    <Compile Include="Spatial\JsonConverters\GeoJson\FeatureConverter.cs" />
    <Compile Include="Spatial\JsonConverters\GeoJson\GeoJsonObjectType.cs" />
    <Compile Include="Spatial\JsonConverters\GeoJson\GeometryConverter.cs" />
    <Compile Include="Spatial\JsonConverters\GeoJson\ICRSObjectConverter.cs" />
    <Compile Include="Spatial\Nick.cs" />
    <Compile Include="Spatial\JsonConverters\Wkt\WktConverter.cs" />
    <Compile Include="Spatial\PointObjectTests.cs" />
    <Compile Include="Spatial\RavenDB_423.cs" />
    <Compile Include="Spatial\ShapeStringConverterTests.cs" />
    <Compile Include="Spatial\SimonBartlett.cs" />
    <Compile Include="Spatial\Spatial.cs" />
    <Compile Include="Spatial\ShapeConverterTests.cs" />
    <Compile Include="Spatial\SpatialTest2.cs" />
    <Compile Include="Bugs\spokeypokey.cs" />
    <Compile Include="Bugs\Stacey\Aspects.cs" />
    <Compile Include="Bugs\TenantsName.cs" />
    <Compile Include="Bugs\tmp.cs" />
    <Compile Include="Bugs\TransformResults\SortHintTester.cs" />
    <Compile Include="Bugs\SortingById.cs" />
    <Compile Include="Bugs\SortingOnLong.cs" />
    <Compile Include="Bugs\SortingWithWildcardQuery.cs" />
    <Compile Include="Spatial\SpatialQueries.cs" />
    <Compile Include="Bugs\StaticDynamic.cs" />
    <Compile Include="Bugs\TakeQueries.cs" />
    <Compile Include="Bugs\TempIndexScore.cs" />
    <Compile Include="Bugs\TransformResults\Answer.cs" />
    <Compile Include="Bugs\TransformResults\AnswerEntity.cs" />
    <Compile Include="Bugs\TransformResults\Answers_ByAnswerEntity.cs" />
    <Compile Include="Bugs\TransformResults\Answers_ByQuestion.cs" />
    <Compile Include="Bugs\TransformResults\AnswerViewItem.cs" />
    <Compile Include="Bugs\TransformResults\AnswerVote.cs" />
    <Compile Include="Bugs\TransformResults\AnswerVoteEntity.cs" />
    <Compile Include="Bugs\TransformResults\ComplexValuesFromTransformResults.cs" />
    <Compile Include="Bugs\TransformResults\Question.cs" />
    <Compile Include="Bugs\TransformResults\QuestionVote.cs" />
    <Compile Include="Bugs\TransformResults\QuestionWithVoteTotalIndex.cs" />
    <Compile Include="Bugs\TransformResults\User.cs" />
    <Compile Include="Bugs\TransformResults\QuestionView.cs" />
    <Compile Include="Bugs\TransformResults\Thor.cs" />
    <Compile Include="Bugs\TransformResults\ThorIndex.cs" />
    <Compile Include="Bugs\TransformResults\Votes_ByAnswerEntity.cs" />
    <Compile Include="Bugs\TransformResults\WithGuidId.cs" />
    <Compile Include="Bugs\TransitiveNull.cs" />
    <Compile Include="Bugs\TranslatingLinqQueriesToIndexes.cs" />
    <Compile Include="Bugs\TranslatingLinqQueryUsingNestedId.cs" />
    <Compile Include="Bugs\Translators.cs" />
    <Compile Include="Bugs\TypeNameHandlingTest.cs" />
    <Compile Include="Bugs\User.cs" />
    <Compile Include="Bugs\UserGuid.cs" />
    <Compile Include="Bugs\UserInt32.cs" />
    <Compile Include="Bugs\UsingAsProjection.cs" />
    <Compile Include="Bugs\UsingEnumInLinq.cs" />
    <Compile Include="Bugs\UsingLongAsId.cs" />
    <Compile Include="Bugs\UsingStartsWith.cs" />
    <Compile Include="Bugs\UsingSwedishCollation.cs" />
    <Compile Include="Bugs\MapRedue\VersionedDocuments.cs" />
    <Compile Include="Bugs\Vlad.cs" />
    <Compile Include="Bugs\Vlko\QueryWithMultipleWhere.cs" />
    <Compile Include="Bugs\Vlko\RelationIdIndex.cs" />
    <Compile Include="Bugs\WaitForNonStaleResultsAsOfLastWrite.cs" />
    <Compile Include="Bugs\WhenDoingSimpleLoad.cs" />
    <Compile Include="Bugs\WhenRavenClrTypeNotFound.cs" />
    <Compile Include="Bugs\when_querying_cases_by_name_in_danish.cs" />
    <Compile Include="Bugs\WhereEntityIs.cs" />
    <Compile Include="Bugs\WhereUsingUnicodeTheTextEnteredShouldNotBeNormalized.cs" />
    <Compile Include="Bugs\WillNotFailSystemIfServerIsNotAvailableOnStartup.cs" />
    <Compile Include="Bugs\WillThrowIfQueryingForUnindexedField.cs" />
    <Compile Include="Bugs\CanStoreAndGetDateTimeOffset.cs" />
    <Compile Include="Bugs\WithPrivateProtectedSetter.cs" />
    <Compile Include="Bugs\Zhang\UseMaxForDateTimeTypeInReduce.cs" />
    <Compile Include="Bugs\Zhang\UseMaxForLongTypeInReduce.cs" />
    <Compile Include="ConcurrentPatching.cs" />
    <Compile Include="Conflicts\ConflictResolverTests.cs" />
    <Compile Include="ConnectionStrings.cs" />
    <Compile Include="Document\AsyncDocumentStoreServerTests.cs" />
    <Compile Include="Document\CasingIssue.cs" />
    <Compile Include="Document\ClientKeyGeneratorTests.cs" />
    <Compile Include="Document\Company.cs" />
    <Compile Include="Document\Contact.cs" />
    <Compile Include="Document\DocumentIdTests.cs" />
    <Compile Include="Document\DocumentStoreEmbeddedGranularTests.cs" />
    <Compile Include="Document\CustomDynamicClass.cs" />
    <Compile Include="Document\DocumentStoreEmbeddedTests.cs" />
    <Compile Include="Document\DocumentStoreServerGranularTests.cs" />
    <Compile Include="Document\DocumentStoreServerTests.cs" />
    <Compile Include="Document\DynamicDocuments.cs" />
    <Compile Include="Document\Game.cs" />
    <Compile Include="Document\Inheritance.cs" />
    <Compile Include="Document\TagCloud.cs" />
    <Compile Include="Document\TotalCountServerTest.cs" />
    <Compile Include="Document\WhenUsingMultipleUnshardedServers.cs" />
    <Compile Include="Document\ZoneCountResult.cs" />
    <Compile Include="Faceted\FacetedIndexLimit.cs" />
    <Compile Include="Faceted\FacetAdvancedAPI.cs" />
    <Compile Include="Bugs\IndexDefinitions.cs" />
    <Compile Include="Indexes\AnalyzerResolution.cs" />
    <Compile Include="Faceted\FacetedIndex.cs" />
    <Compile Include="Indexes\BoostingDuringIndexing.cs" />
    <Compile Include="Indexes\ComplexIndexOnNotAnalyzedField.cs" />
    <Compile Include="Indexes\CreateIndexesWithCasting.cs" />
    <Compile Include="Indexes\CustomAnalyzer.cs" />
    <Compile Include="Indexes\DynamicFieldIndexing.cs" />
    <Compile Include="Indexes\DynamicQueryMapping.cs" />
    <Compile Include="Indexes\ExpressionOperatorPrecedenceTest.cs" />
    <Compile Include="Indexes\IndexWithSubProperty.cs" />
    <Compile Include="Indexes\LinqIndexesFromClient.cs" />
    <Compile Include="Indexes\LuceneAnalyzerUtils.cs" />
    <Compile Include="Indexes\MapOnlyView.cs" />
    <Compile Include="Bugs\Indexing\CanMultiMapIndexNullableValueTypes.cs" />
    <Compile Include="Indexes\MapReduceIndexOnLargeDataSet.cs" />
    <Compile Include="Indexes\OldIndexRunWhileNewIndexesAreRunning.cs" />
    <Compile Include="Indexes\QueryingOnDefaultIndex.cs" />
    <Compile Include="Indexes\QueryingOnStaleIndexes.cs" />
    <Compile Include="Indexes\ReduceCanUseExtensionMethods.cs" />
    <Compile Include="Indexes\ShoppingCartEventsToShopingCart.cs" />
    <Compile Include="Indexes\UsingCustomLuceneAnalyzer.cs" />
    <Compile Include="Indexes\WithDecimalValue.cs" />
    <Compile Include="IndexQueryUrl.cs" />
    <Compile Include="Linq\LongCount.cs" />
    <Compile Include="Json\CloningTests.cs" />
    <Compile Include="Json\JsonNetBugsTests.cs" />
    <Compile Include="Json\RavenJObjects.cs" />
    <Compile Include="Json\JsonUri.cs" />
    <Compile Include="Linq\Any.cs" />
    <Compile Include="Linq\DynamicQueriesWithStaticIndexes.cs" />
    <Compile Include="Linq\OrderBy.cs" />
    <Compile Include="Linq\RavenDB14.cs" />
    <Compile Include="Linq\User.cs" />
    <Compile Include="Linq\WhereClause.cs" />
    <Compile Include="Spatial\Afif.cs" />
    <Compile Include="Spatial\JamesCrowley.cs" />
    <Compile Include="Patching\AdvancedPatching.cs" />
    <Compile Include="Spatial\SpatialUnitTests.cs" />
    <Compile Include="Spatial\TwoLocations.cs" />
    <Compile Include="Notifications\NotificationOnWrongDatabase.cs" />
    <Compile Include="Notifications\ClientServer.cs" />
    <Compile Include="Notifications\Filtered.cs" />
    <Compile Include="Notifications\SecurityOAuth.cs" />
    <Compile Include="Notifications\Embedded.cs" />
    <Compile Include="Notifications\MultiTenant.cs" />
    <Compile Include="Notifications\Security_Windows.cs" />
    <Compile Include="Notifications\WithIIS.cs" />
    <Compile Include="Queries\CanQueryOnCustomClass.cs" />
    <Compile Include="Queries\CanQueryOnLargeXml.cs" />
    <Compile Include="Querying\UsingStronglyTypedDocumentQuery.cs" />
    <Compile Include="Security\OAuth\ApiKey.cs" />
    <Compile Include="Shard\ShardingFailure.cs" />
    <Compile Include="Spatial\WktConverterTests.cs" />
    <Compile Include="Spatial\WktSanitizerTests.cs" />
    <Compile Include="Storage\Bugs\GetReduceKeysAndTypesNotPagingProperly.cs" />
    <Compile Include="Storage\Lists.cs" />
    <Compile Include="Storage\Voron\AttachmentActionsStorageTests.cs" />
    <Compile Include="Storage\Voron\GeneralStorageActionsTests.cs" />
    <Compile Include="Storage\Voron\IndexingStorageActionsTests.cs" />
    <Compile Include="Storage\Voron\MappedResultsStorageActionsTests.cs" />
    <Compile Include="Storage\Voron\StalenessStorageActionsTests.cs" />
    <Compile Include="Storage\Voron\StorageIntegrationTests.cs" />
    <Compile Include="Storage\Voron\ListStorageActionsTests.cs" />
    <Compile Include="Storage\Voron\QueueStorageActionsTests.cs" />
    <Compile Include="Storage\Voron\TasksStorageActionsTests.cs" />
    <Compile Include="Storage\Voron\DocumentsStorageActionsTests.cs" />
    <Compile Include="Suggestions\SuggestionsUsingAnIndex.cs" />
    <Compile Include="Synchronization\ConcurrentJsonDocumentSortedListTests.cs" />
    <Compile Include="T1.cs" />
    <Compile Include="Spatial\BrainV.cs" />
    <Compile Include="Storage\Attachments.cs">
      <SubType>Code</SubType>
    </Compile>
    <Compile Include="Storage\DocEtag.cs">
      <SubType>Code</SubType>
    </Compile>
    <Compile Include="Storage\DocumentKeys.cs">
      <SubType>Code</SubType>
    </Compile>
    <Compile Include="Storage\Documents.cs">
      <SubType>Code</SubType>
    </Compile>
    <Compile Include="Storage\General.cs">
      <SubType>Code</SubType>
    </Compile>
    <Compile Include="Storage\Indexes.cs" />
    <Compile Include="Storage\MappedResults.cs" />
    <Compile Include="Storage\Queues.cs" />
    <Compile Include="Storage\Storage.cs" />
    <Compile Include="Storage\Tasks.cs" />
    <Compile Include="MultiGet\Bugs.cs" />
    <Compile Include="MultiGet\MultiGetBasic.cs" />
    <Compile Include="MultiGet\MultiGetCaching.cs" />
    <Compile Include="MultiGet\MultiGetMultiGet.cs" />
    <Compile Include="MultiGet\MultiGetMultiTenant.cs" />
    <Compile Include="MultiGet\MultiGetNonStaleResults.cs" />
    <Compile Include="MultiGet\MultiGetProfiling.cs" />
    <Compile Include="MultiGet\MultiGetQueries.cs" />
    <Compile Include="MultiGet\MultiGetSecurity.cs" />
    <Compile Include="NotModified\DocumentNotModified.cs" />
    <Compile Include="Patching\MetadataPatching.cs" />
    <Compile Include="Queries\Includes.cs" />
    <Compile Include="Queries\Intersection.cs" />
    <Compile Include="Queries\ParameterizedDynamicQuery.cs" />
    <Compile Include="Querying\IndexedUser.cs" />
    <Compile Include="Querying\SearchOperator.cs" />
    <Compile Include="Querying\UsingDocumentQuery.cs" />
    <Compile Include="Querying\UsingDynamicQueryWithLocalServer.cs" />
    <Compile Include="Querying\UsingDynamicQueryWithRemoteServer.cs" />
    <Compile Include="Security\OAuth\AccessTokenAuthentication.cs" />
    <Compile Include="Security\OAuth\HttpWebRequestExtensions.cs" />
    <Compile Include="Shard\Async\RoundRobinSharding.cs" />
    <Compile Include="Shard\Async\SimpleSharding.cs" />
    <Compile Include="Shard\Async\WhenUsingParallelAccessStrategy.cs" />
    <Compile Include="Shard\Async\WhenUsingShardedServers.cs" />
    <Compile Include="Shard\BlogModel\Blog.cs" />
    <Compile Include="Shard\BlogModel\BlogShardResolutionStrategy.cs" />
    <Compile Include="Shard\BlogModel\CanMapReduce.cs" />
    <Compile Include="Shard\BlogModel\CanQueryOnlyUsers.cs" />
    <Compile Include="Shard\BlogModel\CanQueryOnlyPosts.cs" />
    <Compile Include="Shard\BlogModel\SupportLazyOperations.cs" />
    <Compile Include="Shard\BlogModel\Post.cs" />
    <Compile Include="Shard\BlogModel\ShardedDocumentSessionIsWorking.cs" />
    <Compile Include="Shard\BlogModel\ShardedDocumentStoreTest.cs" />
    <Compile Include="Shard\BlogModel\ShardingScenario.cs" />
    <Compile Include="Shard\BlogModel\User.cs" />
    <Compile Include="Shard\RoundRobinSharding.cs" />
    <Compile Include="Shard\SimpleSharding.cs" />
    <Compile Include="Shard\WhenUsingParallelAccessStrategy.cs" />
    <Compile Include="Shard\WhenUsingShardedServers.cs" />
    <Compile Include="Some.cs" />
    <Compile Include="Spatial\Event.cs" />
    <Compile Include="Spatial\SpatialIndexTest.cs" />
    <Compile Include="Indexes\Statistics.cs" />
    <Compile Include="Indexes\UsingQueryBuilder.cs" />
    <Compile Include="Linq\UsingRavenQueryProvider.cs" />
    <Compile Include="Linq\LinqTransformerCompilationTests.cs" />
    <Compile Include="Linq\PerformingQueries.cs" />
    <Compile Include="Linq\UsingWhereConditions.cs" />
    <Compile Include="Patching\ArrayPatching.cs">
      <SubType>Code</SubType>
    </Compile>
    <Compile Include="Patching\NestedPatching.cs">
      <SubType>Code</SubType>
    </Compile>
    <Compile Include="Patching\SimplePatchApplication.cs">
      <SubType>Code</SubType>
    </Compile>
    <Compile Include="Spatial\SpatialIndexTestHelper.cs" />
    <Compile Include="Spatial\SpatialSearch.cs" />
    <Compile Include="Storage\BackupRestore.cs" />
    <Compile Include="Storage\CreateUpdateDeleteDocuments.cs" />
    <Compile Include="Storage\CreateIndexes.cs" />
    <Compile Include="Storage\DeleteIndexes.cs">
      <SubType>Code</SubType>
    </Compile>
    <Compile Include="Indexes\DocumentsToIndex.cs" />
    <Compile Include="Storage\GeneralStorage.cs" />
    <Compile Include="Storage\IncrementalBackupRestore.cs" />
    <Compile Include="Storage\IndexStaleViaEtags.cs" />
    <Compile Include="Storage\ReduceStaleness.cs" />
    <Compile Include="Storage\SimilarIndexNames.cs" />
    <Compile Include="Stress\BigDoc.cs" />
    <Compile Include="Suggestions\SuggestionsLazy.cs" />
    <Compile Include="Suggestions\Suggestions.cs" />
    <Compile Include="Suggestions\SuggestionsHelper.cs" />
    <Compile Include="Track\AsyncProjectionShouldWork.cs" />
    <Compile Include="Track\RavenDB053.cs" />
    <Compile Include="Track\RavenDB17.cs" />
    <Compile Include="Triggers\AttachmentDeleteTrigger.cs" />
    <Compile Include="Triggers\AttachmentReadTrigger.cs" />
    <Compile Include="Triggers\AttachmentPutTriggers.cs" />
    <Compile Include="Triggers\AuditAttachmentPutTrigger.cs" />
    <Compile Include="Triggers\AuditPutTrigger.cs" />
    <Compile Include="Triggers\Bugs\AuditContext.cs" />
    <Compile Include="Triggers\Bugs\AuditTrigger.cs" />
    <Compile Include="Triggers\Bugs\ModifyingMetadataFromTrigger.cs" />
    <Compile Include="Triggers\Bugs\Person.cs" />
    <Compile Include="Triggers\CascadeDeleteTrigger.cs" />
    <Compile Include="Triggers\DeleteTriggers.cs" />
    <Compile Include="Triggers\IndexToDataTable.cs" />
    <Compile Include="Triggers\IndexTriggers.cs" />
    <Compile Include="Triggers\PutTriggers.cs" />
    <Compile Include="Triggers\ReadTriggers.cs" />
    <Compile Include="Triggers\RefuseBigAttachmentPutTrigger.cs" />
    <Compile Include="Triggers\VetoCapitalNamesPutTrigger.cs" />
    <Compile Include="Utils\DictionaryComparer.cs" />
    <Compile Include="Utils\RavenInternalTestUtil.cs" />
    <Compile Include="Utils\SettingsDat.cs" />
    <Compile Include="Utils\SortedEtagsListTests.cs" />
    <Compile Include="Util\ReflectionUtilTest.cs" />
    <Compile Include="Util\WildcardMatching.cs" />
    <Compile Include="Views\MapReduce.cs" />
    <Compile Include="Views\MapReduce_IndependentSteps.cs" />
    <Compile Include="Views\ViewCompilation.cs" />
    <Compile Include="Views\ViewStorage.cs" />
    <Compile Include="WithNLog.cs" />
  </ItemGroup>
  <ItemGroup>
    <BootstrapperPackage Include="Microsoft.Net.Client.3.5">
      <Visible>False</Visible>
      <ProductName>.NET Framework 3.5 SP1 Client Profile</ProductName>
      <Install>false</Install>
    </BootstrapperPackage>
    <BootstrapperPackage Include="Microsoft.Net.Framework.3.5.SP1">
      <Visible>False</Visible>
      <ProductName>.NET Framework 3.5 SP1</ProductName>
      <Install>true</Install>
    </BootstrapperPackage>
    <BootstrapperPackage Include="Microsoft.Windows.Installer.3.1">
      <Visible>False</Visible>
      <ProductName>Windows Installer 3.1</ProductName>
      <Install>true</Install>
    </BootstrapperPackage>
  </ItemGroup>
  <ItemGroup>
    <ProjectReference Include="..\Raven.Abstractions\Raven.Abstractions.csproj">
      <Project>{41ac479e-1eb2-4d23-aaf2-e4c8df1bc2ba}</Project>
      <Name>Raven.Abstractions</Name>
    </ProjectReference>
    <ProjectReference Include="..\Raven.Backup\Raven.Backup.csproj">
      <Project>{dbb6561c-6264-430d-8f3c-e11c6268981e}</Project>
      <Name>Raven.Backup</Name>
    </ProjectReference>
    <ProjectReference Include="..\Raven.Client.Lightweight\Raven.Client.Lightweight.csproj">
      <Project>{4E087ECB-E7CA-4891-AC3C-3C76702715B6}</Project>
      <Name>Raven.Client.Lightweight</Name>
    </ProjectReference>
    <ProjectReference Include="..\Raven.Database\Raven.Database.csproj">
      <Project>{212823cd-25e1-41ac-92d1-d6df4d53fc85}</Project>
      <Name>Raven.Database</Name>
    </ProjectReference>
    <ProjectReference Include="..\Raven.Server\Raven.Server.csproj">
      <Project>{3b90eb20-aea3-4972-8219-936f1a62768c}</Project>
      <Name>Raven.Server</Name>
    </ProjectReference>
    <ProjectReference Include="..\Raven.Smuggler\Raven.Smuggler.csproj">
      <Project>{3E6401AC-3E33-4B61-A460-49953654A207}</Project>
      <Name>Raven.Smuggler</Name>
    </ProjectReference>
    <ProjectReference Include="..\Raven.Tests.Common\Raven.Tests.Common.csproj">
      <Project>{381234cc-8aa7-41ff-8cad-22330e15f993}</Project>
      <Name>Raven.Tests.Common</Name>
    </ProjectReference>
    <ProjectReference Include="..\Raven.Tests.Helpers\Raven.Tests.Helpers.csproj">
      <Project>{1B88473F-743B-4F6B-8E5E-97BB816E6C68}</Project>
      <Name>Raven.Tests.Helpers</Name>
    </ProjectReference>
    <ProjectReference Include="..\Raven.Voron\Voron\Voron.csproj">
      <Project>{ff83c7c2-bc7b-4dcc-a782-49ef9bbd9390}</Project>
      <Name>Voron</Name>
    </ProjectReference>
  </ItemGroup>
  <ItemGroup>
    <None Include="..\Raven.Database\RavenDB.snk">
      <Link>RavenDB.snk</Link>
    </None>
    <None Include="App.config">
      <SubType>Designer</SubType>
      <CopyToOutputDirectory>Always</CopyToOutputDirectory>
    </None>
    <EmbeddedResource Include="DefaultLogging.config" />
    <None Include="packages.config">
      <SubType>Designer</SubType>
    </None>
    <EmbeddedResource Include="Patching\failingdump11.ravendump" />
  </ItemGroup>
  <ItemGroup>
    <Folder Include="Bugs\DTC\" />
  </ItemGroup>
  <ItemGroup>
    <Service Include="{82A7F48D-3B50-4B1E-B82E-3ADA8210C358}" />
  </ItemGroup>
  <ItemGroup>
    <Service Include="{82A7F48D-3B50-4B1E-B82E-3ADA8210C358}" />
  </ItemGroup>
  <ItemGroup>
    <EmbeddedResource Include="MailingList\Everett\DocumentWithBytes.txt" />
  </ItemGroup>
  <Import Project="$(MSBuildToolsPath)\Microsoft.CSharp.targets" />
  <Import Project="$(MSBuildProjectDirectory)\..\Tools\StyleCop\StyleCop.Targets" />
  <Import Project="$(SolutionDir)\.nuget\nuget.targets" />
  <PropertyGroup>
    <PreBuildEvent>
    </PreBuildEvent>
  </PropertyGroup>
  <PropertyGroup>
    <PostBuildEvent>
    </PostBuildEvent>
  </PropertyGroup>
  <!-- To modify your build process, add your task inside one of the targets below and uncomment it. 
       Other similar extension points exist, see Microsoft.Common.targets.
  <Target Name="BeforeBuild">
  </Target>
  <Target Name="AfterBuild">
  </Target>
  -->
</Project><|MERGE_RESOLUTION|>--- conflicted
+++ resolved
@@ -281,47 +281,6 @@
     <Compile Include="Bugs\Facets\FacetsCreationTest.cs" />
     <Compile Include="Bugs\Facets\DateTimeFacets.cs" />
     <Compile Include="Bugs\TransformerThatReturnAnArray.cs" />
-<<<<<<< HEAD
-    <Compile Include="Issues\RavenDB_1435.cs" />
-    <Compile Include="Issues\RavenDB_1497.cs" />
-    <Compile Include="Issues\RavenDB_1517.cs" />
-    <Compile Include="Issues\RavenDB_1520.cs" />
-    <Compile Include="Issues\RavenDB_1533.cs" />
-    <Compile Include="Issues\RavenDB_1537.cs" />
-    <Compile Include="Issues\RavenDB_1539.cs" />
-    <Compile Include="Issues\RavenDB_1561.cs" />
-    <Compile Include="Issues\RavenDB_1560.cs" />
-    <Compile Include="Issues\RavenDB_1595.cs" />
-    <Compile Include="Issues\RavenDB_1565.cs" />
-    <Compile Include="Issues\RavenDB_1594.cs" />
-    <Compile Include="Issues\RavenDB_1609.cs" />
-    <Compile Include="Issues\RavenDB_1610.cs" />
-    <Compile Include="Issues\RavenDB_1650.cs" />
-    <Compile Include="Issues\RavenDB_1666.cs" />
-    <Compile Include="Issues\RavenDB_1716.cs" />
-    <Compile Include="Issues\RavenDB_1717.cs" />
-    <Compile Include="Issues\RavenDB_1735.cs" />
-    <Compile Include="Issues\RavenDB_1749.cs" />
-    <Compile Include="Issues\RavenDB_1760.cs" />
-    <Compile Include="Issues\RavenDB_1824.cs" />
-    <Compile Include="Issues\RavenDB_1828.cs" />
-    <Compile Include="Issues\RDBQA_1.cs" />
-    <Compile Include="Issues\RDBQA_4.cs" />
-    <Compile Include="Issues\RavenDB_1553.cs" />
-    <Compile Include="Issues\RavenDB_1555.cs" />
-    <Compile Include="Issues\RavenDB_1562.cs" />
-    <Compile Include="Issues\RavenDB_1598_MappingComplexProperties.cs" />
-    <Compile Include="Issues\RavenDB_1600.cs" />
-    <Compile Include="Issues\RavenDB_1601.cs" />
-    <Compile Include="Issues\RavenDB_1603.cs" />
-    <Compile Include="Issues\RavenDB_1733.cs" />
-    <Compile Include="Issues\RDBQA_11.cs" />
-    <Compile Include="Issues\RDBQA_7.cs" />
-    <Compile Include="Issues\RDBQA_9.cs" />
-    <Compile Include="Issues\ReplicationAlerts.cs" />
-    <Compile Include="Issues\RavenDB_1557.cs" />
-=======
->>>>>>> b88e36c8
     <Compile Include="LicenseValidatorTest.cs" />
     <Compile Include="Linq\GroupByAndDocumentId.cs" />
     <Compile Include="Linq\In.cs" />
