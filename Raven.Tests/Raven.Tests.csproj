﻿<?xml version="1.0" encoding="utf-8"?>
<Project ToolsVersion="4.0" DefaultTargets="Build" xmlns="http://schemas.microsoft.com/developer/msbuild/2003">
  <PropertyGroup>
    <Configuration Condition=" '$(Configuration)' == '' ">Debug</Configuration>
    <Platform Condition=" '$(Platform)' == '' ">AnyCPU</Platform>
    <ProductVersion>9.0.30729</ProductVersion>
    <SchemaVersion>2.0</SchemaVersion>
    <ProjectGuid>{267AC60C-751E-42E9-AA18-66035DEFF63A}</ProjectGuid>
    <OutputType>Library</OutputType>
    <AppDesignerFolder>Properties</AppDesignerFolder>
    <RootNamespace>Raven.Tests</RootNamespace>
    <AssemblyName>Raven.Tests</AssemblyName>
    <TargetFrameworkVersion>v4.5</TargetFrameworkVersion>
    <FileAlignment>512</FileAlignment>
    <FileUpgradeFlags>
    </FileUpgradeFlags>
    <OldToolsVersion>3.5</OldToolsVersion>
    <UpgradeBackupLocation />
    <PublishUrl>publish\</PublishUrl>
    <Install>true</Install>
    <InstallFrom>Disk</InstallFrom>
    <UpdateEnabled>false</UpdateEnabled>
    <UpdateMode>Foreground</UpdateMode>
    <UpdateInterval>7</UpdateInterval>
    <UpdateIntervalUnits>Days</UpdateIntervalUnits>
    <UpdatePeriodically>false</UpdatePeriodically>
    <UpdateRequired>false</UpdateRequired>
    <MapFileExtensions>true</MapFileExtensions>
    <ApplicationRevision>0</ApplicationRevision>
    <ApplicationVersion>1.0.0.%2a</ApplicationVersion>
    <IsWebBootstrapper>false</IsWebBootstrapper>
    <UseApplicationTrust>false</UseApplicationTrust>
    <BootstrapperEnabled>true</BootstrapperEnabled>
    <TargetFrameworkProfile />
    <SolutionDir Condition="$(SolutionDir) == '' Or $(SolutionDir) == '*Undefined*'">..\</SolutionDir>
    <RestorePackages>true</RestorePackages>
  </PropertyGroup>
  <PropertyGroup Condition=" '$(Configuration)|$(Platform)' == 'Debug|AnyCPU' ">
    <DebugSymbols>true</DebugSymbols>
    <DebugType>full</DebugType>
    <Optimize>false</Optimize>
    <OutputPath>bin\Debug\</OutputPath>
    <DefineConstants>TRACE;DEBUG</DefineConstants>
    <ErrorReport>prompt</ErrorReport>
    <WarningLevel>4</WarningLevel>
    <CodeAnalysisRuleSet>AllRules.ruleset</CodeAnalysisRuleSet>
    <PlatformTarget>AnyCPU</PlatformTarget>
    <Prefer32Bit>false</Prefer32Bit>
  </PropertyGroup>
  <PropertyGroup Condition=" '$(Configuration)|$(Platform)' == 'Release|AnyCPU' ">
    <DebugType>pdbonly</DebugType>
    <Optimize>true</Optimize>
    <OutputPath>bin\Release\</OutputPath>
    <DefineConstants>TRACE</DefineConstants>
    <ErrorReport>prompt</ErrorReport>
    <WarningLevel>4</WarningLevel>
    <CodeAnalysisRuleSet>AllRules.ruleset</CodeAnalysisRuleSet>
    <StyleCopTreatErrorsAsWarnings>false</StyleCopTreatErrorsAsWarnings>
    <Prefer32Bit>false</Prefer32Bit>
  </PropertyGroup>
  <PropertyGroup>
    <SignAssembly>true</SignAssembly>
  </PropertyGroup>
  <PropertyGroup>
    <AssemblyOriginatorKeyFile>..\Raven.Database\RavenDB.snk</AssemblyOriginatorKeyFile>
  </PropertyGroup>
  <ItemGroup>
    <Reference Include="Esent.Interop, Version=1.0.0.0, Culture=neutral, PublicKeyToken=b93b4ad6c4b80595, processorArchitecture=MSIL">
      <SpecificVersion>False</SpecificVersion>
      <HintPath>..\SharedLibs\Esent.Interop.dll</HintPath>
    </Reference>
    <Reference Include="FizzWare.NBuilder">
      <HintPath>..\packages\NBuilder.3.0.1.1\lib\FizzWare.NBuilder.dll</HintPath>
    </Reference>
    <Reference Include="GeoAPI, Version=1.7.4693.18483, Culture=neutral, PublicKeyToken=a1a0da7def465678, processorArchitecture=MSIL">
      <SpecificVersion>False</SpecificVersion>
      <HintPath>..\SharedLibs\GeoAPI.dll</HintPath>
    </Reference>
    <Reference Include="ICSharpCode.NRefactory, Version=5.0.0.0, Culture=neutral, PublicKeyToken=d4bfe873e7598c49, processorArchitecture=MSIL">
      <SpecificVersion>False</SpecificVersion>
      <HintPath>..\packages\ICSharpCode.NRefactory.5.3.0\lib\Net40\ICSharpCode.NRefactory.dll</HintPath>
    </Reference>
    <Reference Include="ICSharpCode.NRefactory.CSharp, Version=5.0.0.0, Culture=neutral, PublicKeyToken=d4bfe873e7598c49, processorArchitecture=MSIL">
      <SpecificVersion>False</SpecificVersion>
      <HintPath>..\packages\ICSharpCode.NRefactory.5.3.0\lib\Net40\ICSharpCode.NRefactory.CSharp.dll</HintPath>
    </Reference>
    <Reference Include="ICSharpCode.NRefactory.Xml, Version=5.0.0.0, Culture=neutral, PublicKeyToken=d4bfe873e7598c49, processorArchitecture=MSIL">
      <SpecificVersion>False</SpecificVersion>
      <HintPath>..\packages\ICSharpCode.NRefactory.5.3.0\lib\Net40\ICSharpCode.NRefactory.Xml.dll</HintPath>
    </Reference>
    <Reference Include="Jint.Raven, Version=0.9.2.0, Culture=neutral, PublicKeyToken=5fa384605d304122, processorArchitecture=MSIL">
      <SpecificVersion>False</SpecificVersion>
      <HintPath>..\SharedLibs\Jint.Raven.dll</HintPath>
    </Reference>
    <Reference Include="log4net, Version=1.2.13.0, Culture=neutral, PublicKeyToken=669e0ddf0bb1aa2a, processorArchitecture=MSIL">
      <SpecificVersion>False</SpecificVersion>
      <HintPath>..\packages\log4net.2.0.3\lib\net40-full\log4net.dll</HintPath>
    </Reference>
    <Reference Include="Lucene.Net, Version=2.9.1.2, Culture=neutral, processorArchitecture=MSIL">
      <SpecificVersion>False</SpecificVersion>
      <HintPath>..\SharedLibs\Lucene.Net.dll</HintPath>
    </Reference>
    <Reference Include="Lucene.Net.Contrib.Spatial.NTS">
      <HintPath>..\SharedLibs\Lucene.Net.Contrib.Spatial.NTS.dll</HintPath>
    </Reference>
    <Reference Include="Lucene.Net.Contrib.FastVectorHighlighter, Version=3.0.3.0, Culture=neutral, PublicKeyToken=85089178b9ac3181, processorArchitecture=MSIL">
      <SpecificVersion>False</SpecificVersion>
      <HintPath>..\SharedLibs\Lucene.Net.Contrib.FastVectorHighlighter.dll</HintPath>
    </Reference>
    <Reference Include="Microsoft.CSharp" />
    <Reference Include="Microsoft.Owin, Version=2.1.0.0, Culture=neutral, PublicKeyToken=31bf3856ad364e35, processorArchitecture=MSIL">
      <SpecificVersion>False</SpecificVersion>
      <HintPath>..\packages\Microsoft.Owin.2.1.0\lib\net45\Microsoft.Owin.dll</HintPath>
    </Reference>
    <Reference Include="Microsoft.Owin.Host.HttpListener">
      <HintPath>..\packages\Microsoft.Owin.Host.HttpListener.2.1.0\lib\net45\Microsoft.Owin.Host.HttpListener.dll</HintPath>
    </Reference>
    <Reference Include="Microsoft.Owin.Hosting, Version=2.1.0.0, Culture=neutral, PublicKeyToken=31bf3856ad364e35, processorArchitecture=MSIL">
      <SpecificVersion>False</SpecificVersion>
      <HintPath>..\packages\Microsoft.Owin.Hosting.2.1.0\lib\net45\Microsoft.Owin.Hosting.dll</HintPath>
    </Reference>
    <Reference Include="Microsoft.VisualStudio.DebuggerVisualizers, Version=10.0.0.0, Culture=neutral, PublicKeyToken=b03f5f7f11d50a3a, processorArchitecture=MSIL">
      <SpecificVersion>False</SpecificVersion>
      <HintPath>..\..\..\Program Files (x86)\Microsoft Visual Studio 10.0\Common7\IDE\ReferenceAssemblies\v2.0\Microsoft.VisualStudio.DebuggerVisualizers.dll</HintPath>
    </Reference>
    <Reference Include="NetTopologySuite, Version=1.13.4693.18484, Culture=neutral, PublicKeyToken=f580a05016ebada1, processorArchitecture=MSIL">
      <SpecificVersion>False</SpecificVersion>
      <HintPath>..\SharedLibs\NetTopologySuite.dll</HintPath>
    </Reference>
    <Reference Include="Newtonsoft.Json, Version=4.5.0.0, Culture=neutral, PublicKeyToken=30ad4fe6b2a6aeed, processorArchitecture=MSIL">
      <SpecificVersion>False</SpecificVersion>
      <HintPath>..\packages\Newtonsoft.Json.5.0.8\lib\net45\Newtonsoft.Json.dll</HintPath>
    </Reference>
    <Reference Include="NLog, Version=2.1.0.0, Culture=neutral, PublicKeyToken=5120e14c03d0593c, processorArchitecture=MSIL">
      <SpecificVersion>False</SpecificVersion>
      <HintPath>..\packages\NLog.2.1.0\lib\net45\NLog.dll</HintPath>
    </Reference>
    <Reference Include="Owin, Version=1.0.0.0, Culture=neutral, PublicKeyToken=f0ebd12fd5e55cc5, processorArchitecture=MSIL">
      <SpecificVersion>False</SpecificVersion>
      <HintPath>..\packages\Owin.1.0\lib\net40\Owin.dll</HintPath>
    </Reference>
    <Reference Include="Rhino.Mocks, Version=3.6.0.0, Culture=neutral, PublicKeyToken=0b3305902db7183f, processorArchitecture=MSIL">
      <SpecificVersion>False</SpecificVersion>
      <HintPath>..\..\packages\RhinoMocks.3.6.1\lib\net\Rhino.Mocks.dll</HintPath>
    </Reference>
    <Reference Include="Rhino.Mocks">
      <HintPath>..\packages\RhinoMocks.3.6.1\lib\net\Rhino.Mocks.dll</HintPath>
      <Private>True</Private>
    </Reference>
    <Reference Include="Spatial4n.Core.NTS, Version=0.3.0.0, Culture=neutral, PublicKeyToken=9f9456e1ca16d45e, processorArchitecture=MSIL">
      <SpecificVersion>False</SpecificVersion>
      <HintPath>..\SharedLibs\Spatial4n.Core.NTS.dll</HintPath>
    </Reference>
    <Reference Include="System" />
    <Reference Include="System.ComponentModel.Composition" />
    <Reference Include="System.ComponentModel.DataAnnotations" />
    <Reference Include="System.configuration" />
    <Reference Include="System.Core">
      <RequiredTargetFramework>3.5</RequiredTargetFramework>
    </Reference>
    <Reference Include="System.Linq" />
    <Reference Include="System.Net" />
    <Reference Include="System.Net.Http" />
    <Reference Include="System.Net.Http.Formatting, Version=5.1.0.0, Culture=neutral, PublicKeyToken=31bf3856ad364e35, processorArchitecture=MSIL">
      <SpecificVersion>False</SpecificVersion>
      <HintPath>..\packages\Microsoft.AspNet.WebApi.Client.5.1.0-rc1\lib\net45\System.Net.Http.Formatting.dll</HintPath>
      <HintPath>..\packages\Microsoft.AspNet.WebApi.Client.5.1.0\lib\net45\System.Net.Http.Formatting.dll</HintPath>
    </Reference>
    <Reference Include="System.Net.Http.WebRequest" />
    <Reference Include="System.Reactive.Core, Version=2.1.30214.0, Culture=neutral, PublicKeyToken=31bf3856ad364e35, processorArchitecture=MSIL">
      <SpecificVersion>False</SpecificVersion>
      <HintPath>..\packages\Rx-Core.2.2.2\lib\net45\System.Reactive.Core.dll</HintPath>
      <Private>True</Private>
    </Reference>
    <Reference Include="System.Reactive.Interfaces, Version=2.1.30214.0, Culture=neutral, PublicKeyToken=31bf3856ad364e35, processorArchitecture=MSIL">
      <SpecificVersion>False</SpecificVersion>
      <HintPath>..\packages\Rx-Interfaces.2.2.2\lib\net45\System.Reactive.Interfaces.dll</HintPath>
      <Private>True</Private>
    </Reference>
    <Reference Include="System.Reactive.Linq, Version=2.1.30214.0, Culture=neutral, PublicKeyToken=31bf3856ad364e35, processorArchitecture=MSIL">
      <SpecificVersion>False</SpecificVersion>
      <HintPath>..\packages\Rx-Linq.2.2.2\lib\net45\System.Reactive.Linq.dll</HintPath>
      <Private>True</Private>
    </Reference>
    <Reference Include="System.Reactive.Core">
      <HintPath>..\packages\Rx-Core.2.2.2\lib\net45\System.Reactive.Core.dll</HintPath>
      <Private>True</Private>
    </Reference>
    <Reference Include="System.Reactive.Interfaces">
      <HintPath>..\packages\Rx-Interfaces.2.2.2\lib\net45\System.Reactive.Interfaces.dll</HintPath>
    </Reference>
    <Reference Include="System.Reactive.Linq">
      <HintPath>..\packages\Rx-Linq.2.2.2\lib\net45\System.Reactive.Linq.dll</HintPath>
      <Private>True</Private>
    </Reference>
    <Reference Include="System.Reactive.PlatformServices, Version=2.1.30214.0, Culture=neutral, PublicKeyToken=31bf3856ad364e35, processorArchitecture=MSIL">
      <SpecificVersion>False</SpecificVersion>
      <HintPath>..\packages\Rx-PlatformServices.2.2.2\lib\net45\System.Reactive.PlatformServices.dll</HintPath>
      <Private>True</Private>
    </Reference>
    <Reference Include="System.Runtime.Serialization" />
    <Reference Include="System.Transactions" />
    <Reference Include="System.Web" />
    <Reference Include="System.Web.Abstractions" />
    <Reference Include="System.Web.Extensions" />
    <Reference Include="System.Web.Http, Version=5.1.0.0, Culture=neutral, PublicKeyToken=31bf3856ad364e35, processorArchitecture=MSIL">
      <SpecificVersion>False</SpecificVersion>
      <HintPath>..\packages\Microsoft.AspNet.WebApi.Core.5.1.0-rc1\lib\net45\System.Web.Http.dll</HintPath>
      <HintPath>..\packages\Microsoft.AspNet.WebApi.Core.5.1.0\lib\net45\System.Web.Http.dll</HintPath>
    </Reference>
    <Reference Include="System.Xml.Linq">
      <RequiredTargetFramework>3.5</RequiredTargetFramework>
    </Reference>
    <Reference Include="System.Data.DataSetExtensions">
      <RequiredTargetFramework>3.5</RequiredTargetFramework>
    </Reference>
    <Reference Include="System.Data" />
    <Reference Include="System.Xml" />
    <Reference Include="xunit, Version=1.9.2.1705, Culture=neutral, PublicKeyToken=8d05b1bb7a6fdb6c, processorArchitecture=MSIL">
      <SpecificVersion>False</SpecificVersion>
      <HintPath>..\SharedLibs\xunit\xunit.dll</HintPath>
    </Reference>
    <Reference Include="xunit.extensions, Version=1.9.2.1705, Culture=neutral, PublicKeyToken=8d05b1bb7a6fdb6c, processorArchitecture=MSIL">
      <SpecificVersion>False</SpecificVersion>
      <HintPath>..\SharedLibs\xunit\xunit.extensions.dll</HintPath>
    </Reference>
  </ItemGroup>
  <ItemGroup>
    <Compile Include="..\CommonAssemblyInfo.cs">
      <Link>Properties\CommonAssemblyInfo.cs</Link>
    </Compile>
    <Compile Include="Abstractions\Logging\LoggerExecutionWrapperTests.cs" />
    <Compile Include="Abstractions\Logging\LogProviders\Log4NetLogManagerLoggingDisabledTests.cs" />
    <Compile Include="Abstractions\Logging\LogProviders\Log4NetLogManagerLoggingEnabledTests.cs" />
    <Compile Include="Abstractions\Logging\LogProviders\NLogLogManagerLoggingDisabedTests.cs" />
    <Compile Include="Abstractions\Logging\LogProviders\NLogLogProviderLoggingEnabledTests.cs" />
    <Compile Include="Abstractions\Logging\LogManagerTests.cs" />
    <Compile Include="Bugs\AccurateCount.cs" />
    <Compile Include="Bugs\AdHocProjections.cs" />
    <Compile Include="Bugs\AfterDeletingTheIndexStopsBeingStale.cs" />
    <Compile Include="Bugs\AggressiveCaching.cs" />
    <Compile Include="Bugs\AggressiveCachingEmbedded.cs" />
    <Compile Include="Bugs\AnalyzerPerField.cs" />
    <Compile Include="Bugs\Andrew.cs" />
    <Compile Include="Bugs\AnonymousClasses.cs" />
    <Compile Include="Bugs\ArrayOfMaybeNull.cs" />
    <Compile Include="Bugs\AsyncSetBasedOps.cs" />
    <Compile Include="Bugs\Attachments.cs" />
    <Compile Include="Bugs\AvoidRaceConditionWhenWeLoadTheDataNotPatched.cs" />
    <Compile Include="Bugs\BackwardCompatibility.cs" />
    <Compile Include="Bugs\BatchPatching.cs" />
    <Compile Include="Bugs\CanAggregateOnDecimal.cs" />
    <Compile Include="Bugs\CanDeserializeWhenWeHaveLastModifiedTwiceInMetadata.cs" />
    <Compile Include="Bugs\CannotChangeId.cs" />
    <Compile Include="Bugs\CanUseLuceneCodecDirectory.cs" />
    <Compile Include="Bugs\CanUseReduceResultInOutput.cs" />
    <Compile Include="Bugs\CaseSensitiveDeletes.cs" />
    <Compile Include="Bugs\Chripede\IndexOnList.cs" />
    <Compile Include="Bugs\AccessingMetadataInTransformer.cs" />
    <Compile Include="Bugs\CustomizingIndexQuery.cs" />
    <Compile Include="Bugs\DoesPreserveDocumentIdCaseWhenPatchingFullCollectionTest.cs" />
    <Compile Include="Bugs\EntityWithStack.cs" />
    <Compile Include="IndexMerging\SimpleIndexMerging.cs" />
    <Compile Include="Embedded\EmbeddedTests.cs" />
    <Compile Include="Bugs\WhenStoringADocumentWithAsyncSessionAndZipCompressionOn.cs" />
<<<<<<< HEAD
=======
    <Compile Include="Bundles\Authorization\AuthorizationTest.cs" />
    <Compile Include="Bundles\Authorization\Bugs\Bowes.cs" />
    <Compile Include="Bundles\Authorization\Bugs\DeanWard.cs" />
    <Compile Include="Bundles\Authorization\Bugs\fampinheiro.cs" />
    <Compile Include="Bundles\Authorization\Bugs\Jalchr.cs" />
    <Compile Include="Bundles\Authorization\Bugs\Kwal.cs" />
    <Compile Include="Bundles\Authorization\Bugs\LoadingSavedInfo.cs" />
    <Compile Include="Bundles\Authorization\Bugs\Matthew.cs" />
    <Compile Include="Bundles\Authorization\Bugs\Mojo2.cs" />
    <Compile Include="Bundles\Authorization\Bugs\Mojo2_Failed.cs" />
    <Compile Include="Bundles\Authorization\Bugs\Preston.cs" />
    <Compile Include="Bundles\Authorization\Bugs\WhenUsingMultiTenancy.cs" />
    <Compile Include="Bundles\Authorization\Bugs\WithChangingOfUser.cs" />
    <Compile Include="Bundles\Authorization\CanAskAuthQuestions.cs" />
    <Compile Include="Bundles\Authorization\CanHandleAuthQuestions.cs" />
    <Compile Include="Bundles\Authorization\Deleting.cs" />
    <Compile Include="Bundles\Authorization\Reading.cs" />
    <Compile Include="Bundles\Authorization\Writing.cs" />
    <Compile Include="Bundles\CascadeDelete\CascadeDelete.cs" />
    <Compile Include="Bundles\Company.cs" />
    <Compile Include="Bundles\Expiration\WithCascade.cs" />
    <Compile Include="Bundles\Replication\ReplicationDestinationDisabled.cs" />
    <Compile Include="Bundles\Replication\ReplicationWithOAuth.cs" />
    <Compile Include="Bundles\UniqueConstraints\Bugs\CaseInsensitive.cs" />
    <Compile Include="Bundles\UniqueConstraints\Bugs\Concurrency.cs" />
    <Compile Include="Bundles\UniqueConstraints\Bugs\JimBolla.cs" />
    <Compile Include="Bundles\UniqueConstraints\Bugs\Lars.cs" />
    <Compile Include="Bundles\UniqueConstraints\Bugs\MultiTenancy.cs" />
    <Compile Include="Bundles\UniqueConstraints\Bugs\RavenDB_1499.cs" />
    <Compile Include="Bundles\UniqueConstraints\Bugs\Troy.cs" />
    <Compile Include="Bundles\UniqueConstraints\Bugs\Troy2.cs" />
    <Compile Include="Bundles\UniqueConstraints\Bugs\Troy3.cs" />
    <Compile Include="Bundles\UniqueConstraints\Bugs\TroyMapReduce.cs" />
    <Compile Include="Bundles\UniqueConstraints\Bugs\viscious.cs" />
    <Compile Include="Bundles\UniqueConstraints\CreateTests.cs" />
    <Compile Include="Bundles\UniqueConstraints\DeleteTests.cs" />
    <Compile Include="Bundles\UniqueConstraints\ExtensionCheckTests.cs" />
    <Compile Include="Bundles\UniqueConstraints\ExtensionLoadTests.cs" />
    <Compile Include="Bundles\UniqueConstraints\UniqueConstraintsTest.cs" />
    <Compile Include="Bundles\UniqueConstraints\UpdateTests.cs" />
    <Compile Include="EmptyDisposable.cs" />
    <Compile Include="Issues\1379\RavenDB_1379_Client_Lazy.cs" />
    <Compile Include="Issues\1379\RavenDB_1379_Client_Remote.cs" />
    <Compile Include="Issues\1379\RavenDB_1379_Client.cs" />
    <Compile Include="Issues\RavenDB-1847.cs" />
    <Compile Include="Issues\RavenDb-1934.cs" />
    <Compile Include="Issues\RavenDB1369.cs" />
    <Compile Include="Issues\RavenDb1962.cs">
      <SubType>Code</SubType>
    </Compile>
    <Compile Include="Issues\RavenDB_1538.cs" />
    <Compile Include="Issues\RavenDB_1297 .cs" />
    <Compile Include="Issues\RavenDB_1285.cs" />
    <Compile Include="Issues\RavenDB_1461.cs" />
    <Compile Include="Issues\RavenDB_1395.cs" />
    <Compile Include="Issues\RavenDB_1540.cs" />
    <Compile Include="Issues\RavenDB_1302.cs" />
    <Compile Include="Issues\RavenDB_1289.cs" />
    <Compile Include="Issues\RaveDB-1279.cs" />
    <Compile Include="Issues\RavenDB_1411.cs" />
    <Compile Include="Issues\RavenDB_1466.cs" />
    <Compile Include="Issues\RavenDB_1305.cs" />
    <Compile Include="Issues\RavenDB_1443 .cs" />
>>>>>>> 0f0e70aa
    <Compile Include="Bugs\CanPatchADocumentThatContainsBytes.cs" />
    <Compile Include="Bugs\DefaultOperatorTest.cs" />
    <Compile Include="Bugs\DyanmicId.cs" />
    <Compile Include="Bugs\DynamicId.cs" />
    <Compile Include="Bugs\RavenDB_1532.cs" />
    <Compile Include="Bugs\NullableDateTimeOffsetFromDateTimeParse.cs" />
    <Compile Include="Bugs\RawQueryShouldGoThroughAnalysis.cs" />
    <Compile Include="Bugs\SyncAsync.cs" />
    <Compile Include="Bugs\TransformationsUnitTest.cs" />
    <Compile Include="Faceted\LazyFacets.cs" />
    <Compile Include="Bugs\LoDash.cs" />
    <Compile Include="Bugs\Errors\QueryIssues.cs" />
    <Compile Include="Bugs\Facets\FacetErrors.cs" />
    <Compile Include="Bugs\Facets\FacetsCreationTest.cs" />
    <Compile Include="Bugs\Facets\DateTimeFacets.cs" />
    <Compile Include="Bugs\TransformerThatReturnAnArray.cs" />
    <Compile Include="LicenseValidatorTest.cs" />
    <Compile Include="Linq\GroupByAndDocumentId.cs" />
    <Compile Include="Linq\In.cs" />
    <Compile Include="Bugs\WhenQueringAsync.cs" />
    <Compile Include="Bugs\PatchShouldNotConvertFloatToInteger.cs" />
    <Compile Include="Bugs\MultiGetDoesNotUrlDecodeTwice.cs" />
    <Compile Include="Bugs\MultiMap\MultiMapWithNullableEnum.cs" />
    <Compile Include="Bugs\MultiMap\MultiMapWithNullableEnumAndCoalescingOperator.cs" />
    <Compile Include="Bugs\Nullable.cs" />
    <Compile Include="Bugs\ProjectionPersistenceTest.cs" />
    <Compile Include="Bugs\WhenUsingDtcWeMustMakeSureToUpdateTheIndexingAboutNewWorkSoWeWontHaveInfiniteStaleIndexes.cs" />
    <Compile Include="Bugs\ComplexIndexes.cs" />
    <Compile Include="Bugs\ConflictsWithIIS.cs" />
    <Compile Include="Bugs\ConflictsWithRemote.cs" />
    <Compile Include="Bugs\CreatingIndexes.cs" />
    <Compile Include="Bugs\CS1977.cs" />
    <Compile Include="Bugs\DamianPutSnapshot.cs" />
    <Compile Include="Bugs\DanTurner.cs" />
    <Compile Include="Bugs\DeserializationAcrossTypes.cs" />
    <Compile Include="Bugs\DictionaryOfDateTime.cs" />
    <Compile Include="Bugs\DynamicQuerySorting.cs" />
    <Compile Include="Bugs\EmbeddableDocumentStoreUsingUrlWithConnectionString.cs" />
    <Compile Include="Bugs\EmptyAttachments.cs" />
    <Compile Include="Bugs\EqualityWithArrayOfGuids.cs" />
    <Compile Include="Bugs\Everett.cs" />
    <Compile Include="Bugs\FacetCountTest.cs" />
    <Compile Include="Bugs\FullTextSearchOnTags.cs" />
    <Compile Include="Bugs\HiLoKeyGeneratorConcurrency.cs" />
    <Compile Include="Bugs\Identifiers\SpecialCharactersOnIIS.cs" />
    <Compile Include="Bugs\Identifiers\WithBase64Characters.cs" />
    <Compile Include="Bugs\HiLoToMaxTests.cs" />
    <Compile Include="Bugs\IndexesWithDateTimeMin.cs" />
    <Compile Include="Bugs\Indexing\CanHaveAnIndexNameThatStartsWithDynamic.cs" />
    <Compile Include="Bugs\Indexing\CanHaveEscapedSecialCharactersInDefinition.cs" />
    <Compile Include="Bugs\Indexing\CannotCreateIndexWithoutReduce.cs" />
    <Compile Include="Bugs\Indexing\DataContracts.cs" />
    <Compile Include="Bugs\Indexing\WillRemoveTypesThatNotExistsOnTheServer.cs" />
    <Compile Include="Bugs\Indexing\IndexBuilderShouldCastNull.cs" />
    <Compile Include="Bugs\Indexing\WithStringReverse.cs" />
    <Compile Include="Bugs\Indexing\InvalidIndexes.cs" />
    <Compile Include="Bugs\InitializeConfiguration.cs" />
    <Compile Include="Bugs\Issue355.cs" />
    <Compile Include="Bugs\johannesgu.cs" />
    <Compile Include="Bugs\JsonReferences.cs" />
    <Compile Include="Bugs\LarsErik.cs" />
    <Compile Include="Bugs\Iulian\GeneratesCorrectTemporaryIndex.cs" />
    <Compile Include="Bugs\LiveProjections\Entities\Place.cs" />
    <Compile Include="Bugs\LiveProjections\Entities\Task.cs" />
    <Compile Include="Bugs\LiveProjections\Entities\TaskSummary.cs" />
    <Compile Include="Bugs\LiveProjections\Entities\User.cs" />
    <Compile Include="Bugs\LiveProjections\Indexes\TaskSummaryIndex.cs" />
    <Compile Include="Bugs\LiveProjections\LiveProjectionOnTasks.cs" />
    <Compile Include="Bugs\LoadAllStartingWith.cs" />
    <Compile Include="Bugs\MapReduceWithDifferentFieldNames.cs" />
    <Compile Include="Bugs\MapReduceWithDifferentFieldNamesFromTheStronglyTypedType.cs" />
    <Compile Include="Bugs\MapRedue\Chris.cs" />
    <Compile Include="Bugs\MapRedue\LetInReduceFunction.cs" />
    <Compile Include="Bugs\MapRedue\Document.cs" />
    <Compile Include="Bugs\MapRedue\DocumentView.cs" />
    <Compile Include="Bugs\MapRedue\MapReduceIndex.cs" />
    <Compile Include="Bugs\MapRedue\MinMax.cs" />
    <Compile Include="Bugs\MapRedue\TreeWithChildrenCount.cs" />
    <Compile Include="Bugs\Marcus.cs" />
    <Compile Include="Bugs\Matthew.cs" />
    <Compile Include="Bugs\MetadataBugs.cs" />
    <Compile Include="Bugs\MetadataIssues.cs" />
    <Compile Include="Bugs\Metadata\EscapeQuotesLocal.cs" />
    <Compile Include="Bugs\Metadata\EscapeQuotesRemote.cs" />
    <Compile Include="Bugs\Metadata\Querying.cs" />
    <Compile Include="Bugs\MoreLikeThisTrack.cs" />
    <Compile Include="Bugs\MultiMapSearch\AccountSearch.cs" />
    <Compile Include="Bugs\MultiMapSearch\MultiMapWildCardSearch.cs" />
    <Compile Include="Bugs\MultiMap\MultiMapCrudeJoin.cs" />
    <Compile Include="Bugs\MultiMap\MultiMapWithoutReduce.cs" />
    <Compile Include="Bugs\MultiMap\Errors.cs" />
    <Compile Include="Bugs\MultiMap\MultiMapReduce.cs" />
    <Compile Include="Bugs\MultiMap\MultiMapWithCustomProperties.cs" />
    <Compile Include="Bugs\MultiMap\SimpleMultiMap.cs" />
    <Compile Include="Bugs\MultiOutputReduce.cs" />
    <Compile Include="Bugs\NestedProjection.cs" />
    <Compile Include="Bugs\NGramSearch.cs" />
    <Compile Include="Bugs\NotUpdatedReduceKeyStatsIssue.cs" />
    <Compile Include="Bugs\OfflineConcurrency.cs" />
    <Compile Include="Bugs\OptimizedSimpleQueries.cs" />
    <Compile Include="Bugs\Orders.cs" />
    <Compile Include="Bugs\PoisonIndexes\PoisonIndex.cs" />
    <Compile Include="Bugs\IdProjection.cs" />
    <Compile Include="Bugs\PrefetchingBug.cs" />
    <Compile Include="Bugs\Queries\Boolean.cs" />
    <Compile Include="Bugs\Queries\CanIncludeValueType.cs" />
    <Compile Include="Bugs\Queries\QueryProvider.cs" />
    <Compile Include="Bugs\QueryingOnEmptyArray.cs" />
    <Compile Include="Bugs\QueryingOnEmptyString.cs" />
    <Compile Include="Bugs\QueryingOverTags.cs" />
    <Compile Include="Bugs\QueryOptimizerOnStaticIndex.cs" />
    <Compile Include="Bugs\RacielrodTest.cs" />
    <Compile Include="Bugs\RecursiveQueries.cs" />
    <Compile Include="Bugs\Reindexing.cs" />
    <Compile Include="Bugs\ReservedWords.cs" />
    <Compile Include="Bugs\RoundCrisis.cs" />
    <Compile Include="Bugs\SelfReference.cs" />
    <Compile Include="Bugs\SerializingAndDeserializingWithRaven.cs" />
    <Compile Include="Bugs\CanGetScores.cs" />
    <Compile Include="Bugs\CanReadLuceneProjectedDateTimeOffset.cs" />
    <Compile Include="Bugs\ComplexDynamicQuery.cs" />
    <Compile Include="Bugs\ConnectionStringParsing.cs" />
    <Compile Include="Bugs\CreateIndexesRemotely.cs" />
    <Compile Include="Bugs\DateFilter.cs" />
    <Compile Include="Bugs\DeletingDynamics.cs" />
    <Compile Include="Bugs\DirectoryCreation.cs" />
    <Compile Include="Bugs\DuplicatedFiledNames.cs" />
    <Compile Include="Bugs\EntitiesWithAttributes.cs" />
    <Compile Include="Bugs\EnumsCastToInts.cs" />
    <Compile Include="Bugs\Indexing\CanIndexNestedObjects.cs" />
    <Compile Include="Bugs\Indexing\CanIndexWithCharLiteral.cs" />
    <Compile Include="Bugs\IndexSelectionForMapReduce.cs" />
    <Compile Include="Bugs\IntegerIds.cs" />
    <Compile Include="Bugs\IteratingTwice.cs" />
    <Compile Include="Bugs\Iulian\CanReadEntityWithUrlId.cs" />
    <Compile Include="Bugs\LastModifiedQueries.cs" />
    <Compile Include="Bugs\LinqOnDictionary.cs" />
    <Compile Include="Bugs\LuceneIndexing.cs" />
    <Compile Include="Bugs\LuceneQueryShouldNotModifyDynamicDocument.cs" />
    <Compile Include="Bugs\MassivelyMultiTenant.cs" />
    <Compile Include="Bugs\MixingIdentityAndAssignedIds.cs" />
    <Compile Include="Bugs\MultipleRangeQueries.cs" />
    <Compile Include="Bugs\NullableDateTime.cs" />
    <Compile Include="Bugs\NullableValuesRemote.cs" />
    <Compile Include="Bugs\OrderByCollectionCount.cs" />
    <Compile Include="Bugs\Profiling.cs" />
    <Compile Include="Bugs\ProjectionFromDynamicIndex.cs" />
    <Compile Include="Bugs\Queries\Floats.cs" />
    <Compile Include="Bugs\Queries\Generics.cs" />
    <Compile Include="Bugs\Queries\NameStartsWith.cs" />
    <Compile Include="Bugs\QueryingDateTime.cs" />
    <Compile Include="Bugs\QueryingOnMetadata.cs" />
    <Compile Include="Bugs\RavenDbAnyOfPropertyCollection.cs" />
    <Compile Include="Bugs\Arrays.cs" />
    <Compile Include="Bugs\Async\Querying.cs" />
    <Compile Include="Bugs\AttachmentEncoding.cs" />
    <Compile Include="Bugs\AttachmentsWithCredentials.cs" />
    <Compile Include="Bugs\AutoCreateIndexes.cs" />
    <Compile Include="Bugs\AutoDetectAnalyzersForQuery.cs" />
    <Compile Include="Bugs\Caching\CachingOfDocumentInclude.cs" />
    <Compile Include="Bugs\Caching\CachingOfDocumentLoad.cs" />
    <Compile Include="Bugs\CanDetectChanges.cs" />
    <Compile Include="Bugs\CanGetMetadataForTransient.cs" />
    <Compile Include="Bugs\CanHandleDocumentRemoval.cs" />
    <Compile Include="Bugs\CanPassTypesProperlyToAggregation.cs" />
    <Compile Include="Bugs\CanProjectIdFromDocumentInQueries.cs" />
    <Compile Include="Bugs\CanSelectFieldsFromIndex.cs" />
    <Compile Include="Bugs\CanUseNonStringsForId.cs" />
    <Compile Include="Bugs\ComplexQueryOnSameObject.cs" />
    <Compile Include="Bugs\CustomDynamicObject.cs" />
    <Compile Include="Bugs\CustomEntityName.cs" />
    <Compile Include="Bugs\DateRanges.cs" />
    <Compile Include="Bugs\DateTimeInLocalTime.cs" />
    <Compile Include="Bugs\DateTimeInLocalTimeRemote.cs" />
    <Compile Include="Bugs\DateTimeOffsets.cs" />
    <Compile Include="Bugs\DecimalPrecision.cs" />
    <Compile Include="Bugs\Distinct.cs" />
    <Compile Include="Bugs\DocumentToJsonAndBackTest.cs" />
    <Compile Include="Bugs\DocumentUrl.cs" />
    <Compile Include="Bugs\Embedded\CanUseForUrlOnly.cs" />
    <Compile Include="Bugs\Entities\CanSaveUpdateAndRead_Local.cs" />
    <Compile Include="Bugs\Entities\CanSaveUpdateAndRead.cs" />
    <Compile Include="Bugs\Entities\JObjectEntity.cs" />
    <Compile Include="Bugs\EntityWithDate.cs" />
    <Compile Include="Bugs\EntityWithNullableDateTimeOffset.cs" />
    <Compile Include="Bugs\EntityWithoutId.cs" />
    <Compile Include="Bugs\Errors\CanIndexOnNull.cs" />
    <Compile Include="Bugs\Etag.cs" />
    <Compile Include="Bugs\ExtendingClientSideViaListeners.cs" />
    <Compile Include="Bugs\FailDelete.cs" />
    <Compile Include="Bugs\FailStore.cs" />
    <Compile Include="Bugs\FindPropertyNameForIndex.cs" />
    <Compile Include="Bugs\GetDocumentUrlOnTransient.cs" />
    <Compile Include="Bugs\HierarchicalData.cs" />
    <Compile Include="Bugs\HiLoServerKeysNotExported.cs" />
    <Compile Include="Bugs\Identifiers\LongId.cs" />
    <Compile Include="Bugs\IndexDefinitionEquality.cs" />
    <Compile Include="Bugs\Image.cs" />
    <Compile Include="Bugs\ImageByTagSearchModel.cs" />
    <Compile Include="Bugs\Includes.cs" />
    <Compile Include="Bugs\IndexingBehavior.cs" />
    <Compile Include="Bugs\IndexingRavenDocuments.cs" />
    <Compile Include="Bugs\Indexing\CanIndexAllDocsWhenThereAreMoreDocsThanTheBatchSize.cs" />
    <Compile Include="Bugs\Indexing\ComplexLinq.cs" />
    <Compile Include="Bugs\Indexing\ComplexUsage.cs" />
    <Compile Include="Bugs\Indexing\CreateIndexesOnRemoteServer.cs" />
    <Compile Include="Bugs\Indexing\DynamicFields.cs" />
    <Compile Include="Bugs\Indexing\DynamicQueriesCanSort.cs" />
    <Compile Include="Bugs\Indexing\FilterOnMissingProperty.cs" />
    <Compile Include="Bugs\Indexing\IndexingEachFieldInEachDocumentSeparately.cs" />
    <Compile Include="Bugs\Indexing\IndexingOnDictionary.cs" />
    <Compile Include="Bugs\Indexing\MissingAnalyzer.cs" />
    <Compile Include="Bugs\Indexing\RemoteIndexingOnDictionary.cs" />
    <Compile Include="Bugs\Indexing\Transaction.cs" />
    <Compile Include="Bugs\Indexing\TransactionIndexByMrnRemote.cs" />
    <Compile Include="Bugs\Indexing\Transaction_ByMrn.cs" />
    <Compile Include="Bugs\Indexing\UsingSortOptions.cs" />
    <Compile Include="Bugs\Indexing\ThrowingAnalyzer.cs" />
    <Compile Include="Bugs\Indexing\TransactionIndexByMrn.cs" />
    <Compile Include="Bugs\Indexing\WiseShrek.cs" />
    <Compile Include="Bugs\Indexing\WithStartWith.cs" />
    <Compile Include="Bugs\IndexNestedFields.cs" />
    <Compile Include="Bugs\IndexWithTwoProperties.cs" />
    <Compile Include="Bugs\InMemoryOnly.cs" />
    <Compile Include="Bugs\InvalidIds.cs" />
    <Compile Include="Bugs\Issue199.cs" />
    <Compile Include="Bugs\JsonDeserialization.cs" />
    <Compile Include="Bugs\KeyGeneration.cs" />
    <Compile Include="Bugs\KeysAreCaseInsensitive.cs" />
    <Compile Include="Bugs\LinqGitHub147.cs" />
    <Compile Include="Bugs\LinqOnUrls.cs" />
    <Compile Include="Bugs\LiveProjection.cs" />
    <Compile Include="Bugs\LiveProjections\CanLoadMultipleItems.cs" />
    <Compile Include="Bugs\LiveProjections\Entities\Product.cs" />
    <Compile Include="Bugs\LiveProjections\Indexes\ProductDetailsReport_ByProductId.cs" />
    <Compile Include="Bugs\LiveProjections\Indexes\ProductSkuListViewModelReport_ByArticleNumberAndName.cs" />
    <Compile Include="Bugs\LiveProjections\ParentAndChildrenNames.cs" />
    <Compile Include="Bugs\LiveProjections\Person.cs" />
    <Compile Include="Bugs\LiveProjections\Views\ProductDetailsReport.cs" />
    <Compile Include="Bugs\LiveProjections\Views\ProductSkuListViewModelReport.cs" />
    <Compile Include="Bugs\LiveProjections\Entities\ProductSku.cs" />
    <Compile Include="Bugs\LiveProjections\Views\ProductVariant.cs" />
    <Compile Include="Bugs\LiveProjections\LiveProjectionOnProducts.cs" />
    <Compile Include="Bugs\LuceneQueryShouldWorkWithoutExtensionMethod.cs" />
    <Compile Include="Bugs\LukeQuerying.cs" />
    <Compile Include="Bugs\MapReduceThrowsNRE.cs" />
    <Compile Include="Bugs\MetadataUpdates.cs" />
    <Compile Include="Bugs\Metadata\LastModifiedLocal.cs" />
    <Compile Include="Bugs\Metadata\LastModifiedRemote.cs" />
    <Compile Include="Bugs\Metadata\MetadataPropertyInEntity.cs" />
    <Compile Include="Bugs\MichaelJonson.cs" />
    <Compile Include="Bugs\MultiEntityIndex.cs" />
    <Compile Include="Bugs\MultipleResultsPerDocumentAndPaging.cs" />
    <Compile Include="Bugs\MultiTenancy\Basic.cs" />
    <Compile Include="Bugs\MultiTenancy\CreatingIndexes.cs" />
    <Compile Include="Bugs\MultiTenancy\NoCaseSensitive.cs" />
    <Compile Include="Bugs\MultiTenancy\Test.cs" />
    <Compile Include="Bugs\NameAndId.cs" />
    <Compile Include="Bugs\NullableEnum.cs" />
    <Compile Include="Bugs\Nullables.cs" />
    <Compile Include="Bugs\NullCoalescing.cs" />
    <Compile Include="Bugs\OperationHeaders.cs" />
    <Compile Include="Bugs\OrderOfInsertionDoesNotAffectQuerying.cs" />
    <Compile Include="Bugs\OverwriteDocuments.cs" />
    <Compile Include="Bugs\PatchingEntities.cs" />
    <Compile Include="Bugs\Queries\DynamicQueriesOnMetadata.cs" />
    <Compile Include="Bugs\Queries\Fetching.cs" />
    <Compile Include="Bugs\Queries\Includes.cs" />
    <Compile Include="Bugs\Queries\LuceneQueryCustomMetadata.cs" />
    <Compile Include="Bugs\Queries\Projections.cs" />
    <Compile Include="Bugs\Queries\RangeQueries.cs" />
    <Compile Include="Bugs\Queries\StatsOnDynamicQueries.cs" />
    <Compile Include="Bugs\Queries\TermsLocal.cs" />
    <Compile Include="Bugs\Queries\TermsRemote.cs" />
    <Compile Include="Bugs\Queries\WithAs.cs" />
    <Compile Include="Bugs\QueryByTypeOnly.cs" />
    <Compile Include="Bugs\QueryByTypeOnlyRemote.cs" />
    <Compile Include="Bugs\QueryingOnEqualToNull.cs" />
    <Compile Include="Bugs\QueryingOnValueWithMinus.cs" />
    <Compile Include="Bugs\QueryingOnValueWithMinusAnalyzed.cs" />
    <Compile Include="Bugs\QueryingOnValueWithMinusRemote.cs" />
    <Compile Include="Bugs\QueryingWithDynamicRavenQueryInspector.cs" />
    <Compile Include="Bugs\QueryOptimizer\LinqToQueryParameters.cs" />
    <Compile Include="Bugs\QueryOptimizer\QueryOptimizeTests.cs" />
    <Compile Include="Bugs\QueryResultCountsWithProjections.cs" />
    <Compile Include="Bugs\OverwriteIndexLocally.cs" />
    <Compile Include="Bugs\OverwriteIndexRemotely.cs" />
    <Compile Include="Bugs\Patching.cs" />
    <Compile Include="Bugs\Polymorphic.cs" />
    <Compile Include="Bugs\ProjectingDates.cs" />
    <Compile Include="Bugs\ProjectingDocumentId.cs" />
    <Compile Include="Bugs\ProjectingFromIndexes.cs" />
    <Compile Include="Bugs\ProjectionFromDynamicQuery.cs" />
    <Compile Include="Bugs\QueryingByNegative.cs" />
    <Compile Include="Bugs\QueryingByNull.cs" />
    <Compile Include="Bugs\QueryingFromIndex.cs" />
    <Compile Include="Bugs\QueryWithPercentageSign.cs" />
    <Compile Include="Bugs\QueryWithReservedCharacters.cs" />
    <Compile Include="Bugs\RavenDbNestedPatchTesting.cs" />
    <Compile Include="Bugs\RavenDBQuery.cs" />
    <Compile Include="Bugs\ReadDataFromServer.cs" />
    <Compile Include="Bugs\ReadOnly.cs" />
    <Compile Include="Bugs\RemoteTx.cs" />
    <Compile Include="Bugs\ReportQueryCount.cs" />
    <Compile Include="Bugs\ResettingIndex.cs" />
    <Compile Include="Bugs\ReuseQuery.cs" />
    <Compile Include="Bugs\SelectManyIssue.cs" />
    <Compile Include="Bugs\SelectManyOnNull.cs" />
    <Compile Include="Bugs\SelectManyTests.cs" />
    <Compile Include="Bugs\SerializingDates.cs" />
    <Compile Include="Bugs\SerializingEntities.cs" />
    <Compile Include="Bugs\SimonCropp.cs" />
    <Compile Include="Bugs\SimpleJson.cs" />
    <Compile Include="Bugs\SinglePropertyDocument.cs" />
    <Compile Include="Bugs\MapRedue\VersionedDocument.cs" />
    <Compile Include="Bugs\Smuggler.cs" />
    <Compile Include="Bugs\TimeSpanIndexing.cs" />
    <Compile Include="Bugs\WhereInShouldBeBoostedCorrectly.cs" />
    <Compile Include="Bugs\TransformResults\Answers_ByQuestion_NoTransformResults.cs" />
    <Compile Include="AppBuilderExtensionsTests.cs" />
    <Compile Include="Document\PerCollectionEtag.cs" />
    <Compile Include="Faceted\Aggregation.cs" />
    <Compile Include="Faceted\ConditionalGetHelper.cs" />
    <Compile Include="Faceted\DynamicFacets.cs" />
    <Compile Include="Indexes\CustomExtensionMethod.cs" />
    <Compile Include="Indexes\HighlightTesting.cs" />
    <Compile Include="Indexes\IndexLocking.cs" />
    <Compile Include="Indexes\Recovery\MapReduceRecoveryTestIndex.cs" />
    <Compile Include="Indexes\Recovery\IndexMessing.cs" />
    <Compile Include="Indexes\Recovery\MapIndexRecoveryTests.cs" />
    <Compile Include="Indexes\Recovery\MapReduceIndexRecoveryTests.cs" />
    <Compile Include="Indexes\Recovery\Recovery.cs" />
    <Compile Include="Indexes\Recovery\MapRecoveryTestIndex.cs" />
    <Compile Include="Indexes\WithNullableDateTime.cs" />
    <Compile Include="InflectorTests.cs" />
    <Compile Include="Json\SupportForJsonPropertyAttribute.cs" />
    <Compile Include="LicenseProviderPluginTest.cs" />
    <Compile Include="Linq\OfTypeSupport2.cs" />
    <Compile Include="Linq\ListIndexOf.cs" />
    <Compile Include="Linq\FlagsEnum.cs" />
    <Compile Include="DatabaseMemoryTargetTests.cs" />
    <Compile Include="IncrementalBackupTest.cs" />
    <Compile Include="Indexes\CastingInIndexDefinition.cs" />
    <Compile Include="Linq\Contains.cs" />
    <Compile Include="Linq\FirstOrDefault.cs" />
    <Compile Include="Linq\CanCallLastOnArray.cs" />
    <Compile Include="Linq\Not.cs" />
    <Compile Include="Linq\IsNullOrEmpty.cs" />
    <Compile Include="Linq\OfTypeSupport.cs" />
    <Compile Include="Linq\SelectDictionaryItem.cs" />
    <Compile Include="Linq\SelectManyShouldWork.cs" />
    <Compile Include="Linq\WhereStringEquals.cs" />
    <Compile Include="MailingList\Everett\CanReadBytes.cs" />
    <Compile Include="NestedIndexing\CanIndexReferencedEntity.cs" />
    <Compile Include="NestedIndexing\CanTrackWhatCameFromWhat.cs" />
    <Compile Include="NestedIndexing\Item.cs" />
    <Compile Include="NestedIndexing\WithMapReduce.cs" />
    <Compile Include="NonIncrementalBackupRestoreTest.cs" />
    <Compile Include="NoNonDisposableTests.cs" />
    <Compile Include="Notifications\ReplicationConflicts.cs" />
    <Compile Include="Notifications\ReplicationConflicts_Embedded.cs" />
    <Compile Include="Patching\BigDoc.cs" />
    <Compile Include="PreFetching.cs" />
    <Compile Include="Properties\TestAssemblyInfo.cs" />
    <Compile Include="Querying\SkipDuplicates.cs" />
    <Compile Include="ResultsTransformer\AsyncTransformWith.cs" />
    <Compile Include="ResultsTransformer\QueryInputsToResultTransformer.cs" />
    <Compile Include="ResultsTransformer\StonglyTypedResultsTransformer.cs" />
    <Compile Include="Querying\HighlightesTests.cs" />
    <Compile Include="Security\OAuth\ReplicateWithOAuth.cs" />
    <Compile Include="Smuggler\SmugglerBetweenTests.cs" />
    <Compile Include="Security\ReplicationWithMixedSecurity.cs" />
    <Compile Include="Spatial\BoundingBoxIndexTests.cs" />
    <Compile Include="Spatial\CartesianTests.cs" />
    <Compile Include="Spatial\Clustering.cs" />
    <Compile Include="Spatial\GeoJsonConverterTests.cs" />
    <Compile Include="Spatial\GeoJsonTests.cs" />
    <Compile Include="Spatial\GeoJsonWktConverterTests.cs" />
    <Compile Include="Spatial\GeoUriTests.cs" />
    <Compile Include="Spatial\JsonConverters\GeoJson\AttributesTableConverter.cs" />
    <Compile Include="Spatial\JsonConverters\GeoJson\CoordinateConverters.cs" />
    <Compile Include="Spatial\JsonConverters\GeoJson\EnvelopeConverter.cs" />
    <Compile Include="Spatial\JsonConverters\GeoJson\FeatureCollectionConverter.cs" />
    <Compile Include="Spatial\JsonConverters\GeoJson\FeatureConverter.cs" />
    <Compile Include="Spatial\JsonConverters\GeoJson\GeoJsonObjectType.cs" />
    <Compile Include="Spatial\JsonConverters\GeoJson\GeometryConverter.cs" />
    <Compile Include="Spatial\JsonConverters\GeoJson\ICRSObjectConverter.cs" />
    <Compile Include="Spatial\Nick.cs" />
    <Compile Include="Spatial\JsonConverters\Wkt\WktConverter.cs" />
    <Compile Include="Spatial\PointObjectTests.cs" />
    <Compile Include="Spatial\RavenDB_423.cs" />
    <Compile Include="Spatial\ShapeStringConverterTests.cs" />
    <Compile Include="Spatial\SimonBartlett.cs" />
    <Compile Include="Spatial\Spatial.cs" />
    <Compile Include="Spatial\ShapeConverterTests.cs" />
    <Compile Include="Spatial\SpatialTest2.cs" />
    <Compile Include="Bugs\spokeypokey.cs" />
    <Compile Include="Bugs\Stacey\Aspects.cs" />
    <Compile Include="Bugs\TenantsName.cs" />
    <Compile Include="Bugs\tmp.cs" />
    <Compile Include="Bugs\TransformResults\SortHintTester.cs" />
    <Compile Include="Bugs\SortingById.cs" />
    <Compile Include="Bugs\SortingOnLong.cs" />
    <Compile Include="Bugs\SortingWithWildcardQuery.cs" />
    <Compile Include="Spatial\SpatialQueries.cs" />
    <Compile Include="Bugs\StaticDynamic.cs" />
    <Compile Include="Bugs\TakeQueries.cs" />
    <Compile Include="Bugs\TempIndexScore.cs" />
    <Compile Include="Bugs\TransformResults\Answer.cs" />
    <Compile Include="Bugs\TransformResults\AnswerEntity.cs" />
    <Compile Include="Bugs\TransformResults\Answers_ByAnswerEntity.cs" />
    <Compile Include="Bugs\TransformResults\Answers_ByQuestion.cs" />
    <Compile Include="Bugs\TransformResults\AnswerViewItem.cs" />
    <Compile Include="Bugs\TransformResults\AnswerVote.cs" />
    <Compile Include="Bugs\TransformResults\AnswerVoteEntity.cs" />
    <Compile Include="Bugs\TransformResults\ComplexValuesFromTransformResults.cs" />
    <Compile Include="Bugs\TransformResults\Question.cs" />
    <Compile Include="Bugs\TransformResults\QuestionVote.cs" />
    <Compile Include="Bugs\TransformResults\QuestionWithVoteTotalIndex.cs" />
    <Compile Include="Bugs\TransformResults\User.cs" />
    <Compile Include="Bugs\TransformResults\QuestionView.cs" />
    <Compile Include="Bugs\TransformResults\Thor.cs" />
    <Compile Include="Bugs\TransformResults\ThorIndex.cs" />
    <Compile Include="Bugs\TransformResults\Votes_ByAnswerEntity.cs" />
    <Compile Include="Bugs\TransformResults\WithGuidId.cs" />
    <Compile Include="Bugs\TransitiveNull.cs" />
    <Compile Include="Bugs\TranslatingLinqQueriesToIndexes.cs" />
    <Compile Include="Bugs\TranslatingLinqQueryUsingNestedId.cs" />
    <Compile Include="Bugs\Translators.cs" />
    <Compile Include="Bugs\TypeNameHandlingTest.cs" />
    <Compile Include="Bugs\User.cs" />
    <Compile Include="Bugs\UserGuid.cs" />
    <Compile Include="Bugs\UserInt32.cs" />
    <Compile Include="Bugs\UsingAsProjection.cs" />
    <Compile Include="Bugs\UsingEnumInLinq.cs" />
    <Compile Include="Bugs\UsingLongAsId.cs" />
    <Compile Include="Bugs\UsingStartsWith.cs" />
    <Compile Include="Bugs\UsingSwedishCollation.cs" />
    <Compile Include="Bugs\MapRedue\VersionedDocuments.cs" />
    <Compile Include="Bugs\Vlad.cs" />
    <Compile Include="Bugs\Vlko\QueryWithMultipleWhere.cs" />
    <Compile Include="Bugs\Vlko\RelationIdIndex.cs" />
    <Compile Include="Bugs\WaitForNonStaleResultsAsOfLastWrite.cs" />
    <Compile Include="Bugs\WhenDoingSimpleLoad.cs" />
    <Compile Include="Bugs\WhenRavenClrTypeNotFound.cs" />
    <Compile Include="Bugs\when_querying_cases_by_name_in_danish.cs" />
    <Compile Include="Bugs\WhereEntityIs.cs" />
    <Compile Include="Bugs\WhereUsingUnicodeTheTextEnteredShouldNotBeNormalized.cs" />
    <Compile Include="Bugs\WillNotFailSystemIfServerIsNotAvailableOnStartup.cs" />
    <Compile Include="Bugs\WillThrowIfQueryingForUnindexedField.cs" />
    <Compile Include="Bugs\CanStoreAndGetDateTimeOffset.cs" />
    <Compile Include="Bugs\WithPrivateProtectedSetter.cs" />
    <Compile Include="Bugs\Zhang\UseMaxForDateTimeTypeInReduce.cs" />
    <Compile Include="Bugs\Zhang\UseMaxForLongTypeInReduce.cs" />
    <Compile Include="ConcurrentPatching.cs" />
    <Compile Include="Conflicts\ConflictResolverTests.cs" />
    <Compile Include="ConnectionStrings.cs" />
    <Compile Include="Document\AsyncDocumentStoreServerTests.cs" />
    <Compile Include="Document\CasingIssue.cs" />
    <Compile Include="Document\ClientKeyGeneratorTests.cs" />
    <Compile Include="Document\Company.cs" />
    <Compile Include="Document\Contact.cs" />
    <Compile Include="Document\DocumentIdTests.cs" />
    <Compile Include="Document\DocumentStoreEmbeddedGranularTests.cs" />
    <Compile Include="Document\CustomDynamicClass.cs" />
    <Compile Include="Document\DocumentStoreEmbeddedTests.cs" />
    <Compile Include="Document\DocumentStoreServerGranularTests.cs" />
    <Compile Include="Document\DocumentStoreServerTests.cs" />
    <Compile Include="Document\DynamicDocuments.cs" />
    <Compile Include="Document\Game.cs" />
    <Compile Include="Document\Inheritance.cs" />
    <Compile Include="Document\TagCloud.cs" />
    <Compile Include="Document\TotalCountServerTest.cs" />
    <Compile Include="Document\WhenUsingMultipleUnshardedServers.cs" />
    <Compile Include="Document\ZoneCountResult.cs" />
    <Compile Include="Faceted\FacetedIndexLimit.cs" />
    <Compile Include="Faceted\FacetAdvancedAPI.cs" />
    <Compile Include="Bugs\IndexDefinitions.cs" />
    <Compile Include="Indexes\AnalyzerResolution.cs" />
    <Compile Include="Faceted\FacetedIndex.cs" />
    <Compile Include="Indexes\BoostingDuringIndexing.cs" />
    <Compile Include="Indexes\ComplexIndexOnNotAnalyzedField.cs" />
    <Compile Include="Indexes\CreateIndexesWithCasting.cs" />
    <Compile Include="Indexes\CustomAnalyzer.cs" />
    <Compile Include="Indexes\DynamicFieldIndexing.cs" />
    <Compile Include="Indexes\DynamicQueryMapping.cs" />
    <Compile Include="Indexes\ExpressionOperatorPrecedenceTest.cs" />
    <Compile Include="Indexes\IndexWithSubProperty.cs" />
    <Compile Include="Indexes\LinqIndexesFromClient.cs" />
    <Compile Include="Indexes\LuceneAnalyzerUtils.cs" />
    <Compile Include="Indexes\MapOnlyView.cs" />
    <Compile Include="Bugs\Indexing\CanMultiMapIndexNullableValueTypes.cs" />
    <Compile Include="Indexes\MapReduceIndexOnLargeDataSet.cs" />
    <Compile Include="Indexes\OldIndexRunWhileNewIndexesAreRunning.cs" />
    <Compile Include="Indexes\QueryingOnDefaultIndex.cs" />
    <Compile Include="Indexes\QueryingOnStaleIndexes.cs" />
    <Compile Include="Indexes\ReduceCanUseExtensionMethods.cs" />
    <Compile Include="Indexes\ShoppingCartEventsToShopingCart.cs" />
    <Compile Include="Indexes\UsingCustomLuceneAnalyzer.cs" />
    <Compile Include="Indexes\WithDecimalValue.cs" />
    <Compile Include="IndexQueryUrl.cs" />
    <Compile Include="Linq\LongCount.cs" />
    <Compile Include="Json\CloningTests.cs" />
    <Compile Include="Json\JsonNetBugsTests.cs" />
    <Compile Include="Json\RavenJObjects.cs" />
    <Compile Include="Json\JsonUri.cs" />
    <Compile Include="Linq\Any.cs" />
    <Compile Include="Linq\DynamicQueriesWithStaticIndexes.cs" />
    <Compile Include="Linq\OrderBy.cs" />
    <Compile Include="Linq\RavenDB14.cs" />
    <Compile Include="Linq\User.cs" />
    <Compile Include="Linq\WhereClause.cs" />
    <Compile Include="Spatial\Afif.cs" />
    <Compile Include="Spatial\JamesCrowley.cs" />
    <Compile Include="Patching\AdvancedPatching.cs" />
    <Compile Include="Spatial\SpatialUnitTests.cs" />
    <Compile Include="Spatial\TwoLocations.cs" />
    <Compile Include="Notifications\NotificationOnWrongDatabase.cs" />
    <Compile Include="Notifications\ClientServer.cs" />
    <Compile Include="Notifications\Filtered.cs" />
    <Compile Include="Notifications\SecurityOAuth.cs" />
    <Compile Include="Notifications\Embedded.cs" />
    <Compile Include="Notifications\MultiTenant.cs" />
    <Compile Include="Notifications\Security_Windows.cs" />
    <Compile Include="Notifications\WithIIS.cs" />
    <Compile Include="Queries\CanQueryOnCustomClass.cs" />
    <Compile Include="Queries\CanQueryOnLargeXml.cs" />
    <Compile Include="Querying\UsingStronglyTypedDocumentQuery.cs" />
    <Compile Include="Security\OAuth\ApiKey.cs" />
    <Compile Include="Shard\ShardingFailure.cs" />
    <Compile Include="Spatial\WktConverterTests.cs" />
    <Compile Include="Spatial\WktSanitizerTests.cs" />
    <Compile Include="Storage\Bugs\GetReduceKeysAndTypesNotPagingProperly.cs" />
    <Compile Include="Storage\Lists.cs" />
    <Compile Include="Storage\Voron\AttachmentActionsStorageTests.cs" />
    <Compile Include="Storage\Voron\GeneralStorageActionsTests.cs" />
    <Compile Include="Storage\Voron\IndexingStorageActionsTests.cs" />
    <Compile Include="Storage\Voron\MappedResultsStorageActionsTests.cs" />
    <Compile Include="Storage\Voron\StalenessStorageActionsTests.cs" />
    <Compile Include="Storage\Voron\StorageIntegrationTests.cs" />
    <Compile Include="Storage\Voron\ListStorageActionsTests.cs" />
    <Compile Include="Storage\Voron\QueueStorageActionsTests.cs" />
    <Compile Include="Storage\Voron\TasksStorageActionsTests.cs" />
    <Compile Include="Storage\Voron\DocumentsStorageActionsTests.cs" />
    <Compile Include="Suggestions\SuggestionsUsingAnIndex.cs" />
    <Compile Include="Synchronization\ConcurrentJsonDocumentSortedListTests.cs" />
    <Compile Include="T1.cs" />
    <Compile Include="Spatial\BrainV.cs" />
    <Compile Include="Storage\Attachments.cs">
      <SubType>Code</SubType>
    </Compile>
    <Compile Include="Storage\DocEtag.cs">
      <SubType>Code</SubType>
    </Compile>
    <Compile Include="Storage\DocumentKeys.cs">
      <SubType>Code</SubType>
    </Compile>
    <Compile Include="Storage\Documents.cs">
      <SubType>Code</SubType>
    </Compile>
    <Compile Include="Storage\General.cs">
      <SubType>Code</SubType>
    </Compile>
    <Compile Include="Storage\Indexes.cs" />
    <Compile Include="Storage\MappedResults.cs" />
    <Compile Include="Storage\Queues.cs" />
    <Compile Include="Storage\Storage.cs" />
    <Compile Include="Storage\Tasks.cs" />
    <Compile Include="MultiGet\Bugs.cs" />
    <Compile Include="MultiGet\MultiGetBasic.cs" />
    <Compile Include="MultiGet\MultiGetCaching.cs" />
    <Compile Include="MultiGet\MultiGetMultiGet.cs" />
    <Compile Include="MultiGet\MultiGetMultiTenant.cs" />
    <Compile Include="MultiGet\MultiGetNonStaleResults.cs" />
    <Compile Include="MultiGet\MultiGetProfiling.cs" />
    <Compile Include="MultiGet\MultiGetQueries.cs" />
    <Compile Include="MultiGet\MultiGetSecurity.cs" />
    <Compile Include="NotModified\DocumentNotModified.cs" />
    <Compile Include="Patching\MetadataPatching.cs" />
    <Compile Include="Queries\Includes.cs" />
    <Compile Include="Queries\Intersection.cs" />
    <Compile Include="Queries\ParameterizedDynamicQuery.cs" />
    <Compile Include="Querying\IndexedUser.cs" />
    <Compile Include="Querying\SearchOperator.cs" />
    <Compile Include="Querying\UsingDocumentQuery.cs" />
    <Compile Include="Querying\UsingDynamicQueryWithLocalServer.cs" />
    <Compile Include="Querying\UsingDynamicQueryWithRemoteServer.cs" />
    <Compile Include="Security\OAuth\AccessTokenAuthentication.cs" />
    <Compile Include="Security\OAuth\HttpWebRequestExtensions.cs" />
    <Compile Include="Shard\Async\RoundRobinSharding.cs" />
    <Compile Include="Shard\Async\SimpleSharding.cs" />
    <Compile Include="Shard\Async\WhenUsingParallelAccessStrategy.cs" />
    <Compile Include="Shard\Async\WhenUsingShardedServers.cs" />
    <Compile Include="Shard\BlogModel\Blog.cs" />
    <Compile Include="Shard\BlogModel\BlogShardResolutionStrategy.cs" />
    <Compile Include="Shard\BlogModel\CanMapReduce.cs" />
    <Compile Include="Shard\BlogModel\CanQueryOnlyUsers.cs" />
    <Compile Include="Shard\BlogModel\CanQueryOnlyPosts.cs" />
    <Compile Include="Shard\BlogModel\SupportLazyOperations.cs" />
    <Compile Include="Shard\BlogModel\Post.cs" />
    <Compile Include="Shard\BlogModel\ShardedDocumentSessionIsWorking.cs" />
    <Compile Include="Shard\BlogModel\ShardedDocumentStoreTest.cs" />
    <Compile Include="Shard\BlogModel\ShardingScenario.cs" />
    <Compile Include="Shard\BlogModel\User.cs" />
    <Compile Include="Shard\RoundRobinSharding.cs" />
    <Compile Include="Shard\SimpleSharding.cs" />
    <Compile Include="Shard\WhenUsingParallelAccessStrategy.cs" />
    <Compile Include="Shard\WhenUsingShardedServers.cs" />
    <Compile Include="Some.cs" />
    <Compile Include="Spatial\Event.cs" />
    <Compile Include="Spatial\SpatialIndexTest.cs" />
    <Compile Include="Indexes\Statistics.cs" />
    <Compile Include="Indexes\UsingQueryBuilder.cs" />
    <Compile Include="Linq\UsingRavenQueryProvider.cs" />
    <Compile Include="Linq\LinqTransformerCompilationTests.cs" />
    <Compile Include="Linq\PerformingQueries.cs" />
    <Compile Include="Linq\UsingWhereConditions.cs" />
    <Compile Include="Patching\ArrayPatching.cs">
      <SubType>Code</SubType>
    </Compile>
    <Compile Include="Patching\NestedPatching.cs">
      <SubType>Code</SubType>
    </Compile>
    <Compile Include="Patching\SimplePatchApplication.cs">
      <SubType>Code</SubType>
    </Compile>
    <Compile Include="Spatial\SpatialIndexTestHelper.cs" />
    <Compile Include="Spatial\SpatialSearch.cs" />
    <Compile Include="Storage\BackupRestore.cs" />
    <Compile Include="Storage\CreateUpdateDeleteDocuments.cs" />
    <Compile Include="Storage\CreateIndexes.cs" />
    <Compile Include="Storage\DeleteIndexes.cs">
      <SubType>Code</SubType>
    </Compile>
    <Compile Include="Indexes\DocumentsToIndex.cs" />
    <Compile Include="Storage\GeneralStorage.cs" />
    <Compile Include="Storage\IncrementalBackupRestore.cs" />
    <Compile Include="Storage\IndexStaleViaEtags.cs" />
    <Compile Include="Storage\ReduceStaleness.cs" />
    <Compile Include="Storage\SimilarIndexNames.cs" />
    <Compile Include="Stress\BigDoc.cs" />
    <Compile Include="Suggestions\SuggestionsLazy.cs" />
    <Compile Include="Suggestions\Suggestions.cs" />
    <Compile Include="Suggestions\SuggestionsHelper.cs" />
    <Compile Include="Track\AsyncProjectionShouldWork.cs" />
    <Compile Include="Track\RavenDB053.cs" />
    <Compile Include="Track\RavenDB17.cs" />
    <Compile Include="Triggers\AttachmentDeleteTrigger.cs" />
    <Compile Include="Triggers\AttachmentReadTrigger.cs" />
    <Compile Include="Triggers\AttachmentPutTriggers.cs" />
    <Compile Include="Triggers\AuditAttachmentPutTrigger.cs" />
    <Compile Include="Triggers\AuditPutTrigger.cs" />
    <Compile Include="Triggers\Bugs\AuditContext.cs" />
    <Compile Include="Triggers\Bugs\AuditTrigger.cs" />
    <Compile Include="Triggers\Bugs\ModifyingMetadataFromTrigger.cs" />
    <Compile Include="Triggers\Bugs\Person.cs" />
    <Compile Include="Triggers\CascadeDeleteTrigger.cs" />
    <Compile Include="Triggers\DeleteTriggers.cs" />
    <Compile Include="Triggers\IndexToDataTable.cs" />
    <Compile Include="Triggers\IndexTriggers.cs" />
    <Compile Include="Triggers\PutTriggers.cs" />
    <Compile Include="Triggers\ReadTriggers.cs" />
    <Compile Include="Triggers\RefuseBigAttachmentPutTrigger.cs" />
    <Compile Include="Triggers\VetoCapitalNamesPutTrigger.cs" />
    <Compile Include="Utils\DictionaryComparer.cs" />
    <Compile Include="Utils\RavenInternalTestUtil.cs" />
    <Compile Include="Utils\SettingsDat.cs" />
    <Compile Include="Utils\SortedEtagsListTests.cs" />
    <Compile Include="Util\ReflectionUtilTest.cs" />
    <Compile Include="Util\RunExternalProcess.cs" />
    <Compile Include="Util\WildcardMatching.cs" />
    <Compile Include="Views\MapReduce.cs" />
    <Compile Include="Views\MapReduce_IndependentSteps.cs" />
    <Compile Include="Views\ViewCompilation.cs" />
    <Compile Include="Views\ViewStorage.cs" />
    <Compile Include="WithNLog.cs" />
  </ItemGroup>
  <ItemGroup>
    <BootstrapperPackage Include="Microsoft.Net.Client.3.5">
      <Visible>False</Visible>
      <ProductName>.NET Framework 3.5 SP1 Client Profile</ProductName>
      <Install>false</Install>
    </BootstrapperPackage>
    <BootstrapperPackage Include="Microsoft.Net.Framework.3.5.SP1">
      <Visible>False</Visible>
      <ProductName>.NET Framework 3.5 SP1</ProductName>
      <Install>true</Install>
    </BootstrapperPackage>
    <BootstrapperPackage Include="Microsoft.Windows.Installer.3.1">
      <Visible>False</Visible>
      <ProductName>Windows Installer 3.1</ProductName>
      <Install>true</Install>
    </BootstrapperPackage>
  </ItemGroup>
  <ItemGroup>
    <ProjectReference Include="..\Raven.Abstractions\Raven.Abstractions.csproj">
      <Project>{41ac479e-1eb2-4d23-aaf2-e4c8df1bc2ba}</Project>
      <Name>Raven.Abstractions</Name>
    </ProjectReference>
    <ProjectReference Include="..\Raven.Backup\Raven.Backup.csproj">
      <Project>{dbb6561c-6264-430d-8f3c-e11c6268981e}</Project>
      <Name>Raven.Backup</Name>
    </ProjectReference>
    <ProjectReference Include="..\Raven.Client.Lightweight\Raven.Client.Lightweight.csproj">
      <Project>{4E087ECB-E7CA-4891-AC3C-3C76702715B6}</Project>
      <Name>Raven.Client.Lightweight</Name>
    </ProjectReference>
    <ProjectReference Include="..\Raven.Database\Raven.Database.csproj">
      <Project>{212823cd-25e1-41ac-92d1-d6df4d53fc85}</Project>
      <Name>Raven.Database</Name>
    </ProjectReference>
    <ProjectReference Include="..\Raven.Server\Raven.Server.csproj">
      <Project>{3b90eb20-aea3-4972-8219-936f1a62768c}</Project>
      <Name>Raven.Server</Name>
    </ProjectReference>
    <ProjectReference Include="..\Raven.Smuggler\Raven.Smuggler.csproj">
      <Project>{3E6401AC-3E33-4B61-A460-49953654A207}</Project>
      <Name>Raven.Smuggler</Name>
    </ProjectReference>
    <ProjectReference Include="..\Raven.Tests.Common\Raven.Tests.Common.csproj">
      <Project>{381234cc-8aa7-41ff-8cad-22330e15f993}</Project>
      <Name>Raven.Tests.Common</Name>
    </ProjectReference>
    <ProjectReference Include="..\Raven.Voron\Voron\Voron.csproj">
      <Project>{ff83c7c2-bc7b-4dcc-a782-49ef9bbd9390}</Project>
      <Name>Voron</Name>
    </ProjectReference>
  </ItemGroup>
  <ItemGroup>
    <None Include="..\Raven.Database\RavenDB.snk">
      <Link>RavenDB.snk</Link>
    </None>
    <None Include="App.config">
      <SubType>Designer</SubType>
      <CopyToOutputDirectory>Always</CopyToOutputDirectory>
    </None>
    <EmbeddedResource Include="DefaultLogging.config" />
    <None Include="packages.config">
      <SubType>Designer</SubType>
    </None>
    <EmbeddedResource Include="Patching\failingdump11.ravendump" />
  </ItemGroup>
  <ItemGroup>
    <Folder Include="Bugs\DTC\" />
  </ItemGroup>
  <ItemGroup>
    <Service Include="{82A7F48D-3B50-4B1E-B82E-3ADA8210C358}" />
  </ItemGroup>
  <ItemGroup>
    <Service Include="{82A7F48D-3B50-4B1E-B82E-3ADA8210C358}" />
  </ItemGroup>
  <ItemGroup>
    <EmbeddedResource Include="MailingList\Everett\DocumentWithBytes.txt" />
  </ItemGroup>
  <Import Project="$(MSBuildToolsPath)\Microsoft.CSharp.targets" />
  <Import Project="$(MSBuildProjectDirectory)\..\Tools\StyleCop\StyleCop.Targets" />
  <Import Project="$(SolutionDir)\.nuget\nuget.targets" />
  <PropertyGroup>
    <PreBuildEvent>
    </PreBuildEvent>
  </PropertyGroup>
  <PropertyGroup>
    <PostBuildEvent>
    </PostBuildEvent>
  </PropertyGroup>
  <!-- To modify your build process, add your task inside one of the targets below and uncomment it. 
       Other similar extension points exist, see Microsoft.Common.targets.
  <Target Name="BeforeBuild">
  </Target>
  <Target Name="AfterBuild">
  </Target>
  -->
</Project><|MERGE_RESOLUTION|>--- conflicted
+++ resolved
@@ -263,8 +263,6 @@
     <Compile Include="IndexMerging\SimpleIndexMerging.cs" />
     <Compile Include="Embedded\EmbeddedTests.cs" />
     <Compile Include="Bugs\WhenStoringADocumentWithAsyncSessionAndZipCompressionOn.cs" />
-<<<<<<< HEAD
-=======
     <Compile Include="Bundles\Authorization\AuthorizationTest.cs" />
     <Compile Include="Bundles\Authorization\Bugs\Bowes.cs" />
     <Compile Include="Bundles\Authorization\Bugs\DeanWard.cs" />
@@ -328,7 +326,6 @@
     <Compile Include="Issues\RavenDB_1466.cs" />
     <Compile Include="Issues\RavenDB_1305.cs" />
     <Compile Include="Issues\RavenDB_1443 .cs" />
->>>>>>> 0f0e70aa
     <Compile Include="Bugs\CanPatchADocumentThatContainsBytes.cs" />
     <Compile Include="Bugs\DefaultOperatorTest.cs" />
     <Compile Include="Bugs\DyanmicId.cs" />
