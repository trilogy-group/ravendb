--- conflicted
+++ resolved
@@ -33,15 +33,12 @@
 		}
 
 		[Fact]
-<<<<<<< HEAD
-=======
 		public void IndexingEachFieldInEachDocumentSeparetedly()
 		{
 			Run<IndexingEachFieldInEachDocumentSeparetedly>(x => x.ForIndexing(), 500);
 		}
 
 		[Fact]
->>>>>>> a1bbf749
 		public void ConcurrentlyOpenedTenantsUsingEsent()
 		{
 			Run<ConcurrentlyOpenedTenantsUsingEsent>(x => x.CanConcurrentlyPutDocsToDifferentTenants(), 10);
@@ -65,6 +62,12 @@
 			Run<MapReduce>(x => x.CanUpdateReduceValue_WhenChangingReduceKey(), 10);
 		}
 
+		[Fact]
+		public void MultiGetNonStaleRequslts()
+		{
+			Run<MultiGetNonStaleRequslts>(x => x.ShouldBeAbleToGetNonStaleResults(), 15);
+		}
+		
 		[Fact]
 		public void AfterCommitWillNotRetainSameEtag()
 		{
