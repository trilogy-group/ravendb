--- conflicted
+++ resolved
@@ -1,131 +1,122 @@
-using System;
-using System.Collections.Generic;
-using System.Linq;
-using System.Threading;
-using Raven.Client.Document;
-using Raven.Client.Indexes;
-using Raven.Database;
-using Raven.Database.Indexing;
-using Xunit;
-
-namespace Raven.Client.Tests.Indexes
-{
-    public class UsingCustomLuceneAnalyzer : LocalClientTest
-    {
-        public class Entity
-        {
-            public string Name;
-        }
-
-        public class EntityCount
-        {
-            public string Name;
-            public int Count;
-        }
-
-        private string entityName = "som\xC9";  // \xC9, \xC8 are both E characters with differing accents
-        private string searchString = "som\xC8";
-        private string analyzedName = "some";
-
-        [Fact]
-        public void custom_analyzer_folds_ascii()
-        {
-            var tokens = LuceneAnalyzerUtils.TokensFromAnalysis(new CustomAnalyzer(), entityName);
-
-            Assert.Equal(analyzedName, tokens.Single());
-        }
-        
-        public void with_index_and_some_entities(Action<IDocumentSession> action)
-        {
-            using (var store = NewDocumentStore())
-            {
-                var indexDefinition = new IndexDefinition<Entity, EntityCount>()
-                {
-                    Map = docs => docs.Select(doc => new { Name = doc.Name, NormalizedName = doc.Name, Count = 1 }),
-                    Reduce = docs => from doc in docs
-                                     group doc by new { doc.Name } into g
-                                     select new { Name = g.Key.Name, NormalizedName = g.Key.Name, Count = g.Sum(c => c.Count) },
-                    Indexes =
-                        {
-                            {e => e.Name, FieldIndexing.NotAnalyzed }
-                        }
-                }.ToIndexDefinition(store.Conventions);
-
-                indexDefinition.Analyzers = new Dictionary<string, string>()
-                {
-                    {"NormalizedName", typeof (CustomAnalyzer).AssemblyQualifiedName}
-                };
-
-                store.DatabaseCommands.PutIndex("someIndex", indexDefinition);
-
-                using (var session = store.OpenSession())
-                {
-                    session.Store(new Entity() { Name = entityName });
-                    session.Store(new Entity() { Name = entityName });
-                    session.Store(new Entity() { Name = entityName });
-                    session.Store(new Entity() { Name = entityName });
-                    session.Store(new Entity() { Name = "someOtherName1" });
-                    session.Store(new Entity() { Name = "someOtherName2" });
-                    session.Store(new Entity() { Name = "someOtherName3" });
-                    session.SaveChanges();
-                }
-                
-                // This wait should update the index with all changes...
-                WaitForIndex(store, "someIndex");
-
-                using (var session2 = store.OpenSession())
-                {
-                    action(session2);
-                }
-            }
-        }
-
-        [Fact]
-        public void find_matching_document_with_lucene_query()
-        {
-            with_index_and_some_entities(delegate(IDocumentSession session)
-            {
-                var result = session.Advanced.LuceneQuery<EntityCount>("someIndex").WaitForNonStaleResults()
-                    .WhereEquals("NormalizedName", searchString, true, false)
-                    .ToArray();
-
-                Assert.Equal(1, result.Length);
-                Assert.Equal(entityName, result.First().Name);
-            });
-        }
-
-        [Fact]
-        public void map_reduce_used_for_counting()
-        {
-            with_index_and_some_entities(delegate(IDocumentSession session)
-            {
-<<<<<<< HEAD
-                var result = session.Advanced.LuceneQuery<EntityCount>("someIndex")
-=======
-                var result = session.LuceneQuery<EntityCount>("someIndex").WaitForNonStaleResults()
->>>>>>> 79d13df0
-                    .WhereEquals("NormalizedName", searchString, true, false)
-                    .ToArray();
-
-                Assert.Equal(4, result.First().Count);
-            });
-        }
-
-        protected void WaitForIndex(IDocumentStore store, string indexName)
-        {
-            using (var session = store.OpenSession())
-            {
-<<<<<<< HEAD
-                //doesn't matter what the query is here, just want to see if it's stale or not
-                session.Advanced.LuceneQuery<object>(indexName)
-            		.Where("")
-=======
-				session.LuceneQuery<object>(indexName)
-            		.Where("NOT \"*\"")
->>>>>>> 79d13df0
-            		.WaitForNonStaleResultsAsOfNow(TimeSpan.FromSeconds(5))
-            		.ToArray();
-            }
-        }
-    }
-}
+﻿using System;
+using System.Collections.Generic;
+using System.Linq;
+using System.Threading;
+using Raven.Client.Document;
+using Raven.Client.Indexes;
+using Raven.Database;
+using Raven.Database.Indexing;
+using Xunit;
+
+namespace Raven.Client.Tests.Indexes
+{
+    public class UsingCustomLuceneAnalyzer : LocalClientTest
+    {
+        public class Entity
+        {
+            public string Name;
+        }
+
+        public class EntityCount
+        {
+            public string Name;
+            public int Count;
+        }
+
+        private string entityName = "som\xC9";  // \xC9, \xC8 are both E characters with differing accents
+        private string searchString = "som\xC8";
+        private string analyzedName = "some";
+
+        [Fact]
+        public void custom_analyzer_folds_ascii()
+        {
+            var tokens = LuceneAnalyzerUtils.TokensFromAnalysis(new CustomAnalyzer(), entityName);
+
+            Assert.Equal(analyzedName, tokens.Single());
+        }
+        
+        public void with_index_and_some_entities(Action<IDocumentSession> action)
+        {
+            using (var store = NewDocumentStore())
+            {
+                var indexDefinition = new IndexDefinition<Entity, EntityCount>()
+                {
+                    Map = docs => docs.Select(doc => new { Name = doc.Name, NormalizedName = doc.Name, Count = 1 }),
+                    Reduce = docs => from doc in docs
+                                     group doc by new { doc.Name } into g
+                                     select new { Name = g.Key.Name, NormalizedName = g.Key.Name, Count = g.Sum(c => c.Count) },
+                    Indexes =
+                        {
+                            {e => e.Name, FieldIndexing.NotAnalyzed }
+                        }
+                }.ToIndexDefinition(store.Conventions);
+
+                indexDefinition.Analyzers = new Dictionary<string, string>()
+                {
+                    {"NormalizedName", typeof (CustomAnalyzer).AssemblyQualifiedName}
+                };
+
+                store.DatabaseCommands.PutIndex("someIndex", indexDefinition);
+
+                using (var session = store.OpenSession())
+                {
+                    session.Store(new Entity() { Name = entityName });
+                    session.Store(new Entity() { Name = entityName });
+                    session.Store(new Entity() { Name = entityName });
+                    session.Store(new Entity() { Name = entityName });
+                    session.Store(new Entity() { Name = "someOtherName1" });
+                    session.Store(new Entity() { Name = "someOtherName2" });
+                    session.Store(new Entity() { Name = "someOtherName3" });
+                    session.SaveChanges();
+                }
+                
+                // This wait should update the index with all changes...
+                WaitForIndex(store, "someIndex");
+
+                using (var session2 = store.OpenSession())
+                {
+                    action(session2);
+                }
+            }
+        }
+
+        [Fact]
+        public void find_matching_document_with_lucene_query()
+        {
+            with_index_and_some_entities(delegate(IDocumentSession session)
+            {
+                var result = session.Advanced.LuceneQuery<EntityCount>("someIndex").WaitForNonStaleResults()
+                    .WhereEquals("NormalizedName", searchString, true, false)
+                    .ToArray();
+
+                Assert.Equal(1, result.Length);
+                Assert.Equal(entityName, result.First().Name);
+            });
+        }
+
+        [Fact]
+        public void map_reduce_used_for_counting()
+        {
+            with_index_and_some_entities(delegate(IDocumentSession session)
+            {
+                var result = session.Advanced.LuceneQuery<EntityCount>("someIndex")
+                var result = session.LuceneQuery<EntityCount>("someIndex").WaitForNonStaleResults()
+                    .WhereEquals("NormalizedName", searchString, true, false)
+                    .ToArray();
+
+                Assert.Equal(4, result.First().Count);
+            });
+        }
+
+        protected void WaitForIndex(IDocumentStore store, string indexName)
+        {
+            using (var session = store.OpenSession())
+            {
+                session.Advanced.LuceneQuery<object>(indexName)
+            		.Where("NOT \"*\"")
+            		.WaitForNonStaleResultsAsOfNow(TimeSpan.FromSeconds(5))
+            		.ToArray();
+            }
+        }
+    }
+}