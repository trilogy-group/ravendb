--- conflicted
+++ resolved
@@ -313,12 +313,7 @@
             configurationComparer.Assert(expected => expected.IndexAndTransformerReplicationLatencyInSec.Value, actual => actual.IndexAndTransformerReplicationLatencyInSec);
             configurationComparer.Assert(expected => expected.MaxConcurrentRequestsForDatabaseDuringLoad.Value, actual => actual.MaxConcurrentRequestsForDatabaseDuringLoad);
             configurationComparer.Assert(expected => expected.Replication.MaxNumberOfItemsToReceiveInSingleBatch.Value, actual => actual.Replication.MaxNumberOfItemsToReceiveInSingleBatch);
-<<<<<<< HEAD
-            configurationComparer.Assert(expected => expected.Replication.ReplicationPropagationDelayInSeconds.Value, actual => actual.Replication.ReplicationPropagationDelayInSeconds);
-            configurationComparer.Assert(expected => expected.Replication.ReplicationPropagationDelaySizeInBytes.Value, actual => actual.Replication.ReplicationPropagationDelaySizeInBytes);            
-=======
             configurationComparer.Assert(expected => expected.Replication.ReplicationPropagationDelayInSeconds.Value, actual => actual.Replication.ReplicationPropagationDelayInSeconds);        
->>>>>>> 11f28eb5
             configurationComparer.Assert(expected => expected.ImplicitFetchFieldsFromDocumentMode.Value, actual => actual.ImplicitFetchFieldsFromDocumentMode);
             configurationComparer.Assert(expected => expected.AllowScriptsToAdjustNumberOfSteps.Value, actual => actual.AllowScriptsToAdjustNumberOfSteps);
             configurationComparer.Assert(expected => expected.FileSystem.PreventSchemaUpdate.Value, actual => actual.Storage.PreventSchemaUpdate);
