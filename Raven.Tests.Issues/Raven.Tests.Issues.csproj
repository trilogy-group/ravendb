--- conflicted
+++ resolved
@@ -135,15 +135,12 @@
     <Compile Include="1379\RavenDB_1379_Client_Lazy.cs" />
     <Compile Include="1379\RavenDB_1379_Client_Remote.cs" />
     <Compile Include="ActualValueInJsonReaderException.cs" />
-<<<<<<< HEAD
     <Compile Include="RavenDB-3460.cs" />
     <Compile Include="RavenDB-3736_2.cs" />
     <Compile Include="RavenDB-3973.cs" />
     <Compile Include="RavenDB-3979.cs" />
     <Compile Include="RavenDB-3987.cs" />
-=======
     <Compile Include="RavenDB_3928.cs" />
->>>>>>> 47ca056f
     <Compile Include="RavenDB_4215.cs" />
     <Compile Include="RavenDB-4210.cs" />
     <Compile Include="RavenDB-4153.cs" />
