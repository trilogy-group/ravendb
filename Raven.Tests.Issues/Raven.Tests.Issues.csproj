--- conflicted
+++ resolved
@@ -56,9 +56,7 @@
     <Reference Include="FizzWare.NBuilder">
       <HintPath>..\packages\NBuilder.3.0.1.1\lib\FizzWare.NBuilder.dll</HintPath>
     </Reference>
-<<<<<<< HEAD
     <Reference Include="FluentAssertions, Version=3.4.0.0, Culture=neutral, PublicKeyToken=33f2691a05b67b6a, processorArchitecture=MSIL">
-=======
     <Reference Include="FluentAssertions">
       <HintPath>..\packages\FluentAssertions.3.4.0\lib\net45\FluentAssertions.dll</HintPath>
     </Reference>
@@ -66,7 +64,6 @@
       <HintPath>..\packages\FluentAssertions.3.4.0\lib\net45\FluentAssertions.Core.dll</HintPath>
     </Reference>
     <Reference Include="Jint, Version=2.4.0.0, Culture=neutral, PublicKeyToken=2e92ba9c8d81157f, processorArchitecture=MSIL">
->>>>>>> eb2cac86
       <SpecificVersion>False</SpecificVersion>
       <HintPath>..\packages\FluentAssertions.3.4.1\lib\net45\FluentAssertions.dll</HintPath>
     </Reference>
@@ -98,11 +95,8 @@
     <Reference Include="System.ComponentModel.Composition" />
     <Reference Include="System.Configuration" />
     <Reference Include="System.Core" />
-<<<<<<< HEAD
     <Reference Include="System.DirectoryServices" />
-=======
     <Reference Include="System.DirectoryServices.AccountManagement" />
->>>>>>> eb2cac86
     <Reference Include="System.Net.Http" />
     <Reference Include="System.Net.Http.Formatting, Version=5.2.3.0, Culture=neutral, PublicKeyToken=31bf3856ad364e35, processorArchitecture=MSIL">
       <HintPath>..\packages\Microsoft.AspNet.WebApi.Client.5.2.3\lib\net45\System.Net.Http.Formatting.dll</HintPath>
@@ -175,15 +169,12 @@
     <Compile Include="RavenDB-3530.cs" />
     <Compile Include="RavenDB-3632.cs" />
     <Compile Include="RavenDB_3230.cs" />
-<<<<<<< HEAD
     <Compile Include="RavenDB_3460.cs" />
     <Compile Include="RavenDB_3573.cs" />
-=======
     <Compile Include="RavenDB_3543.cs" />
     <Compile Include="RavenDB_3570.cs" />
     <Compile Include="RavenDB_3573.cs" />
     <Compile Include="RavenDB_3365.cs" />
->>>>>>> eb2cac86
     <Compile Include="RavenDB_3580.cs" />
     <Compile Include="RavenDB_3271.cs" />
     <Compile Include="RavenDB_3276.cs" />
@@ -470,12 +461,9 @@
     <Compile Include="RavenDB_3605.cs" />
     <Compile Include="RavenDB_3612.cs" />
     <Compile Include="RavenDB_3629.cs" />
-<<<<<<< HEAD
     <Compile Include="RavenDB_3659.cs" />
-=======
     <Compile Include="RavenDB_3625.cs" />
     <Compile Include="RavenDB_3647.cs" />
->>>>>>> eb2cac86
     <Compile Include="RavenDB_367.cs" />
     <Compile Include="RavenDB_381.cs" />
     <Compile Include="RavenDB_384.cs" />
