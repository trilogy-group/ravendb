--- conflicted
+++ resolved
@@ -7,44 +7,6 @@
 
 namespace Raven.Tests.Issues
 {
-<<<<<<< HEAD
-	using Raven.Abstractions.Data;
-	using Raven.Json.Linq;
-
-	using Xunit;
-
-	public class RavenDB_1380 : RavenTest
-	{
-		[Fact]
-		public void PatchingShouldBeDisabledForDocumentsWithDeleteMarkerWhenReplicationIsTurnedOn()
-		{
-			using (var store = NewDocumentStore())
-			{
-				store.DatabaseCommands.Put(
-					"docs/1", null, new RavenJObject(), new RavenJObject
-					                                     {
-						                                     { Constants.RavenDeleteMarker, "true" }
-					                                     });
-
-				store.DatabaseCommands.Put(
-					"docs/2", null, new RavenJObject(), new RavenJObject());
-
-				var result = store.SystemDatabase.Patches.ApplyPatch("docs/1", null, new ScriptedPatchRequest { Script = "" });
-				Assert.Equal(PatchResult.DocumentDoesNotExists, result.Item1.PatchResult);
-
-				result = store.SystemDatabase.Patches.ApplyPatch("docs/2", null, new ScriptedPatchRequest { Script = @"this[""Test""] = 999;" });
-				Assert.Equal(PatchResult.Patched, result.Item1.PatchResult);
-
-				Assert.Equal(999, store.SystemDatabase.Documents.Get("docs/2").DataAsJson.Value<int>("Test"));
-			}
-		}
-
-		protected override void ModifyConfiguration(Database.Config.InMemoryRavenConfiguration configuration)
-		{
-			configuration.Settings["Raven/ActiveBundles"] = "replication";
-		}
-	}
-=======
     using Raven.Abstractions.Data;
     using Raven.Json.Linq;
 
@@ -66,13 +28,13 @@
                 store.DatabaseCommands.Put(
                     "docs/2", null, new RavenJObject(), new RavenJObject());
 
-                var result = store.SystemDatabase.Patches.ApplyPatch("docs/1", null, new ScriptedPatchRequest { Script = "" }, null);
+                var result = store.SystemDatabase.Patches.ApplyPatch("docs/1", null, new ScriptedPatchRequest { Script = "" });
                 Assert.Equal(PatchResult.DocumentDoesNotExists, result.Item1.PatchResult);
 
-                result = store.SystemDatabase.Patches.ApplyPatch("docs/2", null, new ScriptedPatchRequest { Script = @"this[""Test""] = 999;" }, null);
+                result = store.SystemDatabase.Patches.ApplyPatch("docs/2", null, new ScriptedPatchRequest { Script = @"this[""Test""] = 999;" });
                 Assert.Equal(PatchResult.Patched, result.Item1.PatchResult);
 
-                Assert.Equal(999, store.SystemDatabase.Documents.Get("docs/2", null).DataAsJson.Value<int>("Test"));
+                Assert.Equal(999, store.SystemDatabase.Documents.Get("docs/2").DataAsJson.Value<int>("Test"));
             }
         }
 
@@ -81,5 +43,4 @@
             configuration.Settings["Raven/ActiveBundles"] = "replication";
         }
     }
->>>>>>> 68f1ca50
 }