--- conflicted
+++ resolved
@@ -1,98 +1,25 @@
-<<<<<<< HEAD
-using System;
-using System.Collections.Generic;
-using System.DirectoryServices.AccountManagement;
-using System.Net;
-using Raven.Abstractions.Connection;
-using Raven.Abstractions.Data;
-using Raven.Database.Server.Security.Windows;
-using Raven.Json.Linq;
-using Raven.Server;
-using Raven.Tests.Common.Attributes;
-using Raven.Tests.Helpers;
-=======
 using System.Net;
 using Raven.Client.FileSystem;
->>>>>>> 2c1332ab
 using Xunit;
 
 namespace Raven.Tests.Issues
 {
-<<<<<<< HEAD
-    public class RavenDB_3570 : RavenFilesTestBase
-    {
-        public RavenDB_3570()
-        {
-            FactIfWindowsAuthenticationIsAvailable.LoadCredentials();
-        }
-
-        protected override void ConfigureServer(RavenDbServer server, string fileSystemName)
-        {
-                        server.SystemDatabase.Documents.Put("Raven/Authorization/WindowsSettings", null,
-                                                  RavenJObject.FromObject(new WindowsAuthDocument
-                                                  {
-                                                      RequiredUsers = new List<WindowsAuthData>
-                                                      {
-                                                          new WindowsAuthData
-                                                          {
-                                                              Name = string.Format("{0}\\{1}", null, FactIfWindowsAuthenticationIsAvailable.Username),
-                                                              Enabled = true,
-                                                              Databases = new List<ResourceAccess>
-                                                              {
-                                                                  new ResourceAccess {TenantId = Constants.SystemDatabase, Admin = true}, // required to create file system
-                                                                  new ResourceAccess {TenantId = fileSystemName}
-                                                              }
-                                                          }
-                                                      }
-                                                  }), new RavenJObject(), null);
-        }
-
-        //requires admin context
-        [Fact]
-        public void RavenFSWithWindowsCredentialsInConnectionStringShouldWork()
-        {
-            try
-            {
-                AddWindowsUser(FactIfWindowsAuthenticationIsAvailable.Username, FactIfWindowsAuthenticationIsAvailable.Password);
-
-                var e = Assert.Throws< ErrorResponseException>(() =>
-                {
-                    using (NewStore(enableAuthentication: true, connectionStringName: "RavenFS"))
-                    {
-                    }
-                });
-                Assert.Equal(e.StatusCode ,HttpStatusCode.Forbidden);
-
-                using (NewStore(enableAuthentication: true))
-                {
-                }
-            }
-            finally
-            {
-                DeleteUser(FactIfWindowsAuthenticationIsAvailable.Username);
-            }
-        }
-
-        private void DeleteUser(string username)
-=======
-
     public class RavenDB_3570
     {
         [Fact]
         public void CredentialsAreLoadedFromConnectionString()
->>>>>>> 2c1332ab
         {
             using (var store = new FilesStore()
-            {
+                                                  {
                 ConnectionStringName = "RavenFS"
             })
-            {
+                                                      {
                 var credentials = (NetworkCredential)store.Credentials;
 
                 Assert.Equal("local_user_test", credentials.UserName);
                 Assert.Equal("local_user_test", credentials.Password);
                 Assert.Equal(string.Empty, credentials.Domain);
+                    }
+                    }
             }
-        }
-    }
-}+            }