--- conflicted
+++ resolved
@@ -1,20 +1,11 @@
 ﻿using System;
-<<<<<<< HEAD
-using System.Diagnostics;
-=======
 using System.ComponentModel.DataAnnotations;
->>>>>>> 1dbabf51
 using System.Linq;
-using System.Runtime.CompilerServices;
 using System.Runtime.InteropServices.ComTypes;
 using System.Threading.Tasks;
-<<<<<<< HEAD
-using FastTests.Server.Documents.SqlReplication;
-=======
 using FastTests.Client.BulkInsert;
 using FastTests.Server.Documents.Indexing;
 using FastTests.Server.OAuth;
->>>>>>> 1dbabf51
 using Raven.Abstractions.Data;
 using Raven.Client.Document;
 
@@ -31,13 +22,8 @@
             public string[] Tags { get; set; }
         }
 
-        public static event EventHandler Foo;
-
         public static void Main(string[] args)
         {
-<<<<<<< HEAD
-            new CanReplicate().SimpleTransformation().Wait();
-=======
 
             using (var store = new DocumentStore
             {
@@ -58,18 +44,27 @@
 
                 BulkInsert(store, 1024 * 512).Wait();
             }
->>>>>>> 1dbabf51
         }
 
-        private static void Program_Foo(object sender, EventArgs e)
+        public static async Task BulkInsert(DocumentStore store, int numOfItems)
         {
-            //throw new NotImplementedException();
-        }
+            Console.Write("Doing bulk-insert...");
 
-        [MethodImpl(MethodImplOptions.NoInlining)]
-        private static void Program_Foo2(object sender, EventArgs e)
-        {
-            //throw new NotImplementedException();
+            string[] tags = null;// Enumerable.Range(0, 1024*8).Select(x => "Tags i" + x).ToArray();
+
+            var sp = System.Diagnostics.Stopwatch.StartNew();
+            using (var bulkInsert = store.BulkInsert())
+            {
+                int id = 1;
+                for (int i = 0; i < numOfItems; i++)
+                    await bulkInsert.StoreAsync(new User
+                    {
+                        FirstName = $"First Name - {i}",
+                        LastName = $"Last Name - {i}",
+                        Tags = tags
+                    }, $"users/{id++}");
+            }
+            Console.WriteLine("done in " + sp.Elapsed);
         }
     }
 }