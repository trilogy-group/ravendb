﻿using System;
using System.Threading.Tasks;
using FastTests.Client.Queries;
using FastTests.Issues;
using FastTests.Server.Replication;
using Lucene.Net.Store;
using SlowTests.Server.Rachis;
using Sparrow.Logging;
using Directory = System.IO.Directory;

namespace Tryouts
{
    public class Program
    {
        public static void Main(string[] args)
        {
            for (int i = 0; i < 100; i++)
            {
                Console.WriteLine(i);
                Parallel.For(0, 10, _ =>
                {
<<<<<<< HEAD
                    using (var a = new FullTextSearchOnTags())
                    {
                        a.CanSearchUsingPhrase_MultipleSearches();
=======
                    using (var a = new SlowTests.Server.Rachis.ElectionTests())
                    {
                        a.OnNetworkDisconnectionANewLeaderIsElectedAfterReconnectOldLeaderStepsDownAndRollBackHisLog(numberOfNodes: 3).Wait();
>>>>>>> e77870f6
                    }
                });

            }
        }
    }
}<|MERGE_RESOLUTION|>--- conflicted
+++ resolved
@@ -1,6 +1,5 @@
 ﻿using System;
 using System.Threading.Tasks;
-using FastTests.Client.Queries;
 using FastTests.Issues;
 using FastTests.Server.Replication;
 using Lucene.Net.Store;
@@ -17,19 +16,16 @@
             for (int i = 0; i < 100; i++)
             {
                 Console.WriteLine(i);
+                //LoggingSource.Instance.SetupLogMode(LogMode.Information, "logs");
                 Parallel.For(0, 10, _ =>
                 {
-<<<<<<< HEAD
-                    using (var a = new FullTextSearchOnTags())
-                    {
-                        a.CanSearchUsingPhrase_MultipleSearches();
-=======
                     using (var a = new SlowTests.Server.Rachis.ElectionTests())
                     {
                         a.OnNetworkDisconnectionANewLeaderIsElectedAfterReconnectOldLeaderStepsDownAndRollBackHisLog(numberOfNodes: 3).Wait();
->>>>>>> e77870f6
                     }
                 });
+                //LoggingSource.Instance.SetupLogMode(LogMode.None, "logs");
+                //Directory.Delete("logs", true);
 
             }
         }
