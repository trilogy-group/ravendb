﻿using System;
using System.Collections.Concurrent;
using System.Collections.Generic;
using System.Diagnostics;
using System.Linq;
using System.Threading;
using System.Threading.Tasks;
using FastTests;
using Raven.Client.Documents;
using Raven.Client.Documents.Replication;
using Raven.Client.Exceptions;
using Raven.Client.Http;
using Raven.Client.Server;
using Raven.Client.Server.Commands;
using Raven.Client.Server.Operations;
using Raven.Server;
using Raven.Server.Documents;
using Raven.Server.Rachis;
using Raven.Server.ServerWide.Context;
using Sparrow.Json;
using Xunit;
using Constants = Raven.Client.Constants;

namespace Tests.Infrastructure
{
    [Trait("Category", "Cluster")]
    public abstract class ClusterTestBase : RavenTestBase
    {
        private const int PortRangeStart = 9000;
        private const int ElectionTimeoutInMs = 300;
        private static int numberOfPortRequests;

        internal static int GetPort()
        {
            var portRequest = Interlocked.Increment(ref numberOfPortRequests);
            return PortRangeStart - (portRequest % 500);
        }

        protected readonly ConcurrentBag<IDisposable> _toDispose = new ConcurrentBag<IDisposable>();

        protected List<RavenServer> Servers = new List<RavenServer>();
        private readonly Random _random = new Random();

        protected void NoTimeouts()
        {
            TimeoutEvent.Disable = true;
        }

        protected async Task CreateAndWaitForClusterDatabase(string databaseName, IDocumentStore store)
        {
            if (Servers.Count == 0)
                throw new InvalidOperationException("You cannot create a database on an empty cluster...");

            var databaseResult = CreateClusterDatabase(databaseName, store);

            Assert.True((databaseResult.ETag ?? 0) > 0); //sanity check                

            await WaitForEtagInCluster(databaseResult.ETag ?? 0, TimeSpan.FromSeconds(5));
        }

        protected static CreateDatabaseResult CreateClusterDatabase(string databaseName, IDocumentStore store, int replicationFactor = 2)
        {
            var doc = MultiDatabase.CreateDatabaseDocument(databaseName);
            var databaseResult = store.Admin.Server.Send(new CreateDatabaseOperation(doc, replicationFactor));
            return databaseResult;
        }


        protected async Task<bool> WaitUntilDatabaseHasState(DocumentStore store, TimeSpan timeout, bool isLoaded, string databaseName = null)
        {
            var requestExecutor = store.GetRequestExecuter();
            using (var context = JsonOperationContext.ShortTermSingleUse())
            {
                var shouldContinue = true;
                var timeoutTask = Task.Delay(timeout);
                while (shouldContinue && timeoutTask.IsCompleted == false)
                {
                    try
                    {
                        var databaseIsLoadedCommand = new IsDatabaseLoadedCommand();
                        await requestExecutor.ExecuteAsync(databaseIsLoadedCommand, context);
                        shouldContinue = databaseIsLoadedCommand.Result.IsLoaded != isLoaded;
                        await Task.Delay(100);
                    }
                    catch (OperationCanceledException)
                    {
                        //OperationCanceledException is thrown if the database is currently shutting down
                    }
                }

                return timeoutTask.IsCompleted == false;
            }
        }

        protected async Task<bool> WaitForDocumentInClusterAsync<T>(IReadOnlyList<ServerNode> topology,string docId, Func<T, bool> predicate, TimeSpan timeout)
        {
            var stores = GetStoresFromTopology(topology);
            var tasks = new List<Task<bool>>();

            foreach(var store in stores)
                tasks.Add(Task.Run(() => WaitForDocument(store, docId, predicate,(int)timeout.TotalMilliseconds)));

            var timeoutTask = Task.Delay(timeout);
            await Task.WhenAny(Task.WhenAll(tasks), timeoutTask);

            if(timeoutTask.IsCompleted)
                throw new TimeoutException();

            return tasks.All(x => x.Result);
        }

        protected bool WaitForDocument<T>(DocumentStore store,
            string docId,
            Func<T, bool> predicate,
            int timeout = 10000)
        {
            if (Debugger.IsAttached)
                timeout *= 100;

            var sw = Stopwatch.StartNew();
            while (sw.ElapsedMilliseconds < timeout)
            {
                using (var session = store.OpenSession())
                {
                    try
                    {
                        var doc = session.Load<T>(docId);
                        if (doc != null && predicate(doc))
                        {
                            return true;
                        }
                    }
                    catch (ConflictException)
                    {
                        // expected that we might get conflict, ignore and wait
                    }
                }
            }
            using (var session = store.OpenSession())
            {
                //one last try, and throw if there is still a conflict
                var doc = session.Load<T>(docId);
                if (doc != null && predicate(doc))
                    return true;
            }
            return false;
        }


        protected static void DisposeServerAndWaitForFinishOfDisposal(RavenServer serverToDispose)
        {
            var mre = new ManualResetEventSlim();
            serverToDispose.AfterDisposal += () => mre.Set();
            serverToDispose.Dispose();

            mre.Wait();
        }

        protected List<DocumentStore> GetStoresFromTopology(IReadOnlyList<ServerNode> topologyNodes)
        {
            var stores = new List<DocumentStore>();
            var tokenToUrl = Servers.ToDictionary(x => x.ServerStore.NodeTag, x => x.WebUrls[0]);
            foreach (var node in topologyNodes)
            {
                string url;
                if(!tokenToUrl.TryGetValue(node.ClusterTag, out url)) //precaution
                    continue;

                var store = new DocumentStore
                {
                    DefaultDatabase = node.Database,
                    Url = url
                };

                _toDispose.Add(store);

                store.Initialize();
                stores.Add(store);
            }
            return stores;
        }

<<<<<<< HEAD
=======
        protected async Task<RavenServer> SetupRaftClusterOnExistingServers(params RavenServer[] servers)
        {
            RavenServer leader = null;
            var numberOfNodes = servers.Length;
            var serversToPorts = new Dictionary<RavenServer, string>();
            var leaderIndex = _random.Next(0, numberOfNodes);
            for (var i = 0; i < numberOfNodes; i++)
            {
                var server = servers[i];
                serversToPorts.Add(server, server.WebUrls[0]);
                if (i == leaderIndex)
                {
                    server.ServerStore.EnsureNotPassive();
                    leader = server;
                    break;
                }
            }

            for (var i = 0; i < numberOfNodes; i++)
            {
                if (i == leaderIndex)
                {
                    continue;
                }
                var follower = Servers[i];
                // ReSharper disable once PossibleNullReferenceException
                await leader.ServerStore.AddNodeToClusterAsync(serversToPorts[follower]);
                await follower.ServerStore.WaitForTopology(Leader.TopologyModification.Voter);
            }
            // ReSharper disable once PossibleNullReferenceException
            Assert.True(await leader.ServerStore.WaitForState(RachisConsensus.State.Leader).WaitAsync(numberOfNodes * ElectionTimeoutInMs),
                "The leader has changed while waiting for cluster to become stable. Status: " + leader.ServerStore.ClusterStatus());
            return leader;
        }

>>>>>>> 9d6f291f
        protected async Task<RavenServer> CreateRaftClusterAndGetLeader(int numberOfNodes, bool shouldRunInMemory = true)
        {
            var leaderIndex = _random.Next(0, numberOfNodes);
            RavenServer leader = null;
            var serversToPorts = new Dictionary<RavenServer,string>();
            for (var i = 0; i < numberOfNodes; i++)
            {
                var serverUrl = $"http://localhost:{GetPort()}";
                var server = GetNewServer(new Dictionary<string, string>()
                {                    
                    {"Raven/ServerUrl", serverUrl}
                },runInMemory:shouldRunInMemory);
                serversToPorts.Add(server, serverUrl);
                Servers.Add(server);
                if (i == leaderIndex)
                {
                    server.ServerStore.EnsureNotPassive();
                    leader = server;
                }
            }
            for (var i = 0; i < numberOfNodes; i++)
            {
                if (i == leaderIndex)
                {
                    continue;
                }
                var follower = Servers[i];
                // ReSharper disable once PossibleNullReferenceException
                await leader.ServerStore.AddNodeToClusterAsync(serversToPorts[follower]);
                await follower.ServerStore.WaitForTopology(Leader.TopologyModification.Voter);
            }
            // ReSharper disable once PossibleNullReferenceException
            Assert.True(await leader.ServerStore.WaitForState(RachisConsensus.State.Leader).WaitAsync(numberOfNodes* ElectionTimeoutInMs),
                "The leader has changed while waiting for cluster to become stable. Status: " + leader.ServerStore.ClusterStatus());
            return leader;
        }

        public async Task WaitForLeader(TimeSpan timeout)
        {
            var tasks = Servers
                .Select(server => server.ServerStore.WaitForState(RachisConsensus.State.Leader))
                .ToList();

            tasks.Add(Task.Delay(timeout));
            await Task.WhenAny(tasks);

            if (Task.Delay(timeout).IsCompleted)
                throw new TimeoutException();
        }

        protected override Task<DocumentDatabase> GetDocumentDatabaseInstanceFor(IDocumentStore store)
        {
            var index = FindStoreIndex(store);
            Assert.False(index == -1,"Didn't find store index, most likely it doesn't belong to the cluster. Did you setup Raft cluster properly?");
            return Servers[index].ServerStore.DatabasesLandlord.TryGetOrCreateResourceStore(store.DefaultDatabase);
        }

        private int FindStoreIndex(IDocumentStore store)
        {
            return Servers.FindIndex(srv => srv.WebUrls[0].Equals(store.Url, StringComparison.OrdinalIgnoreCase));
        }

        public async Task WaitForEtagInCluster(long etag,  TimeSpan timeout)
        {
            if (Servers.Count == 0)
                return;

            //maybe we are already at that etag, in this case nothing to do
            if(Servers.All(server => server.ServerStore.LastRaftCommitEtag >= etag))
                return;
            
            var tasks = 
                Servers
                .Select(server => server.ServerStore.Cluster.WaitForIndexNotification(etag))
                .ToList();
                        
            var timeoutTask = Task.Delay(timeout);
            
            await Task.WhenAny(timeoutTask, Task.WhenAll(tasks));

            if(timeoutTask.IsCompleted)
                throw new TimeoutException();
        }

        public override void Dispose()
        {
            foreach (var disposable in _toDispose)
                disposable.Dispose();

            foreach (var server in Servers)
            {
                server.Dispose();
            }

            base.Dispose();
        }
    }
}<|MERGE_RESOLUTION|>--- conflicted
+++ resolved
@@ -180,8 +180,6 @@
             return stores;
         }
 
-<<<<<<< HEAD
-=======
         protected async Task<RavenServer> SetupRaftClusterOnExistingServers(params RavenServer[] servers)
         {
             RavenServer leader = null;
@@ -217,7 +215,6 @@
             return leader;
         }
 
->>>>>>> 9d6f291f
         protected async Task<RavenServer> CreateRaftClusterAndGetLeader(int numberOfNodes, bool shouldRunInMemory = true)
         {
             var leaderIndex = _random.Next(0, numberOfNodes);
