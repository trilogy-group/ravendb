﻿<Infrastructure:PageView x:Class="Raven.Studio.Features.Collections.CollectionsListView"
					 xmlns="http://schemas.microsoft.com/winfx/2006/xaml/presentation"
					 xmlns:x="http://schemas.microsoft.com/winfx/2006/xaml"
					 xmlns:Infrastructure="clr-namespace:Raven.Studio.Infrastructure"
					 xmlns:Controls="clr-namespace:System.Windows.Controls"
					 xmlns:i="http://schemas.microsoft.com/expression/2010/interactivity"
					 xmlns:Behaviors="clr-namespace:Raven.Studio.Behaviors">

	<StackPanel Margin="{StaticResource Margin_ContentPage}">
		<TextBlock Text="Collections"
				   Style="{StaticResource Style_Text_Header}" />

		<ListBox x:Name="CollectionsList" 
				 Style="{StaticResource Collections_FluidList}"
				 ItemsSource="{Binding Collections}"
                 ItemContainerStyle="{StaticResource Style_ListBoxItem_Collection}"
				 SelectedItem="{Binding Path=SelectedCollection.Value, Mode=TwoWay}">

			<i:Interaction.Behaviors>
				<Behaviors:SelectItemOnRightClick />
			</i:Interaction.Behaviors>
			
			<Controls:ContextMenuService.ContextMenu>
				<Controls:ContextMenu x:Name="CollectionsContextMenu">
					<Controls:MenuItem Header="Delete"
									   Command="{Binding Source={StaticResource DeleteAllDocumentsOfCollectionCommand}}"
									   CommandParameter="{Binding RelativeSource={RelativeSource Self}}" />
				</Controls:ContextMenu>
			</Controls:ContextMenuService.ContextMenu>
			
			<ItemsControl.ItemTemplate>
				<DataTemplate>
                    <Grid Margin="0,2,2,2">
                        <Grid.RowDefinitions>
                            <RowDefinition Height="Auto" />
                            <RowDefinition Height="Auto" />
                            <RowDefinition Height="*" />
                        </Grid.RowDefinitions>
                        <Grid.ColumnDefinitions>
                            <ColumnDefinition Width="*" />
                        </Grid.ColumnDefinitions>

                        <Rectangle Margin="0"
                       HorizontalAlignment="Left"
                       Fill="#06000000"
<<<<<<< HEAD
                       Width="9"
=======
                       Width="7"
>>>>>>> 6748872b
                       RadiusX="1"
					   RadiusY="1"
                       Grid.RowSpan="3"/>

                        <Rectangle HorizontalAlignment="Left"
<<<<<<< HEAD
					   Width="6"
=======
					   Width="4"
>>>>>>> 6748872b
					   Fill="{Binding Path=Fill}"
					   Margin="3"
					   RadiusX="1"
					   RadiusY="1"
					   Grid.RowSpan="3">
                        </Rectangle>

<<<<<<< HEAD
                        <StackPanel Margin="10">
                            <TextBlock Text="{Binding Name}"
										    FontSize="14.667" HorizontalAlignment="Center"/>
=======
                        <StackPanel Margin="12,10,10,10">
                            <TextBlock Text="{Binding Name}"
										    FontSize="12" HorizontalAlignment="Center"/>
>>>>>>> 6748872b
                            <TextBlock Text="{Binding Count, StringFormat='\{0:#,#;;0\}'}"
										    FontStyle="Italic"
										    Foreground="#9000"
										    FontSize="10.667"
                                       HorizontalAlignment="Center"/>
                        </StackPanel>
                    </Grid>
				</DataTemplate>
			</ItemsControl.ItemTemplate>
		</ListBox>
	</StackPanel>
</Infrastructure:PageView><|MERGE_RESOLUTION|>--- conflicted
+++ resolved
@@ -1,88 +1,74 @@
-﻿<Infrastructure:PageView x:Class="Raven.Studio.Features.Collections.CollectionsListView"
-					 xmlns="http://schemas.microsoft.com/winfx/2006/xaml/presentation"
-					 xmlns:x="http://schemas.microsoft.com/winfx/2006/xaml"
-					 xmlns:Infrastructure="clr-namespace:Raven.Studio.Infrastructure"
-					 xmlns:Controls="clr-namespace:System.Windows.Controls"
-					 xmlns:i="http://schemas.microsoft.com/expression/2010/interactivity"
-					 xmlns:Behaviors="clr-namespace:Raven.Studio.Behaviors">
-
-	<StackPanel Margin="{StaticResource Margin_ContentPage}">
-		<TextBlock Text="Collections"
-				   Style="{StaticResource Style_Text_Header}" />
-
-		<ListBox x:Name="CollectionsList" 
-				 Style="{StaticResource Collections_FluidList}"
-				 ItemsSource="{Binding Collections}"
-                 ItemContainerStyle="{StaticResource Style_ListBoxItem_Collection}"
-				 SelectedItem="{Binding Path=SelectedCollection.Value, Mode=TwoWay}">
-
-			<i:Interaction.Behaviors>
-				<Behaviors:SelectItemOnRightClick />
-			</i:Interaction.Behaviors>
-			
-			<Controls:ContextMenuService.ContextMenu>
-				<Controls:ContextMenu x:Name="CollectionsContextMenu">
-					<Controls:MenuItem Header="Delete"
-									   Command="{Binding Source={StaticResource DeleteAllDocumentsOfCollectionCommand}}"
-									   CommandParameter="{Binding RelativeSource={RelativeSource Self}}" />
-				</Controls:ContextMenu>
-			</Controls:ContextMenuService.ContextMenu>
-			
-			<ItemsControl.ItemTemplate>
-				<DataTemplate>
-                    <Grid Margin="0,2,2,2">
-                        <Grid.RowDefinitions>
-                            <RowDefinition Height="Auto" />
-                            <RowDefinition Height="Auto" />
-                            <RowDefinition Height="*" />
-                        </Grid.RowDefinitions>
-                        <Grid.ColumnDefinitions>
-                            <ColumnDefinition Width="*" />
-                        </Grid.ColumnDefinitions>
-
-                        <Rectangle Margin="0"
-                       HorizontalAlignment="Left"
-                       Fill="#06000000"
-<<<<<<< HEAD
-                       Width="9"
-=======
-                       Width="7"
->>>>>>> 6748872b
-                       RadiusX="1"
-					   RadiusY="1"
-                       Grid.RowSpan="3"/>
-
-                        <Rectangle HorizontalAlignment="Left"
-<<<<<<< HEAD
-					   Width="6"
-=======
-					   Width="4"
->>>>>>> 6748872b
-					   Fill="{Binding Path=Fill}"
-					   Margin="3"
-					   RadiusX="1"
-					   RadiusY="1"
-					   Grid.RowSpan="3">
-                        </Rectangle>
-
-<<<<<<< HEAD
-                        <StackPanel Margin="10">
-                            <TextBlock Text="{Binding Name}"
-										    FontSize="14.667" HorizontalAlignment="Center"/>
-=======
-                        <StackPanel Margin="12,10,10,10">
-                            <TextBlock Text="{Binding Name}"
-										    FontSize="12" HorizontalAlignment="Center"/>
->>>>>>> 6748872b
-                            <TextBlock Text="{Binding Count, StringFormat='\{0:#,#;;0\}'}"
-										    FontStyle="Italic"
-										    Foreground="#9000"
-										    FontSize="10.667"
-                                       HorizontalAlignment="Center"/>
-                        </StackPanel>
-                    </Grid>
-				</DataTemplate>
-			</ItemsControl.ItemTemplate>
-		</ListBox>
-	</StackPanel>
+﻿<Infrastructure:PageView x:Class="Raven.Studio.Features.Collections.CollectionsListView"
+					 xmlns="http://schemas.microsoft.com/winfx/2006/xaml/presentation"
+					 xmlns:x="http://schemas.microsoft.com/winfx/2006/xaml"
+					 xmlns:Infrastructure="clr-namespace:Raven.Studio.Infrastructure"
+					 xmlns:Controls="clr-namespace:System.Windows.Controls"
+					 xmlns:i="http://schemas.microsoft.com/expression/2010/interactivity"
+					 xmlns:Behaviors="clr-namespace:Raven.Studio.Behaviors">
+
+	<StackPanel Margin="{StaticResource Margin_ContentPage}">
+		<TextBlock Text="Collections"
+				   Style="{StaticResource Style_Text_Header}" />
+
+		<ListBox x:Name="CollectionsList" 
+				 Style="{StaticResource Collections_FluidList}"
+				 ItemsSource="{Binding Collections}"
+                 ItemContainerStyle="{StaticResource Style_ListBoxItem_Collection}"
+				 SelectedItem="{Binding Path=SelectedCollection.Value, Mode=TwoWay}">
+
+			<i:Interaction.Behaviors>
+				<Behaviors:SelectItemOnRightClick />
+			</i:Interaction.Behaviors>
+			
+			<Controls:ContextMenuService.ContextMenu>
+				<Controls:ContextMenu x:Name="CollectionsContextMenu">
+					<Controls:MenuItem Header="Delete"
+									   Command="{Binding Source={StaticResource DeleteAllDocumentsOfCollectionCommand}}"
+									   CommandParameter="{Binding RelativeSource={RelativeSource Self}}" />
+				</Controls:ContextMenu>
+			</Controls:ContextMenuService.ContextMenu>
+			
+			<ItemsControl.ItemTemplate>
+				<DataTemplate>
+                    <Grid Margin="0,2,2,2">
+                        <Grid.RowDefinitions>
+                            <RowDefinition Height="Auto" />
+                            <RowDefinition Height="Auto" />
+                            <RowDefinition Height="*" />
+                        </Grid.RowDefinitions>
+                        <Grid.ColumnDefinitions>
+                            <ColumnDefinition Width="*" />
+                        </Grid.ColumnDefinitions>
+
+                        <Rectangle Margin="0"
+                       HorizontalAlignment="Left"
+                       Fill="#06000000"
+                       Width="7"
+                       RadiusX="1"
+					   RadiusY="1"
+                       Grid.RowSpan="3"/>
+
+                        <Rectangle HorizontalAlignment="Left"
+					   Width="4"
+					   Fill="{Binding Path=Fill}"
+					   Margin="3"
+					   RadiusX="1"
+					   RadiusY="1"
+					   Grid.RowSpan="3">
+                        </Rectangle>
+
+                        <StackPanel Margin="12,10,10,10">
+                            <TextBlock Text="{Binding Name}"
+										    FontSize="12" HorizontalAlignment="Center"/>
+                            <TextBlock Text="{Binding Count, StringFormat='\{0:#,#;;0\}'}"
+										    FontStyle="Italic"
+										    Foreground="#9000"
+										    FontSize="10.667"
+                                       HorizontalAlignment="Center"/>
+                        </StackPanel>
+                    </Grid>
+				</DataTemplate>
+			</ItemsControl.ItemTemplate>
+		</ListBox>
+	</StackPanel>
 </Infrastructure:PageView>