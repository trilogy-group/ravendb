--- conflicted
+++ resolved
@@ -52,7 +52,6 @@
 								   }
 							   });
 
-<<<<<<< HEAD
             model.DocumentsResult.SetPriorityColumns(GetRelevantFields());
 		    var templateQuery = CreateTemplateQuery();
 		    model.QueryUrl = templateQuery.GetIndexQueryUrl(ApplicationModel.Current.Server.Value.Url + "databases/" + model.Database.Value.Name, model.IndexName, "indexes");
@@ -71,13 +70,7 @@
 	            .ToList();
 	    }
 
-	    private void ClearRecentQuery()
-=======
-			model.CollectionSource.UpdateQuery(model.IndexName, CreateTemplateQuery());  
-		}
-
 		private void ClearRecentQuery()
->>>>>>> f4b74665
 		{
 			model.ClearQueryError();
 			model.Suggestions.Clear();
@@ -112,23 +105,8 @@
 			{
 				q.FieldsToFetch = new[] { Constants.AllFields };
 			}
-
-<<<<<<< HEAD
-	        q.SkipTransformResults = model.SkipTransformResults;
-
-	        if (model.IsSpatialQuerySupported &&
-	            model.Latitude.HasValue && model.Longitude.HasValue)
-	        {
-	            q = new SpatialIndexQuery(q)
-	                    {
-	                        Latitude = model.Latitude.Value,
-	                        Longitude = model.Longitude.Value,
-	                        Radius = model.Radius.HasValue ? model.Radius.Value : 1,
-	                    };
-	        }
-	        return q;
-	    }
-=======
+			
+			q.SkipTransformResults = model.SkipTransformResults;
 			if (model.IsSpatialQuerySupported &&
 				model.Latitude.HasValue && model.Longitude.HasValue)
 			{
@@ -142,7 +120,6 @@
 			}
 			return q;
 		}
->>>>>>> f4b74665
 
 		private void SuggestResults()
 		{
