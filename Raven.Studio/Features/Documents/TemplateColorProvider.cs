--- conflicted
+++ resolved
@@ -7,13 +7,6 @@
 	public class TemplateColorProvider
 	{
 		public static TemplateColorProvider Instance = new TemplateColorProvider();
-<<<<<<< HEAD
-
-		const double GoldenAngle = 0.381966;
-
-		readonly Dictionary<string, double> baseHues = new Dictionary<string, double>(StringComparer.OrdinalIgnoreCase);
-=======
->>>>>>> 34cc7820
 		readonly Dictionary<string, Brush> colors = new Dictionary<string, Brush>(StringComparer.OrdinalIgnoreCase);
 
 		public TemplateColorProvider()
@@ -26,61 +19,12 @@
 		{
 			if (!colors.ContainsKey(key))
 			{
-<<<<<<< HEAD
-				var s = 1.0;
-				var v = 0.66;
-				var h = BaseHueFor(key);
-
-				colors[key] = new SolidColorBrush(ColorFromHSV(h, s, v));
-=======
 				colors[key] = new LinearGradientBrush(GetStopCollection(), 90);
->>>>>>> 34cc7820
 			}
 
 			return colors[key];
 		}
 
-<<<<<<< HEAD
-		double BaseHueFor(string key)
-		{
-			if (!baseHues.ContainsKey(key))
-			{
-				var index = baseHues.Count + 1;
-				var angle = index * GoldenAngle;
-				var hue = angle - Math.Floor(angle);
-				baseHues[key] = hue;
-			}
-
-			return baseHues[key];
-		}
-
-		public static Color ColorFromHSV(double hue, double saturation, double value)
-		{
-			var hi = Convert.ToInt32(Math.Floor(hue * 6)) % 6;
-
-			value = value * 255;
-			var v = Convert.ToByte(value);
-			var p = Convert.ToByte(value * (1 - saturation));
-			var q = Convert.ToByte(value * (1 - hue * saturation));
-			var t = Convert.ToByte(value * (1 - (1 - hue) * saturation));
-
-			switch (hi)
-			{
-				case 0:
-					return Color.FromArgb(255, v, t, p);
-				case 1:
-					return Color.FromArgb(255, q, v, p);
-				case 2:
-					return Color.FromArgb(255, p, v, t);
-				case 3:
-					return Color.FromArgb(255, p, q, v);
-				case 4:
-					return Color.FromArgb(255, t, p, v);
-				default:
-					return Color.FromArgb(255, v, p, q);
-			}
-		}
-=======
 		private GradientStopCollection GetStopCollection()
 		{
 			var collection = new GradientStopCollection();
@@ -129,6 +73,5 @@
 			Color.FromArgb(255, 200,255,0),
 			Color.FromArgb(255, 168,129,0),
 		};
->>>>>>> 34cc7820
 	}
 }