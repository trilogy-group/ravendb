--- conflicted
+++ resolved
@@ -1,309 +1,305 @@
-﻿<UserControl x:Class="Raven.Studio.MainPage"
-			 xmlns="http://schemas.microsoft.com/winfx/2006/xaml/presentation"
-			 xmlns:x="http://schemas.microsoft.com/winfx/2006/xaml"
-			 xmlns:sdk="http://schemas.microsoft.com/winfx/2006/xaml/presentation/sdk"
-			 xmlns:Controls="clr-namespace:System.Windows.Controls"
-			 xmlns:TiledBG="clr-namespace:TiledBG;assembly=TiledBG"
-			 xmlns:Databases="clr-namespace:Raven.Studio.Features.Databases"
-			 xmlns:Stats="clr-namespace:Raven.Studio.Features.Stats"
-			 xmlns:Behaviors="clr-namespace:Raven.Studio.Behaviors"
-			 xmlns:System="clr-namespace:System;assembly=mscorlib"
-			 xmlns:RavenControls="clr-namespace:Raven.Studio.Controls"
-			 xmlns:toolkit="http://schemas.microsoft.com/winfx/2006/xaml/presentation/toolkit"
-			 xmlns:i="http://schemas.microsoft.com/expression/2010/interactivity"
-<<<<<<< HEAD
-             xmlns:Infrastructure="clr-namespace:Raven.Studio.Infrastructure">
-=======
-             xmlns:Infrastructure="clr-namespace:Raven.Studio.Infrastructure" xmlns:Delay="clr-namespace:Delay"
-             xmlns:shared="http://schemas.actiprosoftware.com/winfx/xaml/shared">
->>>>>>> 6748872b
-
-	<Grid x:Name="LayoutRoot"
-		  Style="{StaticResource LayoutRootGridStyle}">
-		<Grid.RowDefinitions>
-			<RowDefinition Height="Auto" />
-			<RowDefinition Height="*" />
-			<RowDefinition Height="35" />
-		</Grid.RowDefinitions>
-
-		<i:Interaction.Triggers>
-			<Behaviors:StudioKeyTrigger Key="O"
-										Modifiers="Control">
-				<i:InvokeCommandAction Command="{StaticResource NavigateToDocumentByIdCommand}"/>
-			</Behaviors:StudioKeyTrigger>
-		</i:Interaction.Triggers>
-
-		<Grid x:Name="HeaderGrid"
-			  Grid.Row="0"
-			  Grid.ColumnSpan="2">
-			<Grid.RowDefinitions>
-				<RowDefinition Height="Auto" />
-				<RowDefinition Height="Auto" />
-			</Grid.RowDefinitions>
-			<Grid.ColumnDefinitions>
-				<ColumnDefinition Width="*" />
-				<ColumnDefinition Width="Auto" />
-			</Grid.ColumnDefinitions>
-
-			<Border Grid.ColumnSpan="2">
-				<Border.Background>
-					<LinearGradientBrush EndPoint="0.5,1"
-										 StartPoint="0.5,0">
-						<GradientStop Color="White"
-									  Offset="0.174" />
-						<GradientStop Color="#FFDEDEDE"
-									  Offset="0.993" />
-						<GradientStop Color="#FF78223D"
-									  Offset="1" />
-					</LinearGradientBrush>
-				</Border.Background>
-			</Border>
-			<Border Height="5"
-					Grid.Row="1"
-					Grid.ColumnSpan="2">
-				<Border.Background>
-					<LinearGradientBrush EndPoint="0.5,1"
-										 StartPoint="0.5,0">
-						<GradientStop Color="#FF78223D"
-									  Offset="0.13" />
-						<GradientStop Color="#FF8B2241"
-									  Offset="0.174" />
-						<GradientStop Color="#FF8B2241"
-									  Offset="0.348" />
-						<GradientStop Color="#FF9F2145"
-									  Offset="0.391" />
-						<GradientStop Color="#FF9F2145"
-									  Offset="0.565" />
-						<GradientStop Color="#FFB22148"
-									  Offset="0.609" />
-					</LinearGradientBrush>
-				</Border.Background>
-			</Border>
-
-			<Grid Grid.Column="1"
-				  x:Name="Logo">
-				<Grid.ColumnDefinitions>
-					<ColumnDefinition Width="*" />
-					<ColumnDefinition Width="Auto" />
-				</Grid.ColumnDefinitions>
-
-				<HyperlinkButton Grid.Column="1"
-								 HorizontalAlignment="Left"
-								 Margin="0,5,5,1"
-								 Command="{StaticResource NavigateToExternalUrlCommand}"
-								 CommandParameter="http://beta.ravendb.net/"
-								 TargetName="_blank">
-					<Image Source="{StaticResource Image_RavenDBLogo}"
-						   Stretch="Uniform"
-						   Height="25" />
-				</HyperlinkButton>
-
-				<Databases:DatabaseSelectionView VerticalAlignment="Center"
-												 HorizontalAlignment="Right" />
-			</Grid>
-
-			<StackPanel x:Name="MainLinks"
-						Orientation="Horizontal"
-						VerticalAlignment="Stretch"
-						Margin="{StaticResource Margin_MainPageLeftRight}">
-
-				<Controls:Separator Style="{StaticResource Style_Separator_HeaderLink}" />
-				<HyperlinkButton x:Name="SummaryLink"
-								 Content="Summary"
-								 Command="{StaticResource NavigateToCommand}"
-								 CommandParameter="/home"
-								 Style="{StaticResource Style_Text_HeaderLink}">
-					<Behaviors:LinkHighlighter.AlternativeUris>
-						<Behaviors:StringCollection>
-							<System:String>/statistics</System:String>
-						</Behaviors:StringCollection>
-					</Behaviors:LinkHighlighter.AlternativeUris>
-				</HyperlinkButton>
-				<Controls:Separator Style="{StaticResource Style_Separator_HeaderLink}" />
-				<HyperlinkButton Content="Collections"
-								 Command="{StaticResource NavigateToCommand}"
-								 CommandParameter="/collections"
-								 Style="{StaticResource Style_Text_HeaderLink}" />
-				<Controls:Separator Style="{StaticResource Style_Separator_HeaderLink}" />
-				<HyperlinkButton Content="Indexes"
-								 Command="{StaticResource NavigateToCommand}"
-								 CommandParameter="/indexes"
-								 Style="{StaticResource Style_Text_HeaderLink}">
-					<Behaviors:LinkHighlighter.AlternativeUris>
-						<Behaviors:StringCollection>
-							<System:String>/query</System:String>
-						</Behaviors:StringCollection>
-					</Behaviors:LinkHighlighter.AlternativeUris>
-				</HyperlinkButton>
-				<Controls:Separator Style="{StaticResource Style_Separator_HeaderLink}" />
-
-				<HyperlinkButton Content="Documents"
-								 Command="{StaticResource NavigateToCommand}"
-								 CommandParameter="/documents"
-								 Style="{StaticResource Style_Text_HeaderLink}">
-					<Behaviors:LinkHighlighter.AlternativeUris>
-						<Behaviors:StringCollection>
-							<System:String>/Edit</System:String>
-						</Behaviors:StringCollection>
-					</Behaviors:LinkHighlighter.AlternativeUris>
-				</HyperlinkButton>
-				<Controls:Separator Style="{StaticResource Style_Separator_HeaderLink}" />
-				<HyperlinkButton Content="Tasks"
-								 Command="{StaticResource NavigateToCommand}"
-								 CommandParameter="/tasks"
-								 Style="{StaticResource Style_Text_HeaderLink}" />
-				<Controls:Separator Style="{StaticResource Style_Separator_HeaderLink}" />
-				<HyperlinkButton Content="Logs"
-								 Command="{StaticResource NavigateToCommand}"
-								 CommandParameter="/logs"
-								 Style="{StaticResource Style_Text_HeaderLink}" />
-				<Controls:Separator Style="{StaticResource Style_Separator_HeaderLink}" />
-
-                <Delay:SplitButton Command="{StaticResource NavigateToCommand}"
-								CommandParameter="/edit?mode=new"
-                        DropDownToolTip="More Options"
-                                   Margin="12,6,4,6" Foreground="#FF666666" Padding="4,4" 
-                                   VerticalAlignment="Center">
-                    <Delay:SplitButton.ButtonMenuItemsSource>
-                        <Controls:MenuItem Header="New Document" Command="{StaticResource NavigateToCommand}" CommandParameter="/edit?mode=new">
-                          <Controls:MenuItem.Icon>
-                                <Image Source="{StaticResource Image_Document_Tiny}"/>
-                          </Controls:MenuItem.Icon>
-                        </Controls:MenuItem>
-                      <Controls:MenuItem Header="New Index" Command="{StaticResource NavigateToCommand}" CommandParameter="/indexes/new?mode=new">
-                            <Controls:MenuItem.Icon>
-                                <Image Source="{StaticResource Image_DocumentIndex_Tiny}"/>
-                            </Controls:MenuItem.Icon>
-                      </Controls:MenuItem>
-                    </Delay:SplitButton.ButtonMenuItemsSource>
-                    <StackPanel Orientation="Horizontal" Background="Transparent" ToolTipService.ToolTip="Create a New Document">
-                        <Path Data="M0,4.5 L9,4.5 M4.5,0 L4.5,9" StrokeThickness="3" Stroke="#B8214A"
-										   Stretch="Fill"
-										   VerticalAlignment="Center"
-										   Margin="0,0,4,0"
-                                           Width="14" Height="14" />
-                        <TextBlock Text="New" VerticalAlignment="Center" />
-                    </StackPanel>
-                </Delay:SplitButton>
-
-            </StackPanel>
-		</Grid>
-
-		<Grid x:Name="ContentGrid"
-			  Grid.Row="1">
-			<Grid>
-				<Grid.CacheMode>
-					<BitmapCache />
-				</Grid.CacheMode>
-				<Grid.RowDefinitions>
-					<RowDefinition Height="*" />
-					<RowDefinition Height="*" />
-				</Grid.RowDefinitions>
-				<TiledBG:TiledBGControl TiledImageSource="{StaticResource Image_BackgroundTexture}"
-										BorderThickness="0"
-										Height="400"
-										VerticalAlignment="Top"
-										Grid.Row="0">
-					<TiledBG:TiledBGControl.OpacityMask>
-						<LinearGradientBrush StartPoint="0.5,0"
-											 EndPoint="0.5,1">
-							<GradientStop Color="Transparent"
-										  Offset="1" />
-							<GradientStop Color="#AA000000"
-										  Offset="0.75" />
-							<GradientStop Color="#FF000000" />
-						</LinearGradientBrush>
-					</TiledBG:TiledBGControl.OpacityMask>
-				</TiledBG:TiledBGControl>
-				<TiledBG:TiledBGControl TiledImageSource="{StaticResource Image_BackgroundTextureBottom}"
-										BorderThickness="0"
-										Height="400"
-										VerticalAlignment="Bottom"
-										Grid.Row="1">
-					<TiledBG:TiledBGControl.OpacityMask>
-						<LinearGradientBrush EndPoint="0.5,1"
-											 StartPoint="0.5,0">
-							<GradientStop Color="Black"
-										  Offset="1" />
-							<GradientStop Color="#AA000000"
-										  Offset="0.75" />
-							<GradientStop Color="Transparent" />
-						</LinearGradientBrush>
-					</TiledBG:TiledBGControl.OpacityMask>
-				</TiledBG:TiledBGControl>
-			</Grid>
-
-			<sdk:Frame x:Name="ContentFrame"
-							  Style="{StaticResource ContentFrameStyle}"
-							  Source=""
-							  Navigated="ContentFrame_Navigated"
-							  NavigationFailed="ContentFrame_NavigationFailed"
-							  Margin="15,0">
-
-                <sdk:Frame.ContentLoader>
-                    <Infrastructure:RecyclingContentLoader ParentFrame="{Binding ElementName=ContentFrame}"/>
-                </sdk:Frame.ContentLoader>
-				<sdk:Frame.UriMapper>
-					<sdk:UriMapper>
-						<sdk:UriMapping Uri=""
-											  MappedUri="/Views/Home.xaml" />
-						<sdk:UriMapping Uri="/indexes-errors/{indexName}"
-											  MappedUri="/Views/IndexesErrors.xaml" />
-						<sdk:UriMapping Uri="/indexes-errors"
-											  MappedUri="/Views/IndexesErrors.xaml" />
-						<sdk:UriMapping Uri="/indexes/{indexName}"
-											  MappedUri="/Views/Index.xaml" />
-						<sdk:UriMapping Uri="/query/{indexName}"
-											  MappedUri="/Views/Query.xaml" />
-						<sdk:UriMapping Uri="/logs/{errors}"
-											  MappedUri="/Views/Logs.xaml" />
-						<sdk:UriMapping Uri="/terms/{indexName}"
-											  MappedUri="/Views/Terms.xaml" />
-						<sdk:UriMapping Uri="/{pageName}"
-											  MappedUri="/Views/{pageName}.xaml" />
-						
-					</sdk:UriMapper>
-				</sdk:Frame.UriMapper>
-			</sdk:Frame>
-		</Grid>
-
-		<RavenControls:NotificationArea Grid.RowSpan="999"
-										Grid.ColumnSpan="999"
-										Notifications="{Binding Notifications}"
-										VerticalAlignment="Top"
-										HorizontalAlignment="Right"
-										Margin="0,10,10,0"
-										Height="40" />
-
-		<Grid Grid.Row="2">
-			<Grid.RowDefinitions>
-				<RowDefinition Height="Auto" />
-				<RowDefinition Height="8" />
-				<RowDefinition Height="*" />
-			</Grid.RowDefinitions>
-
-			<TiledBG:TiledBGControl Grid.RowSpan="3"
-									TiledImageSource="{StaticResource Image_FooterTexture}"
-									BorderThickness="0" />
-			<Rectangle VerticalAlignment="Top"
-					   Height="5"
-					   Fill="Black"
-					   toolkit:DockPanel.Dock="Top"
-					   Opacity="0.4" />
-
-			<toolkit:DockPanel Grid.Row="2"
-							   Margin="15,0,15,0"
-							   LastChildFill="False">
-				<Stats:DatabaseStatisticsView toolkit:DockPanel.Dock="Left" />
-
-				<StackPanel toolkit:DockPanel.Dock="Right"
-							Orientation="Horizontal">
-					<Databases:LicenseView Margin="0,0,15,0"
-										   DataContext="{Binding Path=Server.Value.License}" />
-					<TextBlock Margin="0,0,15,0" Text="{Binding Path=Server.Value.BuildNumber, StringFormat='Server Build #\{0\}'}" />
-					<TextBlock Text="{Binding AssemblyVersion, StringFormat='Client Build #\{0\}'}" />
-				</StackPanel>
-			</toolkit:DockPanel>
-		</Grid>
-	</Grid>
+﻿<UserControl x:Class="Raven.Studio.MainPage"
+			 xmlns="http://schemas.microsoft.com/winfx/2006/xaml/presentation"
+			 xmlns:x="http://schemas.microsoft.com/winfx/2006/xaml"
+			 xmlns:sdk="http://schemas.microsoft.com/winfx/2006/xaml/presentation/sdk"
+			 xmlns:Controls="clr-namespace:System.Windows.Controls"
+			 xmlns:TiledBG="clr-namespace:TiledBG;assembly=TiledBG"
+			 xmlns:Databases="clr-namespace:Raven.Studio.Features.Databases"
+			 xmlns:Stats="clr-namespace:Raven.Studio.Features.Stats"
+			 xmlns:Behaviors="clr-namespace:Raven.Studio.Behaviors"
+			 xmlns:System="clr-namespace:System;assembly=mscorlib"
+			 xmlns:RavenControls="clr-namespace:Raven.Studio.Controls"
+			 xmlns:toolkit="http://schemas.microsoft.com/winfx/2006/xaml/presentation/toolkit"
+			 xmlns:i="http://schemas.microsoft.com/expression/2010/interactivity"
+             xmlns:Infrastructure="clr-namespace:Raven.Studio.Infrastructure" xmlns:Delay="clr-namespace:Delay"
+             xmlns:shared="http://schemas.actiprosoftware.com/winfx/xaml/shared">
+
+	<Grid x:Name="LayoutRoot"
+		  Style="{StaticResource LayoutRootGridStyle}">
+		<Grid.RowDefinitions>
+			<RowDefinition Height="Auto" />
+			<RowDefinition Height="*" />
+			<RowDefinition Height="35" />
+		</Grid.RowDefinitions>
+
+		<i:Interaction.Triggers>
+			<Behaviors:StudioKeyTrigger Key="O"
+										Modifiers="Control">
+				<i:InvokeCommandAction Command="{StaticResource NavigateToDocumentByIdCommand}"/>
+			</Behaviors:StudioKeyTrigger>
+		</i:Interaction.Triggers>
+
+		<Grid x:Name="HeaderGrid"
+			  Grid.Row="0"
+			  Grid.ColumnSpan="2">
+			<Grid.RowDefinitions>
+				<RowDefinition Height="Auto" />
+				<RowDefinition Height="Auto" />
+			</Grid.RowDefinitions>
+			<Grid.ColumnDefinitions>
+				<ColumnDefinition Width="*" />
+				<ColumnDefinition Width="Auto" />
+			</Grid.ColumnDefinitions>
+
+			<Border Grid.ColumnSpan="2">
+				<Border.Background>
+					<LinearGradientBrush EndPoint="0.5,1"
+										 StartPoint="0.5,0">
+						<GradientStop Color="White"
+									  Offset="0.174" />
+						<GradientStop Color="#FFDEDEDE"
+									  Offset="0.993" />
+						<GradientStop Color="#FF78223D"
+									  Offset="1" />
+					</LinearGradientBrush>
+				</Border.Background>
+			</Border>
+			<Border Height="5"
+					Grid.Row="1"
+					Grid.ColumnSpan="2">
+				<Border.Background>
+					<LinearGradientBrush EndPoint="0.5,1"
+										 StartPoint="0.5,0">
+						<GradientStop Color="#FF78223D"
+									  Offset="0.13" />
+						<GradientStop Color="#FF8B2241"
+									  Offset="0.174" />
+						<GradientStop Color="#FF8B2241"
+									  Offset="0.348" />
+						<GradientStop Color="#FF9F2145"
+									  Offset="0.391" />
+						<GradientStop Color="#FF9F2145"
+									  Offset="0.565" />
+						<GradientStop Color="#FFB22148"
+									  Offset="0.609" />
+					</LinearGradientBrush>
+				</Border.Background>
+			</Border>
+
+			<Grid Grid.Column="1"
+				  x:Name="Logo">
+				<Grid.ColumnDefinitions>
+					<ColumnDefinition Width="*" />
+					<ColumnDefinition Width="Auto" />
+				</Grid.ColumnDefinitions>
+
+				<HyperlinkButton Grid.Column="1"
+								 HorizontalAlignment="Left"
+								 Margin="0,5,5,1"
+								 Command="{StaticResource NavigateToExternalUrlCommand}"
+								 CommandParameter="http://beta.ravendb.net/"
+								 TargetName="_blank">
+					<Image Source="{StaticResource Image_RavenDBLogo}"
+						   Stretch="Uniform"
+						   Height="25" />
+				</HyperlinkButton>
+
+				<Databases:DatabaseSelectionView VerticalAlignment="Center"
+												 HorizontalAlignment="Right" />
+			</Grid>
+
+			<StackPanel x:Name="MainLinks"
+						Orientation="Horizontal"
+						VerticalAlignment="Stretch"
+						Margin="{StaticResource Margin_MainPageLeftRight}">
+
+				<Controls:Separator Style="{StaticResource Style_Separator_HeaderLink}" />
+				<HyperlinkButton x:Name="SummaryLink"
+								 Content="Summary"
+								 Command="{StaticResource NavigateToCommand}"
+								 CommandParameter="/home"
+								 Style="{StaticResource Style_Text_HeaderLink}">
+					<Behaviors:LinkHighlighter.AlternativeUris>
+						<Behaviors:StringCollection>
+							<System:String>/statistics</System:String>
+						</Behaviors:StringCollection>
+					</Behaviors:LinkHighlighter.AlternativeUris>
+				</HyperlinkButton>
+				<Controls:Separator Style="{StaticResource Style_Separator_HeaderLink}" />
+				<HyperlinkButton Content="Collections"
+								 Command="{StaticResource NavigateToCommand}"
+								 CommandParameter="/collections"
+								 Style="{StaticResource Style_Text_HeaderLink}" />
+				<Controls:Separator Style="{StaticResource Style_Separator_HeaderLink}" />
+				<HyperlinkButton Content="Indexes"
+								 Command="{StaticResource NavigateToCommand}"
+								 CommandParameter="/indexes"
+								 Style="{StaticResource Style_Text_HeaderLink}">
+					<Behaviors:LinkHighlighter.AlternativeUris>
+						<Behaviors:StringCollection>
+							<System:String>/query</System:String>
+						</Behaviors:StringCollection>
+					</Behaviors:LinkHighlighter.AlternativeUris>
+				</HyperlinkButton>
+				<Controls:Separator Style="{StaticResource Style_Separator_HeaderLink}" />
+
+				<HyperlinkButton Content="Documents"
+								 Command="{StaticResource NavigateToCommand}"
+								 CommandParameter="/documents"
+								 Style="{StaticResource Style_Text_HeaderLink}">
+					<Behaviors:LinkHighlighter.AlternativeUris>
+						<Behaviors:StringCollection>
+							<System:String>/Edit</System:String>
+						</Behaviors:StringCollection>
+					</Behaviors:LinkHighlighter.AlternativeUris>
+				</HyperlinkButton>
+				<Controls:Separator Style="{StaticResource Style_Separator_HeaderLink}" />
+				<HyperlinkButton Content="Tasks"
+								 Command="{StaticResource NavigateToCommand}"
+								 CommandParameter="/tasks"
+								 Style="{StaticResource Style_Text_HeaderLink}" />
+				<Controls:Separator Style="{StaticResource Style_Separator_HeaderLink}" />
+				<HyperlinkButton Content="Logs"
+								 Command="{StaticResource NavigateToCommand}"
+								 CommandParameter="/logs"
+								 Style="{StaticResource Style_Text_HeaderLink}" />
+				<Controls:Separator Style="{StaticResource Style_Separator_HeaderLink}" />
+
+                <Delay:SplitButton Command="{StaticResource NavigateToCommand}"
+								CommandParameter="/edit?mode=new"
+                        DropDownToolTip="More Options"
+                                   Margin="12,6,4,6" Foreground="#FF666666" Padding="4,4" 
+                                   VerticalAlignment="Center">
+                    <Delay:SplitButton.ButtonMenuItemsSource>
+                        <Controls:MenuItem Header="New Document" Command="{StaticResource NavigateToCommand}" CommandParameter="/edit?mode=new">
+                          <Controls:MenuItem.Icon>
+                                <Image Source="{StaticResource Image_Document_Tiny}"/>
+                          </Controls:MenuItem.Icon>
+                        </Controls:MenuItem>
+                      <Controls:MenuItem Header="New Index" Command="{StaticResource NavigateToCommand}" CommandParameter="/indexes/new?mode=new">
+                            <Controls:MenuItem.Icon>
+                                <Image Source="{StaticResource Image_DocumentIndex_Tiny}"/>
+                            </Controls:MenuItem.Icon>
+                      </Controls:MenuItem>
+                    </Delay:SplitButton.ButtonMenuItemsSource>
+                    <StackPanel Orientation="Horizontal" Background="Transparent" ToolTipService.ToolTip="Create a New Document">
+                        <Path Data="M0,4.5 L9,4.5 M4.5,0 L4.5,9" StrokeThickness="3" Stroke="#B8214A"
+										   Stretch="Fill"
+										   VerticalAlignment="Center"
+										   Margin="0,0,4,0"
+                                           Width="14" Height="14" />
+                        <TextBlock Text="New" VerticalAlignment="Center" />
+                    </StackPanel>
+                </Delay:SplitButton>
+
+            </StackPanel>
+		</Grid>
+
+		<Grid x:Name="ContentGrid"
+			  Grid.Row="1">
+			<Grid>
+				<Grid.CacheMode>
+					<BitmapCache />
+				</Grid.CacheMode>
+				<Grid.RowDefinitions>
+					<RowDefinition Height="*" />
+					<RowDefinition Height="*" />
+				</Grid.RowDefinitions>
+				<TiledBG:TiledBGControl TiledImageSource="{StaticResource Image_BackgroundTexture}"
+										BorderThickness="0"
+										Height="400"
+										VerticalAlignment="Top"
+										Grid.Row="0">
+					<TiledBG:TiledBGControl.OpacityMask>
+						<LinearGradientBrush StartPoint="0.5,0"
+											 EndPoint="0.5,1">
+							<GradientStop Color="Transparent"
+										  Offset="1" />
+							<GradientStop Color="#AA000000"
+										  Offset="0.75" />
+							<GradientStop Color="#FF000000" />
+						</LinearGradientBrush>
+					</TiledBG:TiledBGControl.OpacityMask>
+				</TiledBG:TiledBGControl>
+				<TiledBG:TiledBGControl TiledImageSource="{StaticResource Image_BackgroundTextureBottom}"
+										BorderThickness="0"
+										Height="400"
+										VerticalAlignment="Bottom"
+										Grid.Row="1">
+					<TiledBG:TiledBGControl.OpacityMask>
+						<LinearGradientBrush EndPoint="0.5,1"
+											 StartPoint="0.5,0">
+							<GradientStop Color="Black"
+										  Offset="1" />
+							<GradientStop Color="#AA000000"
+										  Offset="0.75" />
+							<GradientStop Color="Transparent" />
+						</LinearGradientBrush>
+					</TiledBG:TiledBGControl.OpacityMask>
+				</TiledBG:TiledBGControl>
+			</Grid>
+
+			<sdk:Frame x:Name="ContentFrame"
+							  Style="{StaticResource ContentFrameStyle}"
+							  Source=""
+							  Navigated="ContentFrame_Navigated"
+							  NavigationFailed="ContentFrame_NavigationFailed"
+							  Margin="15,0">
+
+                <sdk:Frame.ContentLoader>
+                    <Infrastructure:RecyclingContentLoader ParentFrame="{Binding ElementName=ContentFrame}"/>
+                </sdk:Frame.ContentLoader>
+				<sdk:Frame.UriMapper>
+					<sdk:UriMapper>
+						<sdk:UriMapping Uri=""
+											  MappedUri="/Views/Home.xaml" />
+						<sdk:UriMapping Uri="/indexes-errors/{indexName}"
+											  MappedUri="/Views/IndexesErrors.xaml" />
+						<sdk:UriMapping Uri="/indexes-errors"
+											  MappedUri="/Views/IndexesErrors.xaml" />
+						<sdk:UriMapping Uri="/indexes/{indexName}"
+											  MappedUri="/Views/Index.xaml" />
+						<sdk:UriMapping Uri="/query/{indexName}"
+											  MappedUri="/Views/Query.xaml" />
+						<sdk:UriMapping Uri="/logs/{errors}"
+											  MappedUri="/Views/Logs.xaml" />
+						<sdk:UriMapping Uri="/terms/{indexName}"
+											  MappedUri="/Views/Terms.xaml" />
+						<sdk:UriMapping Uri="/{pageName}"
+											  MappedUri="/Views/{pageName}.xaml" />
+						
+					</sdk:UriMapper>
+				</sdk:Frame.UriMapper>
+			</sdk:Frame>
+		</Grid>
+
+		<RavenControls:NotificationArea Grid.RowSpan="999"
+										Grid.ColumnSpan="999"
+										Notifications="{Binding Notifications}"
+										VerticalAlignment="Top"
+										HorizontalAlignment="Right"
+										Margin="0,10,10,0"
+										Height="40" />
+
+		<Grid Grid.Row="2">
+			<Grid.RowDefinitions>
+				<RowDefinition Height="Auto" />
+				<RowDefinition Height="8" />
+				<RowDefinition Height="*" />
+			</Grid.RowDefinitions>
+
+			<TiledBG:TiledBGControl Grid.RowSpan="3"
+									TiledImageSource="{StaticResource Image_FooterTexture}"
+									BorderThickness="0" />
+			<Rectangle VerticalAlignment="Top"
+					   Height="5"
+					   Fill="Black"
+					   toolkit:DockPanel.Dock="Top"
+					   Opacity="0.4" />
+
+			<toolkit:DockPanel Grid.Row="2"
+							   Margin="15,0,15,0"
+							   LastChildFill="False">
+				<Stats:DatabaseStatisticsView toolkit:DockPanel.Dock="Left" />
+
+				<StackPanel toolkit:DockPanel.Dock="Right"
+							Orientation="Horizontal">
+					<Databases:LicenseView Margin="0,0,15,0"
+										   DataContext="{Binding Path=Server.Value.License}" />
+					<TextBlock Margin="0,0,15,0" Text="{Binding Path=Server.Value.BuildNumber, StringFormat='Server Build #\{0\}'}" />
+					<TextBlock Text="{Binding AssemblyVersion, StringFormat='Client Build #\{0\}'}" />
+				</StackPanel>
+			</toolkit:DockPanel>
+		</Grid>
+	</Grid>
 </UserControl>