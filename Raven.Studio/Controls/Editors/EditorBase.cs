--- conflicted
+++ resolved
@@ -6,7 +6,6 @@
 {
 	public class EditorBase : SyntaxEditor
 	{
-<<<<<<< HEAD
         public static readonly DependencyProperty BoundDocumentProperty =
             DependencyProperty.Register("BoundDocument", typeof(IEditorDocument), typeof(EditorBase), new PropertyMetadata(default(IEditorDocument), HandlePropertyChanged));
 
@@ -28,8 +27,6 @@
             set { SetValue(BoundDocumentProperty, value); }
         }
 
-=======
->>>>>>> 8fd5055c
 		public EditorBase()
 		{
 			IsTextDataBindingEnabled = true;
