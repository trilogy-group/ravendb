﻿using System;
using System.Collections.Generic;
using System.Diagnostics;
using System.IO;
using System.Runtime.CompilerServices;
using Sparrow;
using Voron.Data.Fixed;
using Voron.Debugging;
using Voron.Exceptions;
using Voron.Global;
using Voron.Impl;
using Voron.Impl.Paging;

namespace Voron.Data.BTrees
{
    public unsafe partial class Tree
    {
        private Dictionary<Slice, FixedSizeTree> _fixedSizeTrees;
        private readonly TreeMutableState _state;

        public event Action<long> PageModified;
        public event Action<long> PageFreed;

        private readonly RecentlyFoundTreePages _recentlyFoundPages;
        private readonly PageLocator _pageLocator;

        public Slice Name { get; set; }

        public TreeMutableState State
        {
            get { return _state; }
        }

        private readonly LowLevelTransaction _llt;
        private readonly Transaction _tx;

        public LowLevelTransaction Llt
        {
            get { return _llt; }
        }

        private Tree(LowLevelTransaction llt, Transaction tx, long root)
        {
            _llt = llt;
            _tx = tx;
            _recentlyFoundPages = new RecentlyFoundTreePages(llt.Flags == TransactionFlags.Read ? 8 : 2);
            _pageLocator = new PageLocator(_llt, llt.Flags == TransactionFlags.Read ? 16 : 8);
            _state = new TreeMutableState(llt)
            {
                RootPageNumber = root
            };
        }

        public Tree(LowLevelTransaction llt, Transaction tx, TreeMutableState state)
        {
            _llt = llt;
            _tx = tx;
            _recentlyFoundPages = new RecentlyFoundTreePages(llt.Flags == TransactionFlags.Read ? 8 : 2);
            _pageLocator = new PageLocator(_llt, llt.Flags == TransactionFlags.Read ? 16 : 8);
            _state = new TreeMutableState(llt);
            _state = state;
        }

        public static Tree Open(LowLevelTransaction llt, Transaction tx, TreeRootHeader* header, RootObjectType type = RootObjectType.VariableSizeTree)
        {
            return new Tree(llt, tx, header->RootPageNumber)
            {
                _state =
                {
                    RootObjectType = type,
                    PageCount = header->PageCount,
                    BranchPages = header->BranchPages,
                    Depth = header->Depth,
                    OverflowPages = header->OverflowPages,
                    LeafPages = header->LeafPages,
                    NumberOfEntries = header->NumberOfEntries,
                    Flags = header->Flags,
                    InWriteTransaction = (llt.Flags == TransactionFlags.ReadWrite),
                }
            };
        }

        public static Tree Create(LowLevelTransaction llt, Transaction tx, TreeFlags flags = TreeFlags.None, RootObjectType type = RootObjectType.VariableSizeTree)
        {
            if (type != RootObjectType.VariableSizeTree && type != RootObjectType.Table )
                throw new ArgumentException($"Only valid types are {nameof(RootObjectType.VariableSizeTree)} or {nameof(RootObjectType.Table)}.", nameof(type));

            var newRootPage = AllocateNewPage(llt, TreePageFlags.Leaf, 1);
            var tree = new Tree(llt, tx, newRootPage.PageNumber)
            {
                _state =
                {
                    RootObjectType = type,
                    Depth = 1,
                    Flags = flags,
                    InWriteTransaction = true,
                }
            };

            tree.State.RecordNewPage(newRootPage, 1);
            return tree;
        }

        /// <summary>
        /// This is using little endian
        /// </summary>
        public long Increment(Slice key, long delta, ushort? version = null)
        {
            State.IsModified = true;

            long currentValue = 0;

            var read = Read(key);
            if (read != null)
                currentValue = *(long*)read.Reader.Base;

            var value = currentValue + delta;
            var result = (long*)DirectAdd(key, sizeof(long), version: version);
            *result = value;

            return value;
        }

        /// <summary>
        /// This is using little endian
        /// </summary>
        public bool AddMax(Slice key, long value, ushort? version = null)
        {
            var read = Read(key);
            if (read != null)
            {
                var currentValue = *(long*)read.Reader.Base;
                if (currentValue >= value)
                    return false;
            }

            State.IsModified = true;

            var result = (long*)DirectAdd(key, sizeof(long), version: version);
            *result = value;

            return true;
        }

        public void Add(Slice key, Stream value, ushort? version = null)
        {
            ValidateValueLength(value);

            State.IsModified = true;

            var length = (int)value.Length;

            var pos = DirectAdd(key, length, version: version);

            CopyStreamToPointer(_llt, value, pos);
        }

        private static void ValidateValueLength(Stream value)
        {
            if (value == null) throw new ArgumentNullException(nameof(value));

            if (value.Length > int.MaxValue)
                throw new ArgumentException("Cannot add a value that is over 2GB in size", nameof(value));
        }

        public void Add(Slice key, byte[] value, ushort? version = null)
        {
            if (value == null) throw new ArgumentNullException(nameof(value));

            State.IsModified = true;
            var pos = DirectAdd(key, value.Length, version: version);

            fixed (byte* src = value)
            {
                Memory.Copy(pos, src, value.Length);
            }
        }

        public void Add(Slice key, Slice value, ushort? version = null)
        {
            if (!value.HasValue)
                throw new ArgumentNullException(nameof(value));

            State.IsModified = true;
            var pos = DirectAdd(key, value.Size, version: version);

            value.CopyTo(pos);
        }

        private static void CopyStreamToPointer(LowLevelTransaction tx, Stream value, byte* pos)
        {
            TemporaryPage tmp;
            using (tx.Environment.GetTemporaryPage(tx, out tmp))
            {
                var tempPageBuffer = tmp.TempPageBuffer;
                var tempPagePointer = tmp.TempPagePointer;
                int copied = 0;

                while (true)
                {
                    var read = value.Read(tempPageBuffer, 0, tempPageBuffer.Length);
                    if (read == 0)
                        break;

                    Memory.CopyInline(pos, tempPagePointer, read);
                    pos += read;
                    copied += read;

                    if (read != tempPageBuffer.Length)
                        break;
                }
            }
        }

        public byte* DirectAdd(Slice key, int len, TreeNodeFlags nodeType = TreeNodeFlags.Data, ushort? version = null)
        {
            Debug.Assert(nodeType == TreeNodeFlags.Data || nodeType == TreeNodeFlags.MultiValuePageRef);

            if (State.InWriteTransaction)
                State.IsModified = true;

            if (_llt.Flags == (TransactionFlags.ReadWrite) == false)
                throw new ArgumentException("Cannot add a value in a read only transaction");

            if (AbstractPager.IsKeySizeValid(key.Size) == false)
                throw new ArgumentException($"Key size is too big, must be at most {AbstractPager.MaxKeySize} bytes, but was {(key.Size + AbstractPager.RequiredSpaceForNewNode)}", nameof(key));

            Func<Slice, TreeCursor> cursorConstructor;
            TreeNodeHeader* node;
            var foundPage = FindPageFor(key, out node, out cursorConstructor);

            var page = ModifyPage(foundPage);

            ushort nodeVersion = 0;
            bool? shouldGoToOverflowPage = null;
            if (page.LastMatch == 0) // this is an update operation
            {
                node = page.GetNode(page.LastSearchPosition);

#if DEBUG
                Slice nodeCheck;
                using(TreeNodeHeader.ToSlicePtr(_llt.Allocator, node,out nodeCheck))
                Debug.Assert(SliceComparer.EqualsInline(nodeCheck, key));
#endif
                shouldGoToOverflowPage = ShouldGoToOverflowPage(len);

                byte* pos;
                if (shouldGoToOverflowPage == false)
                {
                    // optimization for Data and MultiValuePageRef - try to overwrite existing node space
                    if (TryOverwriteDataOrMultiValuePageRefNode(node, key, len, nodeType, version, out pos))
                        return pos;
                }
                else
                {
                    // optimization for PageRef - try to overwrite existing overflows
                    if (TryOverwriteOverflowPages(node, key, len, version, out pos))
                        return pos;
                }

                RemoveLeafNode(page, out nodeVersion);
            }
            else // new item should be recorded
            {
                State.NumberOfEntries++;
            }

            CheckConcurrency(key, version, nodeVersion, TreeActionType.Add);

            var lastSearchPosition = page.LastSearchPosition; // searching for overflow pages might change this
            byte* overFlowPos = null;
            var pageNumber = -1L;
            if (shouldGoToOverflowPage ?? ShouldGoToOverflowPage(len))
            {
                pageNumber = WriteToOverflowPages(len, out overFlowPos);
                len = -1;
                nodeType = TreeNodeFlags.PageRef;
            }

            byte* dataPos;
            if (page.HasSpaceFor(_llt, key, len) == false)
            {
                using (var cursor = cursorConstructor(key))
                {
                    cursor.Update(cursor.Pages.First, page);

                    var pageSplitter = new TreePageSplitter(_llt, this, key, len, pageNumber, nodeType, nodeVersion, cursor);
                    dataPos = pageSplitter.Execute();
                }

                DebugValidateTree(State.RootPageNumber);
            }
            else
            {
                switch (nodeType)
                {
                    case TreeNodeFlags.PageRef:
                        dataPos = page.AddPageRefNode(lastSearchPosition, key, pageNumber);
                        break;
                    case TreeNodeFlags.Data:
                        dataPos = page.AddDataNode(lastSearchPosition, key, len, nodeVersion);
                        break;
                    case TreeNodeFlags.MultiValuePageRef:
                        dataPos = page.AddMultiValueNode(lastSearchPosition, key, len, nodeVersion);
                        break;
                    default:
                        throw new NotSupportedException("Unknown node type for direct add operation: " + nodeType);
                }
                page.DebugValidate(this, State.RootPageNumber);
            }
            if (overFlowPos != null)
                return overFlowPos;
            return dataPos;
        }

        public TreePage ModifyPage(TreePage page)
        {
            if (page.Dirty)
                return page;

            var newPage = ModifyPage(page.PageNumber);
            newPage.LastSearchPosition = page.LastSearchPosition;
            newPage.LastMatch = page.LastMatch;

            return newPage;
        }

        public TreePage ModifyPage(long pageNumber)
        {
            var newPage = GetWriteableTreePage(pageNumber);
            newPage.Dirty = true;
            _recentlyFoundPages.Reset(pageNumber);

            PageModified?.Invoke(pageNumber);

            return newPage;
        }

        public bool ShouldGoToOverflowPage(int len)
        {
            return len + Constants.NodeHeaderSize > _llt.DataPager.NodeMaxSize;
        }

        private long WriteToOverflowPages(int overflowSize, out byte* dataPos)
        {
            var numberOfPages = _llt.DataPager.GetNumberOfOverflowPages(overflowSize);
            var overflowPageStart = AllocateNewPage(_llt, TreePageFlags.Value, numberOfPages);
            overflowPageStart.Flags = PageFlags.Overflow | PageFlags.VariableSizeTreePage;
            overflowPageStart.OverflowSize = overflowSize;
            dataPos = overflowPageStart.Base + Constants.TreePageHeaderSize;

            State.RecordNewPage(overflowPageStart, numberOfPages);

            PageModified?.Invoke(overflowPageStart.PageNumber);

            return overflowPageStart.PageNumber;
        }

        private void RemoveLeafNode(TreePage page, out ushort nodeVersion)
        {
            var node = page.GetNode(page.LastSearchPosition);
            nodeVersion = node->Version;
            if (node->Flags == (TreeNodeFlags.PageRef)) // this is an overflow pointer
            {
                var overflowPage = GetReadOnlyTreePage(node->PageNumber);
                FreePage(overflowPage);
            }

            page.RemoveNode(page.LastSearchPosition);
        }

        [Conditional("VALIDATE")]
        public void DebugValidateTree(long rootPageNumber)
        {
            var pages = new HashSet<long>();
            var stack = new Stack<TreePage>();
            var root = GetReadOnlyTreePage(rootPageNumber);
            stack.Push(root);
            pages.Add(rootPageNumber);
            while (stack.Count > 0)
            {
                var p = stack.Pop();
                if (p.NumberOfEntries == 0 && p != root)
                {
                    DebugStuff.RenderAndShowTree(this, rootPageNumber);
                    throw new InvalidOperationException("The page " + p.PageNumber + " is empty");

                }
                p.DebugValidate(this, rootPageNumber);
                if (p.IsBranch == false)
                    continue;

                if (p.NumberOfEntries < 2)
                {
                    throw new InvalidOperationException("The branch page " + p.PageNumber + " has " + p.NumberOfEntries + " entry");
                }

                for (int i = 0; i < p.NumberOfEntries; i++)
                {
                    var page = p.GetNode(i)->PageNumber;
                    if (pages.Add(page) == false)
                    {
                        DebugStuff.RenderAndShowTree(this, rootPageNumber);
                        throw new InvalidOperationException("The page " + page + " already appeared in the tree!");
                    }
                    stack.Push(GetReadOnlyTreePage(page));
                }
            }
        }

        internal TreePage GetReadOnlyTreePage(long pageNumber)
        {
            return _pageLocator.GetReadOnlyPage(pageNumber).ToTreePage();
        }

        internal Page GetReadOnlyPage(long pageNumber)
        {
            return _pageLocator.GetReadOnlyPage(pageNumber);
        }

        internal TreePage GetWriteableTreePage(long pageNumber)
        {
            return _pageLocator.GetWritablePage(pageNumber).ToTreePage();
        }

        internal TreePage FindPageFor(Slice key, out TreeNodeHeader* node)
        {
            TreePage p;

            if (TryUseRecentTransactionPage(key, out p, out node))
            {
                return p;
            }

            return SearchForPage(key, out node);
        }

        internal TreePage FindPageFor(Slice key, out TreeNodeHeader* node, out Func<Slice,TreeCursor> cursor)
        {
            TreePage p;

            if (TryUseRecentTransactionPage(key, out cursor, out p, out node))
            {
                return p;
            }

            return SearchForPage(key, out cursor, out node);
        }

        private TreePage SearchForPage(Slice key, out TreeNodeHeader* node) 
        {
            var p = GetReadOnlyTreePage(State.RootPageNumber);

            var cursorPath = new List<long>();
            cursorPath.Add(p.PageNumber);

            bool rightmostPage = true;
            bool leftmostPage = true;

            while ((p.TreeFlags & TreePageFlags.Branch) == TreePageFlags.Branch)
            {
                int nodePos;

                if ( key.Options == SliceOptions.Key)
                {
                    if (p.Search(_llt, key) != null)
                    {
                        nodePos = p.LastSearchPosition;
                        if (p.LastMatch != 0)
                        {
                            nodePos--;
                            p.LastSearchPosition--;
                        }

                        if (nodePos != 0)
                            leftmostPage = false;

                        rightmostPage = false;
                    }
                    else
                    {
                        nodePos = (ushort)(p.LastSearchPosition - 1);

                        leftmostPage = false;
                    }
                }
                else if (key.Options == SliceOptions.BeforeAllKeys)
                {
                    p.LastSearchPosition = nodePos = 0;
                    rightmostPage = false;
                }
                else // if (key.Options == SliceOptions.AfterAllKeys)
                {
                    p.LastSearchPosition = nodePos = (ushort)(p.NumberOfEntries - 1);
                    leftmostPage = false;
                }

                var pageNode = p.GetNode(nodePos);
                p = GetReadOnlyTreePage(pageNode->PageNumber);
                Debug.Assert(pageNode->PageNumber == p.PageNumber,
                    string.Format("Requested Page: #{0}. Got Page: #{1}", pageNode->PageNumber, p.PageNumber));

                cursorPath.Add(p.PageNumber);
            }

            if (p.IsLeaf == false)
                throw new InvalidDataException("Index points to a non leaf page " + p.PageNumber);

            node = p.Search(_llt, key); // will set the LastSearchPosition

            AddToRecentlyFoundPages(cursorPath, p, leftmostPage, rightmostPage);

            return p;
        }

        private TreePage SearchForPage(Slice key, out Func<Slice, TreeCursor> cursorConstructor, out TreeNodeHeader* node)
        {
            var p = GetReadOnlyTreePage(State.RootPageNumber);

            var cursor = new TreeCursor();
            cursor.Push(p);

            bool rightmostPage = true;
            bool leftmostPage = true;

            while ((p.TreeFlags & TreePageFlags.Branch) == TreePageFlags.Branch)
            {
                int nodePos;
                if (key.Options == SliceOptions.BeforeAllKeys)
                {
                    p.LastSearchPosition = nodePos = 0;
                    rightmostPage = false;
                }
                else if (key.Options == SliceOptions.AfterAllKeys)
                {
                    p.LastSearchPosition = nodePos = (ushort)(p.NumberOfEntries - 1);
                    leftmostPage = false;
                }
                else
                {
                    if (p.Search(_llt, key) != null)
                    {
                        nodePos = p.LastSearchPosition;
                        if (p.LastMatch != 0)
                        {
                            nodePos--;
                            p.LastSearchPosition--;
                        }

                        if (nodePos != 0)
                            leftmostPage = false;

                        rightmostPage = false;
                    }
                    else
                    {
                        nodePos = (ushort)(p.LastSearchPosition - 1);

                        leftmostPage = false;
                    }
                }

                var pageNode = p.GetNode(nodePos);
                p = GetReadOnlyTreePage(pageNode->PageNumber);
                Debug.Assert(pageNode->PageNumber == p.PageNumber,
                    string.Format("Requested Page: #{0}. Got Page: #{1}", pageNode->PageNumber, p.PageNumber));

                cursor.Push(p);
            }

            cursorConstructor = _ => cursor;

            if (p.IsLeaf == false)
                throw new InvalidDataException("Index points to a non leaf page");

            node = p.Search(_llt, key); // will set the LastSearchPosition

            AddToRecentlyFoundPages(cursor, p, leftmostPage, rightmostPage);

            return p;
        }

        private void AddToRecentlyFoundPages(List<long> c, TreePage p, bool leftmostPage, bool rightmostPage)
        {
            ByteStringContext.Scope firstScope, lastScope;
            Slice firstKey;
            if (leftmostPage)
            {
                firstScope = new ByteStringContext<ByteStringMemoryCache>.Scope();
                firstKey = Slices.BeforeAllKeys;
            }
            else
            {
                // We are going to store the slice, therefore we copy.
                firstScope = p.GetNodeKey(_llt, 0, ByteStringType.Immutable, out firstKey);
            }

            Slice lastKey;
            if (rightmostPage)
            {
                lastScope = new ByteStringContext<ByteStringMemoryCache>.Scope();
                lastKey = Slices.AfterAllKeys;
            }
            else
            {
                // We are going to store the slice, therefore we copy.
                lastScope = p.GetNodeKey(_llt, p.NumberOfEntries - 1, ByteStringType.Immutable, out lastKey);
            }

            var foundPage = new RecentlyFoundTreePages.FoundTreePage(p.PageNumber, p, firstKey, lastKey, c.ToArray(), 
                firstScope, lastScope);

            _recentlyFoundPages.Add(foundPage);
        }

        private void AddToRecentlyFoundPages(TreeCursor c, TreePage p, bool leftmostPage, bool rightmostPage)
        {
            ByteStringContext.Scope firstScope, lastScope;
            Slice firstKey;
            if (leftmostPage)
            {
                firstScope = new ByteStringContext<ByteStringMemoryCache>.Scope();
                firstKey = Slices.BeforeAllKeys;
            }
            else
            {
                // We are going to store the slice, therefore we copy.
                firstScope = p.GetNodeKey(_llt, 0, ByteStringType.Immutable, out firstKey);
            }

            Slice lastKey;
            if (rightmostPage)
            {
                lastScope = new ByteStringContext<ByteStringMemoryCache>.Scope();
                lastKey = Slices.AfterAllKeys;
            }
            else
            {
                // We are going to store the slice, therefore we copy.
                lastScope = p.GetNodeKey(_llt, p.NumberOfEntries - 1, ByteStringType.Immutable, out lastKey);
            }

            var cursorPath = new long[c.Pages.Count];

            var cur = c.Pages.First;
            int pos = cursorPath.Length - 1;
            while (cur != null)
            {
                cursorPath[pos--] = cur.Value.PageNumber;
                cur = cur.Next;
            }

            var foundPage = new RecentlyFoundTreePages.FoundTreePage(p.PageNumber, p, firstKey, lastKey, cursorPath, firstScope, lastScope);

            _recentlyFoundPages.Add(foundPage);
        }

        private bool TryUseRecentTransactionPage(Slice key, out TreePage page, out TreeNodeHeader* node)
        {
            node = null;
            page = null;

            var recentPages = _recentlyFoundPages;
            if (recentPages == null)
                return false;

            var foundPage = recentPages.Find(key);
            if (foundPage == null)
                return false;

            if (foundPage.Page != null)
            {
                // we can't share the same instance, Page instance may be modified by
                // concurrently run iterators
                page = new TreePage(foundPage.Page.Base, foundPage.Page.Source, foundPage.Page.PageSize);
            }
            else
            {
                page = GetReadOnlyTreePage(foundPage.Number);
            }

            if (page.IsLeaf == false)
                throw new InvalidDataException("Index points to a non leaf page");

            node = page.Search(_llt, key); // will set the LastSearchPosition

            return true;
        }

        private bool TryUseRecentTransactionPage(Slice key, out Func<Slice, TreeCursor> cursor, out TreePage page, out TreeNodeHeader* node)
        {
            node = null;
            page = null;
            cursor = null;

            var recentPages = _recentlyFoundPages;

            var foundPage = recentPages?.Find(key);
            if (foundPage == null)
                return false;

            var lastFoundPageNumber = foundPage.Number;

            if (foundPage.Page != null)
            {
                // we can't share the same instance, Page instance may be modified by
                // concurrently run iterators
                page = new TreePage(foundPage.Page.Base, foundPage.Page.Source, foundPage.Page.PageSize);
            }
            else
            {
                page = GetReadOnlyTreePage(lastFoundPageNumber);
            }

            if (page.IsLeaf == false)
                throw new InvalidDataException("Index points to a non leaf page");
            
            node = page.Search(_llt, key); // will set the LastSearchPosition

            var cursorPath = foundPage.CursorPath;
            var pageCopy = page;

            cursor = keySlice => BuildTreeCursor(keySlice, cursorPath, lastFoundPageNumber, pageCopy);

            return true;
        }

        private TreeCursor BuildTreeCursor(Slice key, long[] cursorPath, long lastFoundPageNumber, TreePage pageCopy)
        {
            var c = new TreeCursor();
            foreach (var p in cursorPath)
            {
                if (p == lastFoundPageNumber)
                {
                    c.Push(pageCopy);
                }
                else
                {
                    var cursorPage = _llt.GetReadOnlyTreePage(p);
                    if (key.Options == SliceOptions.Key)
                    {
                        if (cursorPage.Search(_llt, key) != null && cursorPage.LastMatch != 0)
                            cursorPage.LastSearchPosition--;
                    }
                    else if (key.Options == SliceOptions.BeforeAllKeys)
                    {
<<<<<<< HEAD
                        var cursorPage = GetReadOnlyTreePage(p);
                        if (key.Options == SliceOptions.Key)
                        {
                            if (cursorPage.Search(_llt, key) != null && cursorPage.LastMatch != 0)
                                cursorPage.LastSearchPosition--;
                        }
                        else if (key.Options == SliceOptions.BeforeAllKeys)
                        {
                            cursorPage.LastSearchPosition = 0;
                        }
                        else if (key.Options == SliceOptions.AfterAllKeys)
                        {
                            cursorPage.LastSearchPosition = (ushort)(cursorPage.NumberOfEntries - 1);
                        }
                        else throw new ArgumentException();

                        c.Push(cursorPage);
=======
                        cursorPage.LastSearchPosition = 0;
>>>>>>> 24c0565d
                    }
                    else if (key.Options == SliceOptions.AfterAllKeys)
                    {
                        cursorPage.LastSearchPosition = (ushort) (cursorPage.NumberOfEntries - 1);
                    }
                    else throw new ArgumentException();

                    c.Push(cursorPage);
                }
            }
            return c;
        }

        internal TreePage NewPage(TreePageFlags flags, int num)
        {
            var page = AllocateNewPage(_llt, flags, num);
            State.RecordNewPage(page, num);

            PageModified?.Invoke(page.PageNumber);

            return page;
        }

        private static TreePage AllocateNewPage(LowLevelTransaction tx, TreePageFlags flags, int num, long? pageNumber = null)
        {
            var page = tx.AllocatePage(num, pageNumber).ToTreePage();
            page.Flags = PageFlags.VariableSizeTreePage | (num == 1 ? PageFlags.Single : PageFlags.Overflow);
            page.Lower = (ushort)Constants.TreePageHeaderSize;
            page.TreeFlags = flags;
            page.Upper = (ushort)page.PageSize;
            page.Dirty = true;

            return page;
        }

        internal void FreePage(TreePage p)
        {
            PageFreed?.Invoke(p.PageNumber);

            if (p.IsOverflow)
            {
                var numberOfPages = _llt.DataPager.GetNumberOfOverflowPages(p.OverflowSize);
                for (int i = 0; i < numberOfPages; i++)
                {
                    _llt.FreePage(p.PageNumber + i);
                    _pageLocator.Reset(p.PageNumber + i);
                }

                State.RecordFreedPage(p, numberOfPages);
            }
            else
            {
                _llt.FreePage(p.PageNumber);
                _pageLocator.Reset(p.PageNumber);
                State.RecordFreedPage(p, 1);
            }
        }

        public void Delete(Slice key, ushort? version = null)
        {
            if (_llt.Flags == (TransactionFlags.ReadWrite) == false)
                throw new ArgumentException("Cannot delete a value in a read only transaction");

            State.IsModified = true;
            Func<Slice,TreeCursor> cursorConstructor;
            TreeNodeHeader* node;
            var page = FindPageFor(key, out node, out cursorConstructor);

            if (page.LastMatch != 0)
                return; // not an exact match, can't delete

            page = ModifyPage(page);

            State.NumberOfEntries--;
            ushort nodeVersion;
            RemoveLeafNode(page, out nodeVersion);

            CheckConcurrency(key, version, nodeVersion, TreeActionType.Delete);

            using (var cursor = cursorConstructor(key))
            {
                var treeRebalancer = new TreeRebalancer(_llt, this, cursor);
                var changedPage = page;
                while (changedPage != null)
                {
                    changedPage = treeRebalancer.Execute(changedPage);
                }
            }

            page.DebugValidate(this, State.RootPageNumber);
        }

        public TreeIterator Iterate(bool prefetch)
        {
            return new TreeIterator(this, _llt, prefetch);
        }

        public ReadResult Read(Slice key)       
        {
            TreeNodeHeader* node;
            var p = FindPageFor(key, out node);

            if (p.LastMatch != 0)
                return null;

            return new ReadResult(GetValueReaderFromHeader(node), node->Version);
        }

        public int GetDataSize(Slice key)
        {            
            TreeNodeHeader* node;
            var p = FindPageFor(key, out node);
            if (p == null || p.LastMatch != 0)
                return -1;

            if (node == null)
                return -1;

<<<<<<< HEAD
            return GetDataSize(node);
        }

        public int GetDataSize(TreeNodeHeader* node)
        {
            if (node->Flags == (TreeNodeFlags.PageRef))
            {
                var overFlowPage = GetReadOnlyPage(node->PageNumber);
                return overFlowPage.OverflowSize;
            }
            return node->DataSize;
=======
            Slice nodeKey;
            using (TreeNodeHeader.ToSlicePtr(_llt.Allocator, node, out nodeKey))
            {
                if (!SliceComparer.EqualsInline(nodeKey, key))
                    return -1;
            }

            return TreeNodeHeader.GetDataSize(_llt, node);
>>>>>>> 24c0565d
        }

        public long GetParentPageOf(TreePage page)
        {
            TreePage p;
            Slice key;
            using (page.IsLeaf ? page.GetNodeKey(_llt, 0, out key) : page.GetNodeKey(_llt, 1, out key))
            {
                Func<Slice,TreeCursor> cursorConstructor;
                TreeNodeHeader* node;
                p = FindPageFor(key, out node, out cursorConstructor);
                if (p == null || p.LastMatch != 0)
                    return -1;

                using (var cursor = cursorConstructor(key))
                {
                    while (cursor.PageCount > 0)
                    {
                        if (cursor.CurrentPage.PageNumber == page.PageNumber)
                        {
                            if (cursor.PageCount == 1)
                                return -1; // root page

                            return cursor.ParentPage.PageNumber;
                        }
                        cursor.Pop();
                    }
                }
            }

            return -1;
        }

        public ushort ReadVersion(Slice key)
        {
            TreeNodeHeader* node;
            var p = FindPageFor(key, out node);
            if (p == null || p.LastMatch != 0)
                return 0;

            Slice nodeKey;
            using (TreeNodeHeader.ToSlicePtr(_llt.Allocator, node, out nodeKey))
            {
                if (!SliceComparer.EqualsInline(nodeKey, key))
                    return 0;
            }

            return node->Version;
        }

        internal byte* DirectRead(Slice key)
        {
            TreeNodeHeader* node;
            var p = FindPageFor(key, out node);
            if (p == null || p.LastMatch != 0)
                return null;

            Debug.Assert(node != null);

            if (node->Flags == (TreeNodeFlags.PageRef))
            {
                var overFlowPage = GetReadOnlyTreePage(node->PageNumber);
                return overFlowPage.Base + Constants.TreePageHeaderSize;
            }

            return (byte*)node + node->KeySize + Constants.NodeHeaderSize;
        }

        public List<long> AllPages()
        {
            var results = new List<long>();
            var stack = new Stack<TreePage>();
            var root = GetReadOnlyTreePage(State.RootPageNumber);
            stack.Push(root);

            Slice key = default(Slice);
            while (stack.Count > 0)
            {
                var p = stack.Pop();
                results.Add(p.PageNumber);
                
                for (int i = 0; i < p.NumberOfEntries; i++)
                {
                    var node = p.GetNode(i);
                    var pageNumber = node->PageNumber;
                    if (p.IsBranch)
                    {
                        stack.Push(GetReadOnlyTreePage(pageNumber));
                    }
                    else if (node->Flags == TreeNodeFlags.PageRef)
                    {
                        // This is an overflow page
                        var overflowPage = GetReadOnlyTreePage(pageNumber);
                        var numberOfPages = _llt.DataPager.GetNumberOfOverflowPages(overflowPage.OverflowSize);
                        for (long j = 0; j < numberOfPages; ++j)
                            results.Add(overflowPage.PageNumber + j);
                    }
                    else if (node->Flags == TreeNodeFlags.MultiValuePageRef)
                    {
                        using (TreeNodeHeader.ToSlicePtr(_tx.Allocator, node, out key))
                        {
                            var tree = OpenMultiValueTree(key, node);
                            results.AddRange(tree.AllPages());
                        }
                    }
                    else
                    {
                        if ((State.Flags & TreeFlags.FixedSizeTrees) == TreeFlags.FixedSizeTrees)
                        {
                            var valueReader = GetValueReaderFromHeader(node);
                            var valueSize = ((FixedSizeTreeHeader.Embedded*)valueReader.Base)->ValueSize;

                            Slice fixedSizeTreeName;
                            using (p.GetNodeKey(_llt, i, out fixedSizeTreeName))
                            {
                                var fixedSizeTree = new FixedSizeTree(_llt, this, fixedSizeTreeName, valueSize);

                                var pages = fixedSizeTree.AllPages();
                                results.AddRange(pages);
                            }
                        }
                    }
                }
            }
            return results;
        }

        public override string ToString()
        {
            return Name + " " + State.NumberOfEntries;
        }


        private void CheckConcurrency(Slice key, ushort? expectedVersion, ushort nodeVersion, TreeActionType actionType)
        {
            if (expectedVersion.HasValue && nodeVersion != expectedVersion.Value)
                throw new ConcurrencyException(string.Format("Cannot {0} '{1}' to '{4}' tree. Version mismatch. Expected: {2}. Actual: {3}.", actionType.ToString().ToLowerInvariant(), key, expectedVersion.Value, nodeVersion, Name))
                {
                    ActualETag = nodeVersion,
                    ExpectedETag = expectedVersion.Value,
                };
        }


        private void CheckConcurrency(Slice key, Slice value, ushort? expectedVersion, ushort nodeVersion, TreeActionType actionType)
        {
            if (expectedVersion.HasValue && nodeVersion != expectedVersion.Value)
                throw new ConcurrencyException(string.Format("Cannot {0} value '{5}' to key '{1}' to '{4}' tree. Version mismatch. Expected: {2}. Actual: {3}.", actionType.ToString().ToLowerInvariant(), key, expectedVersion.Value, nodeVersion, Name, value))
                {
                    ActualETag = nodeVersion,
                    ExpectedETag = expectedVersion.Value,
                };
        }

        private enum TreeActionType
        {
            Add,
            Delete
        }
        
        private bool TryOverwriteOverflowPages(TreeNodeHeader* updatedNode, Slice key, int len, ushort? version, out byte* pos)
        {
            if (updatedNode->Flags == TreeNodeFlags.PageRef)
            {
                var readOnlyOverflowPage = GetReadOnlyTreePage(updatedNode->PageNumber);

                if (len <= readOnlyOverflowPage.OverflowSize)
                {
                    CheckConcurrency(key, version, updatedNode->Version, TreeActionType.Add);

                    if (updatedNode->Version == ushort.MaxValue)
                        updatedNode->Version = 0;
                    updatedNode->Version++;

                    var availableOverflows = _llt.DataPager.GetNumberOfOverflowPages(readOnlyOverflowPage.OverflowSize);

                    var requestedOverflows = _llt.DataPager.GetNumberOfOverflowPages(len);

                    var overflowsToFree = availableOverflows - requestedOverflows;

                    for (int i = 0; i < overflowsToFree; i++)
                    {
                        _llt.FreePage(readOnlyOverflowPage.PageNumber + requestedOverflows + i);
                    }

                    State.RecordFreedPage(readOnlyOverflowPage, overflowsToFree);

                    var writtableOverflowPage = AllocateNewPage(_llt, TreePageFlags.Value, requestedOverflows, updatedNode->PageNumber);

                    writtableOverflowPage.Flags = PageFlags.Overflow | PageFlags.VariableSizeTreePage;
                    writtableOverflowPage.OverflowSize = len;
                    pos = writtableOverflowPage.Base + Constants.TreePageHeaderSize;

                    PageModified?.Invoke(writtableOverflowPage.PageNumber);

                    return true;
                }
            }
            pos = null;
            return false;
        }

        public Slice LastKeyOrDefault()
        {
            using (var it = Iterate(false))
            {
                if (it.Seek(Slices.AfterAllKeys) == false)
                    return new Slice();

                return it.CurrentKey.Clone(_tx.Allocator);
            }
        }

        public Slice FirstKeyOrDefault()
        {
            using (var it = Iterate(false))
            {
                if (it.Seek(Slices.BeforeAllKeys) == false)
                    return new Slice();

                return it.CurrentKey.Clone(_tx.Allocator);
            }
        }

        public void ClearPagesCache()
        {
            if (_recentlyFoundPages != null)
                _recentlyFoundPages.Clear();

            if (_pageLocator != null)
                _pageLocator.Clear();
        }

        [MethodImpl(MethodImplOptions.NoInlining)]
        public FixedSizeTree FixedTreeFor(string key, byte valSize = 0)
        {
            return FixedTreeFor(Slice.From(_llt.Allocator, key, ByteStringType.Immutable), valSize);
        }

        public FixedSizeTree FixedTreeFor(Slice key, byte valSize = 0)
        {
            if (_fixedSizeTrees == null)
                _fixedSizeTrees = new Dictionary<Slice, FixedSizeTree>(SliceComparer.Instance);

            FixedSizeTree fixedTree;
            if (_fixedSizeTrees.TryGetValue(key, out fixedTree) == false)
            {
<<<<<<< HEAD
                _fixedSizeTrees[key] = fixedTree = new FixedSizeTree(_llt, this, key, valSize);
=======
                Slice keySlice; // we explicitly don't dispose it here
                Slice.From(_llt.Allocator, key, ByteStringType.Immutable, out keySlice);
                _fixedSizeTrees[key] = fixedTree = new FixedSizeTree(_llt, this, keySlice, valSize, clone: false);
>>>>>>> 24c0565d
            }

            State.Flags |= TreeFlags.FixedSizeTrees;

            return fixedTree;
        }

        [MethodImpl(MethodImplOptions.NoInlining)]
        public long DeleteFixedTreeFor(string key, byte valSize = 0)
        {
            return DeleteFixedTreeFor(Slice.From(_llt.Allocator, key, ByteStringType.Immutable), valSize);
        }

        public long DeleteFixedTreeFor(Slice key, byte valSize = 0)
        {
            var fixedSizeTree = FixedTreeFor(key, valSize);
            var numberOfEntries = fixedSizeTree.NumberOfEntries;

            foreach (var page in fixedSizeTree.AllPages())
            {
                _llt.FreePage(page);
            }
            _fixedSizeTrees.Remove(key);
            Delete(key);

            return numberOfEntries;
        }

        [Conditional("DEBUG")]
        public void DebugRenderAndShow()
        {
            DebugStuff.RenderAndShow(this);
        }

        public byte* DirectAccessFromHeader(TreeNodeHeader* node)
        {
            if (node->Flags == TreeNodeFlags.PageRef)
            {
                var overFlowPage = GetReadOnlyTreePage(node->PageNumber);
                return overFlowPage.Base + Constants.TreePageHeaderSize;
            }

            return (byte*)node + node->KeySize + Constants.NodeHeaderSize;
        }

        public Slice GetData(TreeNodeHeader* node)
        {
            if (node->Flags == TreeNodeFlags.PageRef)
            {
                var overFlowPage = GetReadOnlyPage(node->PageNumber);
                if (overFlowPage.OverflowSize > ushort.MaxValue)
                    throw new InvalidOperationException("Cannot convert big data to a slice, too big");
                return Slice.External(Llt.Allocator, overFlowPage.Pointer + Constants.TreePageHeaderSize, (ushort)overFlowPage.OverflowSize);
            }
            return Slice.External(Llt.Allocator, (byte*)node + node->KeySize + Constants.NodeHeaderSize, (ushort)node->DataSize);
        }

        public ValueReader GetValueReaderFromHeader(TreeNodeHeader* node)
        {
            if (node->Flags == (TreeNodeFlags.PageRef))
            {
                var overFlowPage = GetReadOnlyPage(node->PageNumber);

                Debug.Assert(overFlowPage.IsOverflow, "Requested overflow page but got " + overFlowPage.Flags);
                Debug.Assert(overFlowPage.OverflowSize > 0, "Overflow page cannot be size equal 0 bytes");

                return new ValueReader(overFlowPage.Pointer + Constants.TreePageHeaderSize, overFlowPage.OverflowSize);
            }
            return new ValueReader((byte*)node + node->KeySize + Constants.NodeHeaderSize, node->DataSize);
        }
    }
}<|MERGE_RESOLUTION|>--- conflicted
+++ resolved
@@ -2,7 +2,6 @@
 using System.Collections.Generic;
 using System.Diagnostics;
 using System.IO;
-using System.Runtime.CompilerServices;
 using Sparrow;
 using Voron.Data.Fixed;
 using Voron.Debugging;
@@ -194,7 +193,6 @@
             {
                 var tempPageBuffer = tmp.TempPageBuffer;
                 var tempPagePointer = tmp.TempPagePointer;
-                int copied = 0;
 
                 while (true)
                 {
@@ -204,7 +202,6 @@
 
                     Memory.CopyInline(pos, tempPagePointer, read);
                     pos += read;
-                    copied += read;
 
                     if (read != tempPageBuffer.Length)
                         break;
@@ -235,12 +232,14 @@
             bool? shouldGoToOverflowPage = null;
             if (page.LastMatch == 0) // this is an update operation
             {
-                node = page.GetNode(page.LastSearchPosition);
+                node = page.GetNode(page.LastSearchPosition);                
 
 #if DEBUG
                 Slice nodeCheck;
                 using(TreeNodeHeader.ToSlicePtr(_llt.Allocator, node,out nodeCheck))
-                Debug.Assert(SliceComparer.EqualsInline(nodeCheck, key));
+				{
+					Debug.Assert(SliceComparer.EqualsInline(nodeCheck, key));	
+				}                
 #endif
                 shouldGoToOverflowPage = ShouldGoToOverflowPage(len);
 
@@ -607,8 +606,7 @@
                 lastScope = p.GetNodeKey(_llt, p.NumberOfEntries - 1, ByteStringType.Immutable, out lastKey);
             }
 
-            var foundPage = new RecentlyFoundTreePages.FoundTreePage(p.PageNumber, p, firstKey, lastKey, c.ToArray(), 
-                firstScope, lastScope);
+            var foundPage = new RecentlyFoundTreePages.FoundTreePage(p.PageNumber, p, firstKey, lastKey, c.ToArray(), firstScope, lastScope);
 
             _recentlyFoundPages.Add(foundPage);
         }
@@ -736,7 +734,7 @@
                 }
                 else
                 {
-                    var cursorPage = _llt.GetReadOnlyTreePage(p);
+                    var cursorPage = GetReadOnlyTreePage(p);
                     if (key.Options == SliceOptions.Key)
                     {
                         if (cursorPage.Search(_llt, key) != null && cursorPage.LastMatch != 0)
@@ -744,27 +742,7 @@
                     }
                     else if (key.Options == SliceOptions.BeforeAllKeys)
                     {
-<<<<<<< HEAD
-                        var cursorPage = GetReadOnlyTreePage(p);
-                        if (key.Options == SliceOptions.Key)
-                        {
-                            if (cursorPage.Search(_llt, key) != null && cursorPage.LastMatch != 0)
-                                cursorPage.LastSearchPosition--;
-                        }
-                        else if (key.Options == SliceOptions.BeforeAllKeys)
-                        {
-                            cursorPage.LastSearchPosition = 0;
-                        }
-                        else if (key.Options == SliceOptions.AfterAllKeys)
-                        {
-                            cursorPage.LastSearchPosition = (ushort)(cursorPage.NumberOfEntries - 1);
-                        }
-                        else throw new ArgumentException();
-
-                        c.Push(cursorPage);
-=======
                         cursorPage.LastSearchPosition = 0;
->>>>>>> 24c0565d
                     }
                     else if (key.Options == SliceOptions.AfterAllKeys)
                     {
@@ -883,7 +861,13 @@
             if (node == null)
                 return -1;
 
-<<<<<<< HEAD
+            Slice nodeKey;
+            using (TreeNodeHeader.ToSlicePtr(_llt.Allocator, node, out nodeKey))
+            {
+                if (!SliceComparer.EqualsInline(nodeKey, key))
+                return -1;
+            }
+
             return GetDataSize(node);
         }
 
@@ -895,16 +879,6 @@
                 return overFlowPage.OverflowSize;
             }
             return node->DataSize;
-=======
-            Slice nodeKey;
-            using (TreeNodeHeader.ToSlicePtr(_llt.Allocator, node, out nodeKey))
-            {
-                if (!SliceComparer.EqualsInline(nodeKey, key))
-                    return -1;
-            }
-
-            return TreeNodeHeader.GetDataSize(_llt, node);
->>>>>>> 24c0565d
         }
 
         public long GetParentPageOf(TreePage page)
@@ -964,7 +938,7 @@
 
             Debug.Assert(node != null);
 
-            if (node->Flags == (TreeNodeFlags.PageRef))
+            if (node->Flags == TreeNodeFlags.PageRef)
             {
                 var overFlowPage = GetReadOnlyTreePage(node->PageNumber);
                 return overFlowPage.Base + Constants.TreePageHeaderSize;
@@ -1027,7 +1001,7 @@
                             }
                         }
                     }
-                }
+            	}
             }
             return results;
         }
@@ -1138,12 +1112,6 @@
                 _pageLocator.Clear();
         }
 
-        [MethodImpl(MethodImplOptions.NoInlining)]
-        public FixedSizeTree FixedTreeFor(string key, byte valSize = 0)
-        {
-            return FixedTreeFor(Slice.From(_llt.Allocator, key, ByteStringType.Immutable), valSize);
-        }
-
         public FixedSizeTree FixedTreeFor(Slice key, byte valSize = 0)
         {
             if (_fixedSizeTrees == null)
@@ -1152,24 +1120,12 @@
             FixedSizeTree fixedTree;
             if (_fixedSizeTrees.TryGetValue(key, out fixedTree) == false)
             {
-<<<<<<< HEAD
-                _fixedSizeTrees[key] = fixedTree = new FixedSizeTree(_llt, this, key, valSize);
-=======
-                Slice keySlice; // we explicitly don't dispose it here
-                Slice.From(_llt.Allocator, key, ByteStringType.Immutable, out keySlice);
-                _fixedSizeTrees[key] = fixedTree = new FixedSizeTree(_llt, this, keySlice, valSize, clone: false);
->>>>>>> 24c0565d
+                _fixedSizeTrees[key] = fixedTree = new FixedSizeTree(_llt, this, key, valSize, clone: false);
             }
 
             State.Flags |= TreeFlags.FixedSizeTrees;
 
             return fixedTree;
-        }
-
-        [MethodImpl(MethodImplOptions.NoInlining)]
-        public long DeleteFixedTreeFor(string key, byte valSize = 0)
-        {
-            return DeleteFixedTreeFor(Slice.From(_llt.Allocator, key, ByteStringType.Immutable), valSize);
         }
 
         public long DeleteFixedTreeFor(Slice key, byte valSize = 0)
@@ -1206,19 +1162,28 @@
 
         public Slice GetData(TreeNodeHeader* node)
         {
+            Slice outputDataSlice;
+
             if (node->Flags == TreeNodeFlags.PageRef)
             {
                 var overFlowPage = GetReadOnlyPage(node->PageNumber);
                 if (overFlowPage.OverflowSize > ushort.MaxValue)
                     throw new InvalidOperationException("Cannot convert big data to a slice, too big");
-                return Slice.External(Llt.Allocator, overFlowPage.Pointer + Constants.TreePageHeaderSize, (ushort)overFlowPage.OverflowSize);
-            }
-            return Slice.External(Llt.Allocator, (byte*)node + node->KeySize + Constants.NodeHeaderSize, (ushort)node->DataSize);
+                Slice.External(Llt.Allocator, overFlowPage.Pointer + Constants.TreePageHeaderSize,
+                    (ushort) overFlowPage.OverflowSize, out outputDataSlice);
+            }
+            else
+            {
+                Slice.External(Llt.Allocator, (byte*)node + node->KeySize + Constants.NodeHeaderSize,
+                    (ushort)node->DataSize, out outputDataSlice);
+            }
+
+            return outputDataSlice;
         }
 
         public ValueReader GetValueReaderFromHeader(TreeNodeHeader* node)
         {
-            if (node->Flags == (TreeNodeFlags.PageRef))
+            if (node->Flags == TreeNodeFlags.PageRef)
             {
                 var overFlowPage = GetReadOnlyPage(node->PageNumber);
 
