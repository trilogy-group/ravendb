--- conflicted
+++ resolved
@@ -11,10 +11,6 @@
 {
     public class TransactionPersistentContext : IDisposable
     {
-<<<<<<< HEAD
-        public bool IsLongLived { get; set; }
-        private readonly Stack<PageLocator> _pageLocators = new Stack<PageLocator>();
-=======
         private bool _longLivedTransaction;
         private int _cacheSize;
 
@@ -29,7 +25,6 @@
         }
 
         private readonly Stack<PageLocator> pageLocators = new Stack<PageLocator>();
->>>>>>> 62889cda
         private readonly ByteStringContext _allocator = new ByteStringContext();
 
         public TransactionPersistentContext(bool longLivedTransactions = false)
@@ -41,17 +36,6 @@
         public PageLocator AllocatePageLocator(LowLevelTransaction tx)
         {
             PageLocator locator = null;
-<<<<<<< HEAD
-
-            if (_pageLocators.Count != 0)
-            {
-                locator = _pageLocators.Pop();
-                locator.Renew(tx, IsLongLived ? 128 : 16);
-            }
-            else
-            {
-                locator = new PageLocator(tx, IsLongLived ? 128 : 16);
-=======
             if (pageLocators.Count != 0)
             {
                 locator = pageLocators.Pop();
@@ -60,7 +44,6 @@
             else
             {
                 locator = new PageLocator(_allocator, tx, _cacheSize);
->>>>>>> 62889cda
             }
 
             return locator;
@@ -70,7 +53,7 @@
         public void FreePageLocator(PageLocator locator)
         {
             Debug.Assert(locator != null);
-            _pageLocators.Push(locator);
+            pageLocators.Push(locator);
         }
 
         public void Dispose()
