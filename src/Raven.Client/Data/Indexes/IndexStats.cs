--- conflicted
+++ resolved
@@ -149,9 +149,6 @@
         }
     }
 
-<<<<<<< HEAD
-    [Flags]
-=======
     public enum IndexRunningStatus
     {
         Running,
@@ -159,7 +156,7 @@
         Disabled
     }
 
->>>>>>> dcd4ba2a
+    [Flags]
     public enum IndexingPriority
     {
         None = 0,
