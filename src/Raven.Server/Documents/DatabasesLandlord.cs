﻿using System;
using System.Collections.Concurrent;
using System.Collections.Generic;
using System.Diagnostics;
using System.Linq;
using System.Runtime.CompilerServices;
using System.Text;
using System.Threading;
using System.Threading.Tasks;
using Microsoft.CodeAnalysis.CSharp.Syntax;
using Raven.Client;
using Raven.Client.Exceptions.Database;
using Raven.Client.Json.Converters;
using Raven.Client.Server;
using Raven.Client.Util;
using Raven.Server.Config;
using Raven.Server.NotificationCenter.Notifications.Server;
using Raven.Server.ServerWide;
using Raven.Server.ServerWide.Context;
using Raven.Server.Utils;
using Raven.Server.Web.System;
using Sparrow;
using Sparrow.Collections;
<<<<<<< HEAD
=======
using Sparrow.Json;
>>>>>>> 5c5e226e
using Sparrow.Json.Parsing;
using Sparrow.Logging;

namespace Raven.Server.Documents
{
    public class DatabasesLandlord : IDisposable
    {
        private ReaderWriterLockSlim _disposing = new ReaderWriterLockSlim();
        public readonly ConcurrentDictionary<StringSegment, DateTime> LastRecentlyUsed =
            new ConcurrentDictionary<StringSegment, DateTime>(CaseInsensitiveStringSegmentEqualityComparer.Instance);

        public readonly ResourceCache<DocumentDatabase> DatabasesCache = new ResourceCache<DocumentDatabase>();
        private readonly TimeSpan _concurrentResourceLoadTimeout;
        private readonly Logger _logger;
        private readonly SemaphoreSlim _resourceSemaphore;
        private readonly ServerStore _serverStore;

        public DatabasesLandlord(ServerStore serverStore)
        {
            _serverStore = serverStore;
            _resourceSemaphore = new SemaphoreSlim(_serverStore.Configuration.Databases.MaxConcurrentResourceLoads);
            _concurrentResourceLoadTimeout = _serverStore.Configuration.Databases.ConcurrentResourceLoadTimeout.AsTimeSpan;
            _logger = LoggingSource.Instance.GetLogger<DatabasesLandlord>("Raven/Server");            
        }	

        public void ClusterOnDatabaseChanged(object sender, string dbName)
        {
            // response to changed database.
            // if disabled, unload
<<<<<<< HEAD

            TransactionOperationContext context;
            using (_serverStore.ContextPool.AllocateOperationContext(out context))
            {
                context.OpenReadTransaction();
                var record = _serverStore.Cluster.ReadDatabase(context, dbName);
                if (record == null)
                {
                    // was removed, need to make sure that it isn't loaded 
                    UnloadDatabase(dbName, null);
                    return;
                }

                if (record.Topology.RelevantFor(_serverStore.NodeTag) == false)
                    return;

                if (record.DeletionInProgress != DeletionInProgressStatus.No)
                {
                    UnloadDatabase(dbName, null);

                    if (record.DeletionInProgress == DeletionInProgressStatus.HardDelete)
                    {
                        var configuration = CreateDatabaseConfiguration(dbName, ignoreDisabledDatabase: true);
                        DatabaseHelper.DeleteDatabaseFiles(configuration);
                    }

                    _serverStore.NotificationCenter.Add(DatabaseChanged.Create(dbName, DatabaseChangeType.Delete));
                    
                    //TODO: This is BAD BAD BAD thing to do since this is called on startup
                    using (var cmd = context.ReadObject(new DynamicJsonValue
                    {
                        ["Type"] = nameof(RemoveNodeFromDatabaseCommand),
                        [nameof(RemoveNodeFromDatabaseCommand.DatabaseName)] = dbName,
                        [nameof(RemoveNodeFromDatabaseCommand.NodeTag)] = _serverStore.NodeTag
                    }, "remove-node"))
                    {
                        _serverStore.SendToLeaderAsync(cmd).Wait();
                    }

                    return;
                }

                if (record.Disabled)
                {
                    UnloadDatabase(dbName, null);
                    return;
                }
                Task<DocumentDatabase> task;
                if (DatabasesCache.TryGetValue(dbName, out task) == false)
                    return;

                if (task.IsCanceled || task.IsFaulted)
                    return;

                if (task.IsCompleted)
                {
                    NotifyDatabaseAboutStateChange(dbName, task);
                    return;
                }
                task.ContinueWith(done =>
                {
                    NotifyDatabaseAboutStateChange(dbName, done);
                });
            }

            // if deleted, unload / deleted and then notify leader that we removed it
=======

            TransactionOperationContext context;
            using (_serverStore.ContextPool.AllocateOperationContext(out context))
            {
                context.OpenReadTransaction();
                var record = _serverStore.Cluster.ReadDatabase(context, dbName);
                if (record == null)
                {
                    // was removed, need to make sure that it isn't loaded 
                    UnloadDatabase(dbName, null);
                    return;
                }

                DeletionInProgressStatus deletionInProgress;
                if (record.DeletionInProgress != null && 
                    record.DeletionInProgress.TryGetValue(_serverStore.NodeTag, out deletionInProgress) &&
                    deletionInProgress != DeletionInProgressStatus.No)
                {
                    UnloadDatabase(dbName, null);

                    if (deletionInProgress == DeletionInProgressStatus.HardDelete)
                    {
                        var configuration = CreateDatabaseConfiguration(dbName, ignoreDisabledDatabase: true, ignoreBeenDeleted: true);
                        DatabaseHelper.DeleteDatabaseFiles(configuration);
                    }

                    _serverStore.NotificationCenter.Add(DatabaseChanged.Create(dbName, DatabaseChangeType.Delete));

                    NotifyLeaderAboutRemoval(dbName);
                    

                    return;
                }

                if (record.Topology.RelevantFor(_serverStore.NodeTag) == false)
                    return;

                if (record.Disabled)
                {
                    UnloadDatabase(dbName, null);
                    return;
                }
                Task<DocumentDatabase> task;
                if (DatabasesCache.TryGetValue(dbName, out task) == false)
                    return;

                if (task.IsCanceled || task.IsFaulted)
                    return;

                if (task.IsCompleted)
                {
                    NotifyDatabaseAboutStateChange(dbName, task);
                    return;
                }
                task.ContinueWith(done =>
                {
                    NotifyDatabaseAboutStateChange(dbName, done);
                });
            }

            // if deleted, unload / deleted and then notify leader that we removed it
        }

        private void NotifyLeaderAboutRemoval(string dbName)
        {
            var cmd = new DynamicJsonValue
            {
                ["Type"] = nameof(RemoveNodeFromDatabaseCommand),
                [nameof(RemoveNodeFromDatabaseCommand.DatabaseName)] = dbName,
                [nameof(RemoveNodeFromDatabaseCommand.NodeTag)] = _serverStore.NodeTag
            };
            JsonOperationContext myContext;
            using (_serverStore.ContextPool.AllocateOperationContext(out myContext))
            using (var json = myContext.ReadObject(cmd, "rachis command"))
            {
                _serverStore.SendToLeaderAsync(json)
                    .ContinueWith(t =>
                    {
                        if (t.Exception != null)
                        {
                            if (_logger.IsInfoEnabled)
                            {
                                _logger.Info($"Failed to notify leader about removal of node {_serverStore.NodeTag} from database {dbName}", t.Exception);
                            }
                        }
                    });
            }
>>>>>>> 5c5e226e
        }

        private void NotifyDatabaseAboutStateChange(string changedDatabase, Task<DocumentDatabase> done)
        {
            try
            {
                done.Result.StateChanged();
            }
            catch (Exception e)
            {
                if (_logger.IsInfoEnabled)
                {
                    _logger.Info($"Failed to update database {changedDatabase} about new state", e);
                }
                // nothing to do here
            }
        }

        public TimeSpan DatabaseLoadTimeout => _serverStore.Configuration.Server.MaxTimeForTaskToWaitForDatabaseToLoad.AsTimeSpan;

        public void Dispose()
        {
            _disposing.EnterWriteLock();
            try
            {
                var exceptionAggregator = new ExceptionAggregator(_logger, "Failure to dispose landlord");

                // shut down all databases in parallel, avoid having to wait for each one
                Parallel.ForEach(DatabasesCache.Values, new ParallelOptions
                {
                    // we limit the number of resources we dispose concurrently to avoid
                    // putting too much pressure on the I/O system if a disposing db need
                    // to flush data to disk
                    MaxDegreeOfParallelism = Math.Max(1, Environment.ProcessorCount / 2)
                }, dbTask =>
<<<<<<< HEAD
                {
                    if (dbTask.IsCompleted == false)
                        dbTask.ContinueWith(task =>
                        {
                            if (task.Status != TaskStatus.RanToCompletion)
                                return;

                            try
                            {
                                ((IDisposable)task.Result).Dispose();
                            }
                            catch (Exception e)
                            {
                                if (_logger.IsInfoEnabled)
                                    _logger.Info("Failure in deferred disposal of a database", e);
                            }
                        });
                    else if (dbTask.Status == TaskStatus.RanToCompletion)
                        exceptionAggregator.Execute(((IDisposable)dbTask.Result).Dispose);
                    // there is no else, the db is probably faulted
                });
                DatabasesCache.Clear();

                try
                {
=======
                {
                    if (dbTask.IsCompleted == false)
                        dbTask.ContinueWith(task =>
                        {
                            if (task.Status != TaskStatus.RanToCompletion)
                                return;

                            try
                            {
                                ((IDisposable)task.Result).Dispose();
                            }
                            catch (Exception e)
                            {
                                if (_logger.IsInfoEnabled)
                                    _logger.Info("Failure in deferred disposal of a database", e);
                            }
                        });
                    else if (dbTask.Status == TaskStatus.RanToCompletion)
                        exceptionAggregator.Execute(((IDisposable)dbTask.Result).Dispose);
                    // there is no else, the db is probably faulted
                });
                DatabasesCache.Clear();

                try
                {
>>>>>>> 5c5e226e
                    _resourceSemaphore.Dispose();
                }
                catch (Exception e)
                {
                    if (_logger.IsInfoEnabled)
                        _logger.Info("Failed to dispose resource semaphore", e);
                }

                exceptionAggregator.ThrowIfNeeded();
            }
            finally
            {
                _disposing.ExitWriteLock();
            }
        }

        public event Action<string> OnDatabaseLoaded = delegate { };


        public Task<DocumentDatabase> TryGetOrCreateResourceStore(StringSegment databaseName, bool ignoreDisabledDatabase = false)
        {
            try
            {
                if (_disposing.TryEnterReadLock(0) == false)
                    ThrowServerIsBeingDisposed(databaseName);

                Task<DocumentDatabase> database;
                if (DatabasesCache.TryGetValue(databaseName, out database))
                    if (database.IsFaulted || database.IsCanceled)
                    {
                        DatabasesCache.TryRemove(databaseName, out database);
                        DateTime time;
                        LastRecentlyUsed.TryRemove(databaseName, out time);
                        // and now we will try creating it again
                    }
                    else
                    {
                        return database;
                    }

                return CreateDatabase(databaseName, ignoreDisabledDatabase);
            }
            finally
            {
                if (_disposing.IsReadLockHeld)
                    _disposing.ExitReadLock();
            }
        }

        private static void ThrowServerIsBeingDisposed(StringSegment databaseName)
        {
            throw new ObjectDisposedException("The server is being disposed, cannot load database " + databaseName);
        }

        private Task<DocumentDatabase> CreateDatabase(StringSegment databaseName, bool ignoreDisabledDatabase = false)
        {
            var config = CreateDatabaseConfiguration(databaseName, ignoreDisabledDatabase);
            if (config == null)
                return null;

            if (!_resourceSemaphore.Wait(_concurrentResourceLoadTimeout))
                throw new DatabaseConcurrentLoadTimeoutException(
                    "Too much databases loading concurrently, timed out waiting for them to load.");
            try
            {
                var task = new Task<DocumentDatabase>(() => ActuallyCreateDatabase(databaseName, config));

                var database = DatabasesCache.GetOrAdd(databaseName, task);
                if (database == task)
                    task.Start(); // the semaphore will be released here at the end of the task
                else
                    _resourceSemaphore.Release();

                return database;
            }
            catch (Exception)
            {
                _resourceSemaphore.Release();
                throw;
            }
        }

        private DocumentDatabase ActuallyCreateDatabase(StringSegment databaseName, RavenConfiguration config)
        {
            try
            {
                var db = CreateDocumentsStorage(databaseName, config);
                _serverStore.NotificationCenter.Add(
                    DatabaseChanged.Create(databaseName, DatabaseChangeType.Load));
                return db;
            }
            catch (Exception e)
            {
                // if we are here, there is an error, and if there is an error, we need to clear it from the 
                // resource store cache so we can try to reload it.
                // Note that we return the faulted task anyway, because we need the user to look at the error
                if (e.Data.Contains("Raven/KeepInResourceStore") == false)
                {
                    Task<DocumentDatabase> val;
                    DatabasesCache.TryRemove(databaseName, out val);
                }
                throw;
            }
            finally
            {
                try
                {
                    _resourceSemaphore.Release();
                }
                catch (ObjectDisposedException)
                {
                }
            }
        }

        private DocumentDatabase CreateDocumentsStorage(StringSegment databaseName, RavenConfiguration config)
        {
            try
            {
                var sp = Stopwatch.StartNew();
                var documentDatabase = new DocumentDatabase(config.ResourceName, config, _serverStore);
                documentDatabase.Initialize();
                DeleteDatabaseCachedInfo(documentDatabase, _serverStore);
                if (_logger.IsInfoEnabled)
                    _logger.Info($"Started database {config.ResourceName} in {sp.ElapsedMilliseconds:#,#;;0}ms");

                OnDatabaseLoaded(config.ResourceName);

                // if we have a very long init process, make sure that we reset the last idle time for this db.
                LastRecentlyUsed.AddOrUpdate(databaseName, SystemTime.UtcNow, (_, time) => SystemTime.UtcNow);
                return documentDatabase;
            }
            catch (Exception e)
            {
                if (_logger.IsInfoEnabled)
                    _logger.Info($"Failed to start database {config.ResourceName}", e);
                throw new DatabaseLoadFailureException($"Failed to start database {config.ResourceName}" + Environment.NewLine +
                                                       $"At {config.Core.DataDirectory}", e);
            }
        }

        [MethodImpl(MethodImplOptions.AggressiveInlining)]
        private void DeleteDatabaseCachedInfo(DocumentDatabase database, ServerStore serverStore)
        {
            serverStore.DatabaseInfoCache.Delete(database.Name);
        }

        public RavenConfiguration CreateDatabaseConfiguration(StringSegment databaseName, bool ignoreDisabledDatabase = false, bool ignoreBeenDeleted = false)
        {
            if (databaseName.IsNullOrWhiteSpace())
                throw new ArgumentNullException(nameof(databaseName), "Database name cannot be empty");
            if (databaseName.Equals("<system>")) // This is here to guard against old ravendb tests
                throw new ArgumentNullException(nameof(databaseName),
                    "Database name cannot be <system>. Using of <system> database indicates outdated code that was targeted RavenDB 3.5.");


            TransactionOperationContext context;
            using (_serverStore.ContextPool.AllocateOperationContext(out context))
            {
                context.OpenReadTransaction();

                var doc = _serverStore.Cluster.Read(context, "db/" + databaseName.Value.ToLowerInvariant());
                if (doc == null)
                    return null;

                var databaseRecord = JsonDeserializationCluster.DatabaseRecord(doc);

<<<<<<< HEAD
                if (databaseRecord.Disabled)
                    throw new DatabaseDisabledException(databaseName + " has been disabled");

                if(databaseRecord.DeletionInProgress != DeletionInProgressStatus.No)
                    throw new DatabaseDisabledException(databaseName + " is currently being deleted");

                if (databaseRecord.Topology.RelevantFor(_serverStore.NodeTag) == false)
                    // TODO: need to handle this properly
=======
                if (databaseRecord.Disabled && ignoreDisabledDatabase == false)
                    throw new DatabaseDisabledException(databaseName + " has been disabled");

                DeletionInProgressStatus deletionInProgress;
                var databaseIsBeenDeleted = databaseRecord.DeletionInProgress != null &&
                                            databaseRecord.DeletionInProgress.TryGetValue(_serverStore.NodeTag, out deletionInProgress) &&
                                            deletionInProgress != DeletionInProgressStatus.No;
                if (ignoreBeenDeleted == false && databaseIsBeenDeleted)
                    throw new DatabaseDisabledException(databaseName + " is currently being deleted on " + _serverStore.NodeTag);

                if (databaseRecord.Topology.RelevantFor(_serverStore.NodeTag) == false &&
                    databaseIsBeenDeleted == false)
                    // TODO: need to handle this properly, need to redirect to somewhere it is on
>>>>>>> 5c5e226e
                    throw new InvalidOperationException(databaseName + " is not relevant for " + _serverStore.NodeTag);
                return CreateConfiguration(databaseName, databaseRecord);

            }

        }

        protected RavenConfiguration CreateConfiguration(StringSegment databaseName, DatabaseRecord record)
        {
            var config = RavenConfiguration.CreateFrom(_serverStore.Configuration, databaseName, ResourceType.Database);

            foreach (var setting in record.Settings)
                config.SetSetting(setting.Key, setting.Value);

            config.Initialize();

            config.CopyParentSettings(_serverStore.Configuration);


            return config;
        }

        public DateTime LastWork(DocumentDatabase resource)
        {
            // This allows us to increase the time large databases will be held in memory
            // Using this method, we'll add 0.5 ms per KB, or roughly half a second of idle time per MB.

            var envs = resource.GetAllStoragesEnvironment();

            long dbSize = 0;
            var maxLastWork = DateTime.MinValue;

            foreach (var env in envs)
            {
                dbSize += env.Environment.Stats().AllocatedDataFileSizeInBytes;

                if (env.Environment.LastWorkTime > maxLastWork)
                    maxLastWork = env.Environment.LastWorkTime;
            }

            return maxLastWork + TimeSpan.FromMilliseconds(dbSize / 1024L);
        }

        public void UnloadDatabase(string dbName, TimeSpan? skipIfActiveInDuration, Func<DocumentDatabase, bool> shouldSkip = null)
        {
            DateTime time;
            Task<DocumentDatabase> dbTask;
            if (DatabasesCache.TryGetValue(dbName, out dbTask) == false)
            {
                LastRecentlyUsed.TryRemove(dbName, out time);
                return;
            }
            var dbTaskStatus = dbTask.Status;
            if (dbTaskStatus == TaskStatus.Faulted || dbTaskStatus == TaskStatus.Canceled)
            {
                LastRecentlyUsed.TryRemove(dbName, out time);
                DatabasesCache.TryRemove(dbName, out dbTask);
                return;
            }
            if (dbTaskStatus != TaskStatus.RanToCompletion)
                throw new InvalidOperationException($"Couldn't modify '{dbName}' while it is loading, current status {dbTaskStatus}");

            // will never wait, we checked that we already run to completion here
            var database = dbTask.Result;

            if (skipIfActiveInDuration != null && SystemTime.UtcNow - LastWork(database) < skipIfActiveInDuration ||
                shouldSkip != null && shouldSkip(database))
                return;

            try
            {
                ((IDisposable)database).Dispose();
            }
            catch (Exception e)
            {
                if (_logger.IsInfoEnabled)
                    _logger.Info("Could not dispose database: " + dbName, e);
            }

            LastRecentlyUsed.TryRemove(dbName, out time);
            DatabasesCache.TryRemove(dbName, out dbTask);
        }
    }
}<|MERGE_RESOLUTION|>--- conflicted
+++ resolved
@@ -21,10 +21,7 @@
 using Raven.Server.Web.System;
 using Sparrow;
 using Sparrow.Collections;
-<<<<<<< HEAD
-=======
 using Sparrow.Json;
->>>>>>> 5c5e226e
 using Sparrow.Json.Parsing;
 using Sparrow.Logging;
 
@@ -54,74 +51,6 @@
         {
             // response to changed database.
             // if disabled, unload
-<<<<<<< HEAD
-
-            TransactionOperationContext context;
-            using (_serverStore.ContextPool.AllocateOperationContext(out context))
-            {
-                context.OpenReadTransaction();
-                var record = _serverStore.Cluster.ReadDatabase(context, dbName);
-                if (record == null)
-                {
-                    // was removed, need to make sure that it isn't loaded 
-                    UnloadDatabase(dbName, null);
-                    return;
-                }
-
-                if (record.Topology.RelevantFor(_serverStore.NodeTag) == false)
-                    return;
-
-                if (record.DeletionInProgress != DeletionInProgressStatus.No)
-                {
-                    UnloadDatabase(dbName, null);
-
-                    if (record.DeletionInProgress == DeletionInProgressStatus.HardDelete)
-                    {
-                        var configuration = CreateDatabaseConfiguration(dbName, ignoreDisabledDatabase: true);
-                        DatabaseHelper.DeleteDatabaseFiles(configuration);
-                    }
-
-                    _serverStore.NotificationCenter.Add(DatabaseChanged.Create(dbName, DatabaseChangeType.Delete));
-                    
-                    //TODO: This is BAD BAD BAD thing to do since this is called on startup
-                    using (var cmd = context.ReadObject(new DynamicJsonValue
-                    {
-                        ["Type"] = nameof(RemoveNodeFromDatabaseCommand),
-                        [nameof(RemoveNodeFromDatabaseCommand.DatabaseName)] = dbName,
-                        [nameof(RemoveNodeFromDatabaseCommand.NodeTag)] = _serverStore.NodeTag
-                    }, "remove-node"))
-                    {
-                        _serverStore.SendToLeaderAsync(cmd).Wait();
-                    }
-
-                    return;
-                }
-
-                if (record.Disabled)
-                {
-                    UnloadDatabase(dbName, null);
-                    return;
-                }
-                Task<DocumentDatabase> task;
-                if (DatabasesCache.TryGetValue(dbName, out task) == false)
-                    return;
-
-                if (task.IsCanceled || task.IsFaulted)
-                    return;
-
-                if (task.IsCompleted)
-                {
-                    NotifyDatabaseAboutStateChange(dbName, task);
-                    return;
-                }
-                task.ContinueWith(done =>
-                {
-                    NotifyDatabaseAboutStateChange(dbName, done);
-                });
-            }
-
-            // if deleted, unload / deleted and then notify leader that we removed it
-=======
 
             TransactionOperationContext context;
             using (_serverStore.ContextPool.AllocateOperationContext(out context))
@@ -209,7 +138,6 @@
                         }
                     });
             }
->>>>>>> 5c5e226e
         }
 
         private void NotifyDatabaseAboutStateChange(string changedDatabase, Task<DocumentDatabase> done)
@@ -245,7 +173,6 @@
                     // to flush data to disk
                     MaxDegreeOfParallelism = Math.Max(1, Environment.ProcessorCount / 2)
                 }, dbTask =>
-<<<<<<< HEAD
                 {
                     if (dbTask.IsCompleted == false)
                         dbTask.ContinueWith(task =>
@@ -271,33 +198,6 @@
 
                 try
                 {
-=======
-                {
-                    if (dbTask.IsCompleted == false)
-                        dbTask.ContinueWith(task =>
-                        {
-                            if (task.Status != TaskStatus.RanToCompletion)
-                                return;
-
-                            try
-                            {
-                                ((IDisposable)task.Result).Dispose();
-                            }
-                            catch (Exception e)
-                            {
-                                if (_logger.IsInfoEnabled)
-                                    _logger.Info("Failure in deferred disposal of a database", e);
-                            }
-                        });
-                    else if (dbTask.Status == TaskStatus.RanToCompletion)
-                        exceptionAggregator.Execute(((IDisposable)dbTask.Result).Dispose);
-                    // there is no else, the db is probably faulted
-                });
-                DatabasesCache.Clear();
-
-                try
-                {
->>>>>>> 5c5e226e
                     _resourceSemaphore.Dispose();
                 }
                 catch (Exception e)
@@ -465,16 +365,6 @@
 
                 var databaseRecord = JsonDeserializationCluster.DatabaseRecord(doc);
 
-<<<<<<< HEAD
-                if (databaseRecord.Disabled)
-                    throw new DatabaseDisabledException(databaseName + " has been disabled");
-
-                if(databaseRecord.DeletionInProgress != DeletionInProgressStatus.No)
-                    throw new DatabaseDisabledException(databaseName + " is currently being deleted");
-
-                if (databaseRecord.Topology.RelevantFor(_serverStore.NodeTag) == false)
-                    // TODO: need to handle this properly
-=======
                 if (databaseRecord.Disabled && ignoreDisabledDatabase == false)
                     throw new DatabaseDisabledException(databaseName + " has been disabled");
 
@@ -488,7 +378,6 @@
                 if (databaseRecord.Topology.RelevantFor(_serverStore.NodeTag) == false &&
                     databaseIsBeenDeleted == false)
                     // TODO: need to handle this properly, need to redirect to somewhere it is on
->>>>>>> 5c5e226e
                     throw new InvalidOperationException(databaseName + " is not relevant for " + _serverStore.NodeTag);
                 return CreateConfiguration(databaseName, databaseRecord);
 
