﻿using System;
using System.Collections.Generic;
using System.IO;
using System.Linq;
using System.Net;
using System.Text;
using Jint.Parser.Ast;
using Raven.Abstractions.Data;
using Raven.Client.Replication.Messages;
using Raven.Imports.Newtonsoft.Json.Utilities;
using Raven.Server.Documents.Replication;
using Raven.Server.Extensions;
using Raven.Server.ServerWide;
using Raven.Server.ServerWide.Context;
using Raven.Server.Utils;
using Sparrow.Json;
using Sparrow.Json.Parsing;
using Voron;
using Voron.Data;
using Voron.Data.Fixed;
using Voron.Data.Tables;
using Voron.Exceptions;
using Voron.Impl;
using Sparrow;
using Sparrow.Binary;
using Sparrow.Logging;

namespace Raven.Server.Documents
{
    public unsafe class DocumentsStorage : IDisposable
    {
        private readonly DocumentDatabase _documentDatabase;

        private static readonly TableSchema _docsSchema = new TableSchema();
        private static readonly TableSchema ConflictsSchema = new TableSchema();
        private static readonly TableSchema TombstonesSchema = new TableSchema();

        static DocumentsStorage()
        {
            /*
             The structure of conflicts table starts with the following fields:
             [ Conflicted Doc Id | Change Vector | ... the rest of fields ... ]
             PK of the conflicts table will be 'Change Vector' field, because when dealing with conflicts,
              the change vectors will always be different, hence the uniqueness of the key. (inserts/updates will not overwrite)

            Additional indice is set to have composite key of 'Conflicted Doc Id' and 'Change Vector' so we will be able to iterate
            on conflicts by conflicted doc id (using 'starts with')
             */
            ConflictsSchema.DefineKey(
                new TableSchema.SchemaIndexDef
                {
                    StartIndex = 1,
                    Count = 1,
                    IsGlobal = false,
                    Name = "Key"
                });

            // required to get conflicts by key
            ConflictsSchema.DefineIndex("KeyAndChangeVector",
                new TableSchema.SchemaIndexDef
                {
                    StartIndex = 0,
                    Count = 2,
                    IsGlobal = false,
                    Name = "KeyAndChangeVector"
                });

            // The documents schema is as follows
            // 4 fields (lowered key, etag, lazy string key, document, change vector)
            // format of lazy string key is detailed in GetLowerKeySliceAndStorageKey
            _docsSchema.DefineKey(new TableSchema.SchemaIndexDef
            {
                StartIndex = 0,
                Count = 1,
                IsGlobal = true,
                Name = "Docs"
            });

            _docsSchema.DefineFixedSizeIndex("CollectionEtags", new TableSchema.FixedSizeSchemaIndexDef
            {
                StartIndex = 1,
                IsGlobal = false
            });

            _docsSchema.DefineFixedSizeIndex("AllDocsEtags", new TableSchema.FixedSizeSchemaIndexDef
            {
                StartIndex = 1,
                IsGlobal = true
            });

            TombstonesSchema.DefineKey(new TableSchema.SchemaIndexDef
            {
                StartIndex = 0,
                Count = 1,
                IsGlobal = true,
                Name = "Tombstones"
            });

            TombstonesSchema.DefineFixedSizeIndex("CollectionEtags", new TableSchema.FixedSizeSchemaIndexDef
            {
                StartIndex = 1,
                IsGlobal = false
            });

            TombstonesSchema.DefineFixedSizeIndex("AllTombstonesEtags", new TableSchema.FixedSizeSchemaIndexDef
            {
                StartIndex = 1,
                IsGlobal = true
            });

            TombstonesSchema.DefineFixedSizeIndex("DeletedEtags", new TableSchema.FixedSizeSchemaIndexDef()
            {
                StartIndex = 2,
                IsGlobal = false
            });
        }

        private readonly Logger _logger;
        private readonly string _name;

        private static readonly Slice AllDocsEtagsSlice = Slice.From(StorageEnvironment.LabelsContext, "AllDocsEtags", ByteStringType.Immutable);
		private static readonly Slice AllTombstonesEtags = Slice.From(StorageEnvironment.LabelsContext, "AllTombstonesEtags", ByteStringType.Immutable);
		private static readonly Slice LastEtagSlice = Slice.From(StorageEnvironment.LabelsContext, "LastEtag", ByteStringType.Immutable);
        private static readonly Slice HashTagSlice = Slice.From(StorageEnvironment.LabelsContext, "#", ByteStringType.Immutable);

        // this is only modified by write transactions under lock
        // no need to use thread safe ops
        private long _lastEtag;

        public string DataDirectory;
        public DocumentsContextPool ContextPool;
        private UnmanagedBuffersPoolWithLowMemoryHandling _unmanagedBuffersPool;

        public DocumentsStorage(DocumentDatabase documentDatabase)
        {
            _documentDatabase = documentDatabase;
            _name = _documentDatabase.Name;
            _logger = LoggingSource.Instance.GetLogger<DocumentsStorage>(documentDatabase.Name);
        }

        public StorageEnvironment Environment { get; private set; }

        public void Dispose()
        {
            var exceptionAggregator = new ExceptionAggregator(_logger, $"Could not dispose {nameof(DocumentsStorage)}");

            exceptionAggregator.Execute(() =>
            {
                _unmanagedBuffersPool?.Dispose();
                _unmanagedBuffersPool = null;
            });

            exceptionAggregator.Execute(() =>
            {
                ContextPool?.Dispose();
                ContextPool = null;
            });

            exceptionAggregator.Execute(() =>
            {
                Environment?.Dispose();
                Environment = null;
            });

            exceptionAggregator.ThrowIfNeeded();
        }

        public void Initialize()
        {
            if (_logger.IsInfoEnabled)
                _logger.Info
                    ("Starting to open document storage for " +  (_documentDatabase.Configuration.Core.RunInMemory ?
                    "<memory>" : _documentDatabase.Configuration.Core.DataDirectory));

            var options = _documentDatabase.Configuration.Core.RunInMemory
                ? StorageEnvironmentOptions.CreateMemoryOnly()
                : StorageEnvironmentOptions.ForPath(_documentDatabase.Configuration.Core.DataDirectory);

            try
            {
                Initialize(options);
            }
            catch (Exception)
            {
                options.Dispose();
                throw;
            }
        }

        public void Initialize(StorageEnvironmentOptions options)
        {
            options.SchemaVersion = 1;
            try
            {
                Environment = new StorageEnvironment(options);
                ContextPool = new DocumentsContextPool(_documentDatabase);

                using (var tx = Environment.WriteTransaction())
                {
                    tx.CreateTree("Docs");
                    tx.CreateTree("LastReplicatedEtags");
                    tx.CreateTree("Identities");
                    tx.CreateTree("ChangeVector");
                    _docsSchema.Create(tx, Document.SystemDocumentsCollection);
                    ConflictsSchema.Create(tx, "Conflicts");
                    _lastEtag = ReadLastEtag(tx);

                    tx.Commit();
                }
            }
            catch (Exception e)
            {
                if (_logger.IsOperationsEnabled)
                    _logger.Operations("Could not open server store for " + _name, e);

                options.Dispose();
                Dispose();
                throw;
            }
        }

        private static void AssertTransaction(DocumentsOperationContext context)
        {
            if (context.Transaction == null) //precaution
                throw new InvalidOperationException("No active transaction found in the context, and at least read transaction is needed");
        }

        public ChangeVectorEntry[] GetDatabaseChangeVector(DocumentsOperationContext context)
        {
            AssertTransaction(context);

            var tree = context.Transaction.InnerTransaction.ReadTree("ChangeVector");
            var changeVector = new ChangeVectorEntry[tree.State.NumberOfEntries];
            using (var iter = tree.Iterate(false))
            {
                if (iter.Seek(Slices.BeforeAllKeys) == false)
                    return changeVector;
                var buffer = new byte[sizeof(Guid)];
                int index = 0;
                do
                {
                    var read = iter.CurrentKey.CreateReader().Read(buffer, 0, sizeof(Guid));
                    if (read != sizeof(Guid))
                        throw new InvalidDataException($"Expected guid, but got {read} bytes back for change vector");

                    changeVector[index].DbId = new Guid(buffer);
                    changeVector[index].Etag = iter.CreateReaderForCurrent().ReadBigEndianInt64();
                    index++;
                } while (iter.MoveNext());
            }
            return changeVector;
        }

        public void SetDatabaseChangeVector(DocumentsOperationContext context, Dictionary<Guid, long> changeVector)
        {
            var tree = context.Transaction.InnerTransaction.CreateTree("ChangeVector");
            foreach (var kvp in changeVector)
            {
                var dbId = kvp.Key;
                var etagBigEndian = IPAddress.HostToNetworkOrder(kvp.Value);
                tree.Add(Slice.External(context.Allocator, (byte*)&dbId, sizeof(Guid)),
                   Slice.External(context.Allocator, (byte*)&etagBigEndian, sizeof(long)));
            }
        }

        public static long ReadLastEtag(Transaction tx)
        {
            var tree = tx.CreateTree("Etags");
            var readResult = tree.Read(LastEtagSlice);
            long lastEtag = 0;
            if (readResult != null)
                lastEtag = readResult.Reader.ReadLittleEndianInt64();

            var fst = new FixedSizeTree(tx.LowLevelTransaction, 
				tx.LowLevelTransaction.RootObjects, 
				AllDocsEtagsSlice, sizeof(long));

            using (var it = fst.Iterate())
            {
                if (it.SeekToLast())
                {
                    lastEtag = Math.Max(lastEtag, it.CurrentKey);
                }
            }

			fst = new FixedSizeTree(tx.LowLevelTransaction,
				tx.LowLevelTransaction.RootObjects,
				AllTombstonesEtags, sizeof(long));

			using (var it = fst.Iterate())
			{
				if (it.SeekToLast())
				{
					lastEtag = Math.Max(lastEtag, it.CurrentKey);
				}
			}

			return lastEtag;
        }

        public IEnumerable<Document> GetDocumentsStartingWith(DocumentsOperationContext context, string prefix, string matches, string exclude, int start, int take)
        {
            var table = new Table(_docsSchema, context.Transaction.InnerTransaction);

            var prefixSlice = GetSliceFromKey(context, prefix);
            // ReSharper disable once LoopCanBeConvertedToQuery
            foreach (var result in table.SeekByPrimaryKey(prefixSlice, startsWith:true))
            {
                var document = TableValueToDocument(context, result);
                string documentKey = document.Key;
                if (documentKey.StartsWith(prefix) == false)
                    break;

                if (!WildcardMatcher.Matches(matches, documentKey) ||
                    WildcardMatcher.MatchesExclusion(exclude, documentKey))
                    continue;

                if (start > 0)
                {
                    start--;
                    continue;
                }
                if (take-- <= 0)
                    yield break;
                yield return document;
            }
        }

        public IEnumerable<Document> GetDocumentsInReverseEtagOrder(DocumentsOperationContext context, int start, int take)
        {
            var table = new Table(_docsSchema, context.Transaction.InnerTransaction);

            // ReSharper disable once LoopCanBeConvertedToQuery
            foreach (var result in table.SeekBackwardFrom(_docsSchema.FixedSizeIndexes["AllDocsEtags"], long.MaxValue))
            {
                if (start > 0)
                {
                    start--;
                    continue;
                }
                if (take-- <= 0)
                    yield break;
                yield return TableValueToDocument(context, result);
            }
        }

        public IEnumerable<Document> GetDocumentsInReverseEtagOrder(DocumentsOperationContext context, string collection, int start, int take)
        {
<<<<<<< HEAD
            var table = new Table(_docsSchema, "@" + collection, context.Transaction.InnerTransaction);
=======
            var table = context.Transaction.InnerTransaction.OpenTable(DocsSchema, "@" + collection);
>>>>>>> 168ad3fd

            // ReSharper disable once LoopCanBeConvertedToQuery
            foreach (var result in table.SeekBackwardFrom(_docsSchema.FixedSizeIndexes["CollectionEtags"], long.MaxValue))
            {
                if (start > 0)
                {
                    start--;
                    continue;
                }
                if (take-- <= 0)
                    yield break;
                yield return TableValueToDocument(context, result);
            }
        }

		public IEnumerable<Document> GetDocumentsAfter(DocumentsOperationContext context, long etag, int start, int take)
        {
            var table = new Table(_docsSchema, context.Transaction.InnerTransaction);
            // ReSharper disable once LoopCanBeConvertedToQuery
            foreach (var result in table.SeekForwardFrom(_docsSchema.FixedSizeIndexes["AllDocsEtags"], etag))
            {
                if (result.Id == etag)
                    continue;
                
                if (start > 0)
                {
                    start--;
                    continue;
                }
	            if (take-- <= 0)
	            {
		            yield break;
	            }

	            yield return TableValueToDocument(context, result);
            }
        }

        public IEnumerable<Document> GetDocumentsAfter(DocumentsOperationContext context, long etag)
        {
            var table = new Table(_docsSchema, context.Transaction.InnerTransaction);

            // ReSharper disable once LoopCanBeConvertedToQuery
            foreach (var result in table.SeekForwardFrom(_docsSchema.FixedSizeIndexes["AllDocsEtags"], etag))
            {
                if (result.Id == etag)
                    continue;

                yield return TableValueToDocument(context, result);
            }
        }

        public IEnumerable<Document> GetDocuments(DocumentsOperationContext context, List<Slice> ids, int start, int take)
        {
            var table = new Table(_docsSchema, context.Transaction.InnerTransaction);

            foreach (var id in ids)
            {
                // id must be lowercased

                var tvr = table.ReadByKey(id);
                if (tvr == null)
                    continue;

                if (start > 0)
                {
                    start--;
                    continue;
                }
                if (take-- <= 0)
                    yield break;

                yield return TableValueToDocument(context, tvr);
            }
        }

        public IEnumerable<Document> GetDocumentsAfter(DocumentsOperationContext context, string collection, long etag, int start, int take)
        {
            var collectionName = "@" + collection;
            if (context.Transaction.InnerTransaction.ReadTree(collectionName) == null)
                yield break;

<<<<<<< HEAD
            var table = new Table(_docsSchema, collectionName, context.Transaction.InnerTransaction);
=======
            var table = context.Transaction.InnerTransaction.OpenTable(DocsSchema, collectionName);
>>>>>>> 168ad3fd

            // ReSharper disable once LoopCanBeConvertedToQuery
            foreach (var result in table.SeekForwardFrom(_docsSchema.FixedSizeIndexes["CollectionEtags"], etag))
            {
                if (result.Id == etag)
                    continue;

                if (start > 0)
                {
                    start--;
                    continue;
                }
                if (take-- <= 0)
                    yield break;
                yield return TableValueToDocument(context, result);
            }
        }

        public Tuple<Document, DocumentTombstone> GetDocumentOrTombstone(DocumentsOperationContext context, string key)
        {
            if (string.IsNullOrWhiteSpace(key))
                throw new ArgumentException("Argument is null or whitespace", nameof(key));
            if (context.Transaction == null)
                throw new ArgumentException("Context must be set with a valid transaction before calling Put", nameof(context));

            var loweredKey = GetSliceFromKey(context, key);
            return GetDocumentOrTombstone(context,loweredKey);
        }

        public Tuple<Document, DocumentTombstone> GetDocumentOrTombstone(DocumentsOperationContext context, Slice loweredKey)
        {
            if (context.Transaction == null)
                throw new ArgumentException("Context must be set with a valid transaction before calling Put", nameof(context));

            var doc = Get(context, loweredKey);
            if (doc != null)
                return Tuple.Create<Document, DocumentTombstone>(doc, null);

            var tombstoneTable = new Table(TombstonesSchema, context.Transaction.InnerTransaction);
            var tvr = tombstoneTable.ReadByKey(loweredKey);
            return Tuple.Create<Document, DocumentTombstone>(null, TableValueToTombstone(context, tvr));
        }

        public Document Get(DocumentsOperationContext context, string key)
        {
            if (string.IsNullOrWhiteSpace(key))
                throw new ArgumentException("Argument is null or whitespace", nameof(key));
            if (context.Transaction == null)
                throw new ArgumentException("Context must be set with a valid transaction before calling Put", nameof(context));

            var loweredKey = GetSliceFromKey(context, key);

            return Get(context, loweredKey);
        }

        public Document Get(DocumentsOperationContext context, Slice loweredKey)
        {
            var table = new Table(_docsSchema, context.Transaction.InnerTransaction);

            var tvr = table.ReadByKey(loweredKey);
            if (tvr == null)
                return null;

            var doc = TableValueToDocument(context, tvr);

            context.DocumentDatabase.HugeDocuments.AddIfDocIsHuge(doc.Key, doc.Data.Size);

            return doc;
        }		

		public IEnumerable<DocumentTombstone> GetTombstonesAfter(
			DocumentsOperationContext context,
			long etag,
			int start,
			int take)
		{
			var table = new Table(_tombstonesSchema, context.Transaction.InnerTransaction);

			// ReSharper disable once LoopCanBeConvertedToQuery
			foreach (var result in table.SeekForwardFrom(_tombstonesSchema.FixedSizeIndexes["AllTombstonesEtags"], etag))
			{
				if (start > 0)
				{
					start--;
					continue;
				}

				if (take-- <= 0)
					yield break;

				yield return TableValueToTombstone(context, result);
			}
		}

		public IEnumerable<DocumentTombstone> GetTombstonesAfter(
			DocumentsOperationContext context, 
			string collection, 
			long etag, 
			int start, 
			int take)
        {
            Table table;
            try
            {
                table = context.Transaction.InnerTransaction.OpenTable(TombstonesSchema, "#" + collection);
            }
            catch (InvalidDataException)
            {
                // TODO [ppekrol] how to handle missing collection?
                yield break;
            }

            // ReSharper disable once LoopCanBeConvertedToQuery
            foreach (var result in table.SeekForwardFrom(TombstonesSchema.FixedSizeIndexes["CollectionEtags"], etag))
            {
                if (start > 0)
                {
                    start--;
                    continue;
                }
                if (take-- <= 0)
                    yield break;

                yield return TableValueToTombstone(context, result);
            }
        }

        public long GetLastDocumentEtag(DocumentsOperationContext context, string collection)
        {
            Table table;
            try
            {
<<<<<<< HEAD
                table = new Table(_docsSchema, "@" + collection, context.Transaction.InnerTransaction);
=======
                table = context.Transaction.InnerTransaction.OpenTable(TombstonesSchema, "@" + collection);
>>>>>>> 168ad3fd
            }
            catch (InvalidDataException)
            {
                // TODO [ppekrol] how to handle missing collection?
                return 0;
            }

            var result = table
                        .SeekBackwardFrom(_docsSchema.FixedSizeIndexes["CollectionEtags"], long.MaxValue)
                        .FirstOrDefault();

            if (result == null)
                return 0;

            int size;
            var ptr = result.Read(1, out size);
            return IPAddress.NetworkToHostOrder(*(long*)ptr);
        }

        public long GetLastTombstoneEtag(DocumentsOperationContext context, string collection)
        {
            Table table;
            try
            {
                table = context.Transaction.InnerTransaction.OpenTable(TombstonesSchema, "#" + collection);
            }
            catch (InvalidDataException)
            {
                // TODO [ppekrol] how to handle missing collection?
                return 0;
            }

            var result = table
                .SeekBackwardFrom(TombstonesSchema.FixedSizeIndexes["CollectionEtags"], long.MaxValue)
                .FirstOrDefault();

            if (result == null)
                return 0;

            int size;
            var ptr = result.Read(1, out size);
            return Bits.SwapBytes(*(long*)ptr);
        }

        public long GetNumberOfTombstonesWithDocumentEtagLowerThan(DocumentsOperationContext context, string collection, long etag)
        {
            Table table;
            try
            {
                table = context.Transaction.InnerTransaction.OpenTable(TombstonesSchema, "#" + collection);
            }
            catch (InvalidDataException)
            {
                // TODO [ppekrol] how to handle missing collection?
                return 0;
            }
            return table
                    .SeekBackwardFrom(TombstonesSchema.FixedSizeIndexes["DeletedEtags"], etag)
                    .Count();
        }

        private Slice GetSliceFromKey(DocumentsOperationContext context, string key)
        {
            // TODO: Can we do better here?

            var byteCount = Encoding.UTF8.GetMaxByteCount(key.Length);
            if (byteCount > 255)
                throw new ArgumentException(
                    $"Key cannot exceed 255 bytes, but the key was {byteCount} bytes. The invalid key is '{key}'.",
                    nameof(key));

            var buffer = context.GetNativeTempBuffer(
                byteCount
                + sizeof(char) * key.Length); // for the lower calls
            
            fixed (char* pChars = key)
            {
                var destChars = (char*)buffer;
                for (var i = 0; i < key.Length; i++)
                {
                    destChars[i] = char.ToLowerInvariant(pChars[i]);
                }

                var keyBytes = buffer + key.Length * sizeof(char);

                var size = Encoding.UTF8.GetBytes(destChars, key.Length, keyBytes, byteCount);
                return Slice.External(context.Allocator, keyBytes, (ushort)size);
            }
        }

        public static void GetLowerKeySliceAndStorageKey(JsonOperationContext context, string str, out byte* lowerKey, out int lowerSize,
            out byte* key, out int keySize)
        {
            // Because we need to also store escape positions for the key when we store it
            // we need to store it as a lazy string value.
            // But lazy string value has two lengths, one is the string length, and the other 
            // is the actual data size with the escape positions

            // In order to resolve this, we process the key to find escape positions, then store it 
            // in the table using the following format:
            //
            // [var int - string len, string bytes, number of escape positions, escape positions]
            //
            // The total length of the string is stored in the actual table (and include the var int size 
            // prefix.

            var byteCount = Encoding.UTF8.GetMaxByteCount(str.Length);
            var jsonParserState = new JsonParserState();
            jsonParserState.FindEscapePositionsIn(str);
            var maxKeyLenSize = JsonParserState.VariableSizeIntSize(byteCount);
            var escapePositionsSize = jsonParserState.GetEscapePositionsSize();
            var buffer = context.GetNativeTempBuffer(
                sizeof(char) * str.Length // for the lower calls
                + byteCount // lower key
                + maxKeyLenSize // the size of var int for the len of the key
                + byteCount // actual key
                + escapePositionsSize);

            fixed (char* pChars = str)
            {
                var destChars = (char*)buffer;
                for (var i = 0; i < str.Length; i++)
                {
                    destChars[i] = char.ToLowerInvariant(pChars[i]);
                }

                lowerKey = buffer + str.Length * sizeof(char);

                lowerSize = Encoding.UTF8.GetBytes(destChars, str.Length, lowerKey, byteCount);

                if (lowerSize > 512)
                    ThrowKeyTooBig(str, lowerSize);

                key = buffer + str.Length * sizeof(char) + byteCount;
                var writePos = key;
                keySize = Encoding.UTF8.GetBytes(pChars, str.Length, writePos + maxKeyLenSize, byteCount);

                var actualKeyLenSize = JsonParserState.VariableSizeIntSize(keySize);
                if (actualKeyLenSize < maxKeyLenSize)
                {
                    var movePtr = maxKeyLenSize - actualKeyLenSize;
                    key += movePtr;
                    writePos += movePtr;
                }

                JsonParserState.WriteVariableSizeInt(ref writePos, keySize);
                jsonParserState.WriteEscapePositionsTo(writePos + keySize);
                keySize += escapePositionsSize + maxKeyLenSize;
            }
        }

        private static void ThrowKeyTooBig(string str, int lowerSize)
        {
            throw new ArgumentException(
                $"Key cannot exceed 512 bytes, but the key was {lowerSize} bytes. The invalid key is '{str}'.",
                nameof(str));
        }

        private static Document TableValueToDocument(JsonOperationContext context, TableValueReader tvr)
        {
            var result = new Document
            {
                StorageId = tvr.Id
            };
            int size;
            // See format of the lazy string key in the GetLowerKeySliceAndStorageKey method
            byte offset;
            var ptr = tvr.Read(0, out size);
            result.LoweredKey = new LazyStringValue(null, ptr, size, context);

            ptr = tvr.Read(2, out size);
            size = BlittableJsonReaderBase.ReadVariableSizeInt(ptr, 0, out offset);
            result.Key = new LazyStringValue(null, ptr + offset, size, context);

            ptr = tvr.Read(1, out size);
            result.Etag = Bits.SwapBytes(*(long*)ptr);

            result.Data = new BlittableJsonReaderObject(tvr.Read(3, out size), size, context);

            result.ChangeVector = GetChangeVectorEntriesFromTableValueReader(tvr, 4);

            return result;
        }


        private static ChangeVectorEntry[] GetChangeVectorEntriesFromTableValueReader(TableValueReader tvr, int index)
        {
            int size;
            var pChangeVector = (ChangeVectorEntry*) tvr.Read(index, out size);
            var changeVector = new ChangeVectorEntry[size/sizeof (ChangeVectorEntry)];
            for (int i = 0; i < changeVector.Length; i++)
            {
                changeVector[i] = pChangeVector[i];
            }
            return changeVector;
        }

        private static DocumentTombstone TableValueToTombstone(JsonOperationContext context, TableValueReader tvr)
        {
            if (tvr == null) //precaution
                return null;

            var result = new DocumentTombstone
            {
                StorageId = tvr.Id
            };
            int size;
            // See format of the lazy string key in the GetLowerKeySliceAndStorageKeyAndCollection method
            byte offset;
            var ptr = tvr.Read(0, out size);
            result.LoweredKey = new LazyStringValue(null, ptr, size, context);

            ptr = tvr.Read(3, out size);
            size = BlittableJsonReaderBase.ReadVariableSizeInt(ptr, 0, out offset);
            result.Key = new LazyStringValue(null, ptr + offset, size, context);

            ptr = tvr.Read(1, out size);
            result.Etag = IPAddress.NetworkToHostOrder(*(long*)ptr);
            ptr = tvr.Read(2, out size);
            result.DeletedEtag = Bits.SwapBytes(*(long*)ptr);

            result.ChangeVector = GetChangeVectorEntriesFromTableValueReader(tvr, 4);

            result.Collection = new LazyStringValue(null, tvr.Read(5, out size), size, context);

            return result;
        }

        public bool Delete(DocumentsOperationContext context, string key, long? expectedEtag)
        {
            return Delete(context, GetSliceFromKey(context, key), expectedEtag);
        }

        public bool Delete(DocumentsOperationContext context, 
			Slice loweredKey, 
			long? expectedEtag, 
			ChangeVectorEntry[] changeVector = null)
        {
            var result = GetDocumentOrTombstone(context, loweredKey);
            if (result.Item2 != null)
                return false; //NOP, already deleted

            var doc = result.Item1;
            if (doc == null)
            {
                if (expectedEtag != null)
                    throw new ConcurrencyException(
                        $"Document {loweredKey} does not exists, but delete was called with etag {expectedEtag}. Optimistic concurrency violation, transaction will be aborted.");

                return false;
            }
	       
            if (expectedEtag != null && doc.Etag != expectedEtag)
            {
                throw new ConcurrencyException(
                    $"Document {loweredKey} has etag {doc.Etag}, but Delete was called with etag {expectedEtag}. Optimistic concurrency violation, transaction will be aborted.");
            }

            EnsureLastEtagIsPersisted(context, doc.Etag);

            string originalCollectionName;
            bool isSystemDocument;
            var collectionName = GetCollectionName(loweredKey, doc.Data, out originalCollectionName, out isSystemDocument);
<<<<<<< HEAD
            var table = new Table(_docsSchema, collectionName, context.Transaction.InnerTransaction);
=======
            var table = context.Transaction.InnerTransaction.OpenTable(DocsSchema, collectionName);
>>>>>>> 168ad3fd

            CreateTombstone(context, table, doc, originalCollectionName, changeVector);

            if (isSystemDocument == false)
            {
                _documentDatabase.BundleLoader.VersioningStorage?.Delete(context, originalCollectionName, loweredKey);
            }
            table.Delete(doc.StorageId);

            context.Transaction.AddAfterCommitNotification(new DocumentChangeNotification
            {
                Type = DocumentChangeTypes.Delete,
                Etag = expectedEtag,
                MaterializeKey = state => ((Slice)state).ToString(),
                MaterializeKeyState = loweredKey,
                CollectionName = originalCollectionName,
                IsSystemDocument = isSystemDocument,
            });

            return true;
        }

        private void EnsureLastEtagIsPersisted(DocumentsOperationContext context, long docEtag)
        {
            if (docEtag != _lastEtag)
                return;
            var etagTree = context.Transaction.InnerTransaction.ReadTree("Etags");
            var etag = _lastEtag;
            etagTree.Add(LastEtagSlice, Slice.External(context.Allocator, (byte*) &etag, sizeof(long)));
        }

	    public void AddTombstoneOnReplicationIfRelevant(
			DocumentsOperationContext context, 
			string key, 
			ChangeVectorEntry[] changeVector)
	    {
		    var loweredKey = GetSliceFromKey(context, key);

			var result = GetDocumentOrTombstone(context, loweredKey);
		    if (result.Item2 != null) //already have a tombstone -> need to update the change vector
		    {
			    UpdateTombstoneChangeVector(context, changeVector, result.Item2, loweredKey);
		    }
		    else
		    {
			    var doc = result.Item1;
			    if (doc == null) //precaution, this is not supposed to happen
			    {				  
					throw new InvalidDataException(@"Received tombstone via replication and didn't find either tombstone or a document
										with relevant Id. This is not supposed to happen and is likely a bug.");
			    }

			    string originalCollectionName;
			    bool isSystemDocument;
			    var collectionName = GetCollectionName(loweredKey, doc.Data, out originalCollectionName, out isSystemDocument);
			    var table = new Table(_docsSchema, collectionName, context.Transaction.InnerTransaction);

			    var tombstoneEtag = CreateTombstone(context, table, doc, originalCollectionName, changeVector);

				// not sure if this needs to be done. 
				// see http://issues.hibernatingrhinos.com/issue/RavenDB-5226
				//if (isSystemDocument == false)
				//{
				// _documentDatabase.BundleLoader.VersioningStorage?.Delete(context, originalCollectionName, loweredKey);
				//}

				table.Delete(doc.StorageId);

				context.Transaction.AddAfterCommitNotification(new DocumentChangeNotification
				{
					Type = DocumentChangeTypes.DeleteOnTombstoneReplication,
					Etag = tombstoneEtag,
					MaterializeKey = state => ((Slice)state).ToString(),
					MaterializeKeyState = loweredKey,
					CollectionName = originalCollectionName,
					IsSystemDocument = isSystemDocument,
				});
			}
	    }

	    private void UpdateTombstoneChangeVector(
			DocumentsOperationContext context, 
			ChangeVectorEntry[] changeVector,
		    DocumentTombstone tombstone, 
			Slice loweredKey)
	    {
		    tombstone.ChangeVector = changeVector;
		    var collectionWithPrefix = $"#{tombstone.Collection}";
		    var tombstoneTables = new Table(_tombstonesSchema, collectionWithPrefix, context.Transaction.InnerTransaction);
		    var newEtag = ++_lastEtag;
		    var newEtagBigEndian = Bits.SwapBytes(newEtag);
		    var documentEtag = tombstone.DeletedEtag;
		    var documentEtagBigEndian = Bits.SwapBytes(documentEtag);

		    fixed (ChangeVectorEntry* pChangeVector = changeVector)
		    {
			    //update change vector and etag of the tombstone, other values are unchanged
			    var tbv = new TableValueBuilder
			    {
				    {loweredKey.Content.Ptr, loweredKey.Content.Length},
				    {(byte*) &newEtagBigEndian, sizeof(long)},
				    {(byte*) &documentEtagBigEndian, sizeof(long)},
				    {tombstone.Key.Buffer, tombstone.Key.Length},
				    {(byte*) pChangeVector, sizeof(ChangeVectorEntry)*changeVector.Length},
				    {tombstone.Collection.Buffer, tombstone.Collection.Size}
			    };
			    tombstoneTables.Set(tbv);
		    }
	    }

	    private long CreateTombstone(DocumentsOperationContext context, 
            Table collectionDocsTable, 
            Document doc, 
            string collectionName, 
            ChangeVectorEntry[] changeVector)
        {
            int size;
            var ptr = collectionDocsTable.DirectRead(doc.StorageId, out size);
            var tvr = new TableValueReader(ptr, size);

            int lowerSize;
            var lowerKey = tvr.Read(0, out lowerSize);

            int keySize;
            var keyPtr = tvr.Read(2, out keySize);

            var newEtag = ++_lastEtag;
            var newEtagBigEndian = Bits.SwapBytes(newEtag);
            var documentEtagBigEndian = Bits.SwapBytes(doc.Etag);

            if (changeVector == null)
            {
                changeVector = GetMergedConflictChangeVectorsAndDeleteConflicts(
                        context,
                        Slice.External(context.Allocator, lowerKey, lowerSize), 
                        newEtag,
                        doc.ChangeVector);
            }

            fixed (ChangeVectorEntry* pChangeVector = changeVector)
            {
                var collectionSlice = Slice.From(context.Allocator, collectionName);
                var tbv = new TableValueBuilder
                {
                    {lowerKey, lowerSize},
                    {(byte*) &newEtagBigEndian, sizeof (long)},
                    {(byte*) &documentEtagBigEndian, sizeof (long)},
                    {keyPtr, keySize},
                    {(byte*)pChangeVector, sizeof (ChangeVectorEntry)*changeVector.Length},
                    {collectionSlice}
                };

                var col = "#" + collectionName; // TODO: We need a way to turn a string to a prefixed value that doesn't involve allocations
                TombstonesSchema.Create(context.Transaction.InnerTransaction, col);
                var table = context.Transaction.InnerTransaction.OpenTable(TombstonesSchema, col);

                table.Insert(tbv);
            }

	        return newEtag;

        }

        public void DeleteConflictsFor(DocumentsOperationContext context, string key)
        {

            byte* lowerKey;
            int lowerSize;
            byte* keyPtr;
            int keySize;
            GetLowerKeySliceAndStorageKey(context, key, out lowerKey, out lowerSize, out keyPtr, out keySize);

            var keySlice = Slice.External(context.Allocator, lowerKey, keySize);
            DeleteConflictsFor(context, keySlice);
        }


        public IReadOnlyList<ChangeVectorEntry[]> DeleteConflictsFor(DocumentsOperationContext context, Slice loweredKey)
        {
            var conflictsTable = context.Transaction.InnerTransaction.OpenTable(ConflictsSchema, "Conflicts");

            var list = new List<ChangeVectorEntry[]>();
            while (true)
            {
                bool deleted = false;
                // deleting a value might cause other ids to change, so we can't just pass the list
                // of ids to be deleted, because they wouldn't remain stable during the deletions
                foreach (var tvr in conflictsTable.SeekByPrimaryKey(loweredKey, startsWith: true))
                {
                    deleted = true;

                    int size;
                    var cve = tvr.Read(1, out size);
                    var vector = new ChangeVectorEntry[size/sizeof(ChangeVectorEntry)];
                    fixed (ChangeVectorEntry* pVector = vector)
                    {
                        Memory.Copy((byte*) pVector, cve, size);
                    }
                    list.Add(vector);

                    conflictsTable.Delete(tvr.Id);
                    break;
                }
                if (deleted == false)
                    return list;
            }
        }
        
        public IReadOnlyList<DocumentConflict> GetConflictsFor(DocumentsOperationContext context, string key)
        {
            var conflictsTable = context.Transaction.InnerTransaction.OpenTable(ConflictsSchema, "Conflicts");

            byte* lowerKey;
            int lowerSize;
            byte* keyPtr;
            int keySize;
            GetLowerKeySliceAndStorageKey(context, key, out lowerKey, out lowerSize, out keyPtr, out keySize);

            var items = new List<DocumentConflict>();			
            foreach (var result in conflictsTable.SeekForwardFrom(
                ConflictsSchema.Indexes["KeyAndChangeVector"],
                Slice.External(context.Allocator, lowerKey, lowerSize),true))
            {
                foreach (var tvr in result.Results)
                {

                    int conflictKeySize;
                    var conflictKey = tvr.Read(0, out conflictKeySize);

                    if (conflictKeySize != lowerSize)
                        break;

                    var compare = Memory.Compare(lowerKey, conflictKey, lowerSize);
                    if (compare != 0)
                        break;

                    int size;
                    items.Add(new DocumentConflict
                    {
                        ChangeVector = GetChangeVectorEntriesFromTableValueReader(tvr, 1),
                        Key = new LazyStringValue(key, tvr.Read(2, out size), size, context),
                        StorageId = tvr.Id,
                        Doc = new BlittableJsonReaderObject(tvr.Read(3, out size), size, context)
                    });
                }
            }

            return items;
        }

        public void AddConflict(DocumentsOperationContext context, string key, BlittableJsonReaderObject incomingDoc,
            ChangeVectorEntry[] incomingChangeVector)
        {
            if(_logger.IsInfoEnabled)
<<<<<<< HEAD
                _logger.Info($"Adding conflict to {key} (Incoming change vector {incomingChangeVector.Format()})");
            var conflictsTable = new Table(ConflictsSchema,"Conflicts", context.Transaction.InnerTransaction);
=======
                _logger.Info($"Adding conflict to {key} (Incoming change vector {string.Join(",", incomingChangeVector.Select(x => $"{x.DbId}/{x.Etag}"))})");
            var conflictsTable = context.Transaction.InnerTransaction.OpenTable(ConflictsSchema, "Conflicts");
>>>>>>> 168ad3fd

            byte* lowerKey;
            int lowerSize;
            byte* keyPtr;
            int keySize;
            GetLowerKeySliceAndStorageKey(context, key, out lowerKey, out lowerSize, out keyPtr, out keySize);

            var existing = GetDocumentOrTombstone(context, key);
            if (existing.Item1 != null)
            {
                var existingDoc = existing.Item1;
                fixed (ChangeVectorEntry* pChangeVector = existingDoc.ChangeVector)
			    {					
                    conflictsTable.Set(new TableValueBuilder
                    {
                        {lowerKey, lowerSize},
                        {(byte*) pChangeVector, existingDoc.ChangeVector.Length*sizeof(ChangeVectorEntry)},
                        {existingDoc.Key.Buffer, existingDoc.Key.Size},
                        {existingDoc.Data.BasePointer, existingDoc.Data.Size}
                    });

                    // we delete the data directly, without generating a tombstone, because we have a 
                    // conflict instead
                    EnsureLastEtagIsPersisted(context, existingDoc.Etag);
                    bool isSystemDocument;
                    var collectionName = Document.GetCollectionName(existingDoc.Data, out isSystemDocument);

                    //make sure that the relevant collection tree exists
<<<<<<< HEAD
                    var table = new Table(_docsSchema, $"@{collectionName}", context.Transaction.InnerTransaction);
=======
                    var table = context.Transaction.InnerTransaction.OpenTable(DocsSchema, "@"+collectionName);

>>>>>>> 168ad3fd
                    table.Delete(existingDoc.StorageId);				    
                }
            }
            if (existing.Item2 != null)
            {
                var existingTombstone = existing.Item2;
                fixed (ChangeVectorEntry* pChangeVector = existingTombstone.ChangeVector)
                {
                    conflictsTable.Set(new TableValueBuilder
                    {
                        {lowerKey, lowerSize},
                        {(byte*) pChangeVector, existingTombstone .ChangeVector.Length*sizeof(ChangeVectorEntry)},
                        {existingTombstone .Key.Buffer, existingTombstone .Key.Size},
                    });

                    // we delete the data directly, without generating a tombstone, because we have a 
                    // conflict instead
                    EnsureLastEtagIsPersisted(context, existingTombstone.Etag);
                    var table = context.Transaction.InnerTransaction.OpenTable(TombstonesSchema, existingTombstone.Collection);
                    table.Delete(existingTombstone.StorageId);
                }
            }

            fixed (ChangeVectorEntry* pChangeVector = incomingChangeVector)
            {
	            var tvb = new TableValueBuilder
	            {
		            {lowerKey, lowerSize},
		            {(byte*) pChangeVector, sizeof(ChangeVectorEntry)*incomingChangeVector.Length},
		            {keyPtr, keySize},
	            };

				if (incomingDoc != null) // can be null if it is a tombstone
				{
					tvb.Add(incomingDoc.BasePointer, incomingDoc.Size);
				}

	            conflictsTable.Set(tvb);
			}
	    }

        public PutResult Put(DocumentsOperationContext context, string key, long? expectedEtag,
            BlittableJsonReaderObject document,
            ChangeVectorEntry[] changeVector = null)
        {
            if (context.Transaction == null)
                throw new ArgumentException("Context must be set with a valid transaction before calling Put",
                    nameof(context));

            string originalCollectionName;
            bool isSystemDocument;
            var collectionName = GetCollectionName(key, document, out originalCollectionName, out isSystemDocument);
<<<<<<< HEAD
            _docsSchema.Create(context.Transaction.InnerTransaction, collectionName);
            var table = new Table(_docsSchema, collectionName, context.Transaction.InnerTransaction);
=======
            DocsSchema.Create(context.Transaction.InnerTransaction, collectionName);
            var table = context.Transaction.InnerTransaction.OpenTable(DocsSchema, collectionName);

            if (string.IsNullOrWhiteSpace(key))
                key = Guid.NewGuid().ToString();
>>>>>>> 168ad3fd

            if (key[key.Length - 1] == '/')
            {
                key = GetNextIdentityValueWithoutOverwritingOnExistingDocuments(key, table, context);
            }

            byte* lowerKey;
            int lowerSize;
            byte* keyPtr;
            int keySize;
            GetLowerKeySliceAndStorageKey(context, key, out lowerKey, out lowerSize, out keyPtr, out keySize);

<<<<<<< HEAD
			// delete a tombstone if it exists
			DeleteTombstoneIfNeeded(context, originalCollectionName, lowerKey, lowerSize);
=======
            var col = "#" + originalCollectionName;// TODO: We need a way to turn a string to a prefixed value that doesn't involve allocations
            TombstonesSchema.Create(context.Transaction.InnerTransaction, col);
            var tombstoneTable = context.Transaction.InnerTransaction.OpenTable(TombstonesSchema, col);
            // delete a tombstone if it exists
            tombstoneTable.DeleteByKey(Slice.From(context.Allocator, lowerKey, lowerSize));
>>>>>>> 168ad3fd

	        var newEtag = ++_lastEtag;
            var newEtagBigEndian = Bits.SwapBytes(newEtag);

            var oldValue = table.ReadByKey(Slice.External(context.Allocator, lowerKey, (ushort) lowerSize));

            if (changeVector == null)
            {
                changeVector = SetDocumentChangeVectorForLocalChange(context, 
                    Slice.External(context.Allocator, lowerKey, lowerSize),
                    oldValue, newEtag);
            }

            fixed (ChangeVectorEntry* pChangeVector = changeVector)
            {
                var tbv = new TableValueBuilder
                {
                    {lowerKey, lowerSize}, //0
                    {(byte*) &newEtagBigEndian, sizeof (long)}, //1
                    {keyPtr, keySize}, //2
                    {document.BasePointer, document.Size}, //3
                    {(byte*) pChangeVector, sizeof (ChangeVectorEntry)*changeVector.Length} //4
                };

                if (oldValue == null)
                {
                    if (expectedEtag != null && expectedEtag != 0)
                    {
                        throw new ConcurrencyException(
                            $"Document {key} does not exists, but Put was called with etag {expectedEtag}. Optimistic concurrency violation, transaction will be aborted.");
                    }
                    table.Insert(tbv);
                }
                else
                {
                    int size;
                    var pOldEtag = oldValue.Read(1, out size);
                    var oldEtag = IPAddress.NetworkToHostOrder(*(long*) pOldEtag);
                    if (expectedEtag != null && oldEtag != expectedEtag)
                        throw new ConcurrencyException(
                            $"Document {key} has etag {oldEtag}, but Put was called with etag {expectedEtag}. Optimistic concurrency violation, transaction will be aborted.");

                    int oldSize;
                    var oldDoc = new BlittableJsonReaderObject(oldValue.Read(3, out oldSize), oldSize, context);
                    var oldCollectionName = Document.GetCollectionName(key, oldDoc, out isSystemDocument);
                    if (oldCollectionName != originalCollectionName)
                        throw new InvalidOperationException(
                            $"Changing '{key}' from '{oldCollectionName}' to '{originalCollectionName}' via update is not supported.{System.Environment.NewLine}" +
                            $"Delete the document and recreate the document {key}.");

                    table.Update(oldValue.Id, tbv);
                }
            }

            if (isSystemDocument == false)
            {
                _documentDatabase.BundleLoader.VersioningStorage?.PutFromDocument(context, originalCollectionName, key,
                    newEtagBigEndian, document);
                _documentDatabase.BundleLoader.ExpiredDocumentsCleaner?.Put(context,
                    Slice.External(context.Allocator, lowerKey, (ushort) lowerSize), document);
            }

            context.Transaction.AddAfterCommitNotification(new DocumentChangeNotification
            {
                Etag = newEtag,
                CollectionName = originalCollectionName,
                Key = key,
                Type = DocumentChangeTypes.Put,
                IsSystemDocument = isSystemDocument,
            });

            return new PutResult
            {
                ETag = newEtag,
                Key = key
            };
        }

	    private static void DeleteTombstoneIfNeeded(DocumentsOperationContext context, string originalCollectionName,
		    byte* lowerKey, int lowerSize)
	    {
		    var col = "#" + originalCollectionName;
			    
			// TODO: We need a way to turn a string to a prefixed value that doesn't involve allocations
		    _tombstonesSchema.Create(context.Transaction.InnerTransaction, col);
		    var tombstoneTable = new Table(_tombstonesSchema, col, context.Transaction.InnerTransaction);
		    tombstoneTable.DeleteByKey(Slice.From(context.Allocator, lowerKey, lowerSize));
	    }

	    private ChangeVectorEntry[] SetDocumentChangeVectorForLocalChange(
            DocumentsOperationContext context, Slice loweredKey, 
            TableValueReader oldValue, long newEtag)
        {
            if (oldValue != null)
            {
                var changeVector = GetChangeVectorEntriesFromTableValueReader(oldValue, 4);
                return UpdateChangeVectorWithLocalChange(newEtag, changeVector);
            }

            return GetMergedConflictChangeVectorsAndDeleteConflicts(context, loweredKey, newEtag);
        }

        private ChangeVectorEntry[] GetMergedConflictChangeVectorsAndDeleteConflicts(
            DocumentsOperationContext context,
            Slice loweredKey,
            long newEtag,
            ChangeVectorEntry[] existing = null)
        {
            var conflictChangeVectors = DeleteConflictsFor(context, loweredKey);
            if (conflictChangeVectors.Count == 0)
            {
                if (existing != null)
                    return UpdateChangeVectorWithLocalChange(newEtag, existing);

                return new[]
                {
                    new ChangeVectorEntry
                    {
                        Etag = newEtag,
                        DbId = Environment.DbId
                    }
                };
            }

            // need to merge the conflict change vectors
            var maxEtags = new Dictionary<Guid, long>
            {
                [Environment.DbId] = newEtag
            };

            foreach (var conflictChangeVector in conflictChangeVectors)
                foreach (var entry in conflictChangeVector)
                {
                    long etag;
                    if (maxEtags.TryGetValue(entry.DbId, out etag) == false ||
                        etag < entry.Etag)
                    {
                        maxEtags[entry.DbId] = entry.Etag;
                    }
                }

            var changeVector = new ChangeVectorEntry[maxEtags.Count];

            var index = 0;
            foreach (var maxEtag in maxEtags)
            {
                changeVector[index].DbId = maxEtag.Key;
                changeVector[index].Etag = maxEtag.Value;
                index++;
            }
            return changeVector;
        }

        private ChangeVectorEntry[] UpdateChangeVectorWithLocalChange(long newEtag, ChangeVectorEntry[] changeVector)
        {
            var length = changeVector.Length;
            for (int i = 0; i < length; i++)
            {
                if (changeVector[i].DbId == Environment.DbId)
                {
                    changeVector[i].Etag = newEtag;
                    return changeVector;
                }
            }
            Array.Resize(ref changeVector, length + 1);
            changeVector[length].DbId = Environment.DbId;
            changeVector[length].Etag = newEtag;
            return changeVector;
        }

        public IEnumerable<KeyValuePair<string, long>> GetIdentities(DocumentsOperationContext context)
        {
            var identities = context.Transaction.InnerTransaction.ReadTree("Identities");
            using (var it = identities.Iterate(false))
            {
                if (it.Seek(Slices.BeforeAllKeys) == false)
                    yield break;

                do
                {
                    var name = it.CurrentKey.ToString();
                    var value = it.CreateReaderForCurrent().ReadLittleEndianInt64();

                    yield return new KeyValuePair<string, long>(name, value);
                } while (it.MoveNext());
            }
        }

        private string GetNextIdentityValueWithoutOverwritingOnExistingDocuments(string key, Table table, DocumentsOperationContext context)
        {
            var identities = context.Transaction.InnerTransaction.ReadTree("Identities");
            var nextIdentityValue = identities.Increment(key, 1);

            var finalKey = key + nextIdentityValue;
            if (table.ReadByKey(GetSliceFromKey(context, finalKey)) == null)
            {
                return finalKey;
            }

            /* We get here if the user inserted a document with a specified id.
            e.g. your identity is 100
            but you forced a put with 101
            so you are trying to insert next document and it would overwrite the one with 101 */

            var lastKnownBusy = nextIdentityValue;
            var maybeFree = nextIdentityValue * 2;
            var lastKnownFree = long.MaxValue;
            while (true)
            {
                finalKey = key + maybeFree;
                if (table.ReadByKey(GetSliceFromKey(context, finalKey)) == null)
                {
                    if (lastKnownBusy + 1 == maybeFree)
                    {
                        nextIdentityValue = identities.Increment(key, maybeFree);
                        return key + nextIdentityValue;
                    }
                    lastKnownFree = maybeFree;
                    maybeFree = Math.Max(maybeFree - (maybeFree - lastKnownBusy) / 2, lastKnownBusy + 1);
                }
                else
                {
                    lastKnownBusy = maybeFree;
                    maybeFree = Math.Min(lastKnownFree, maybeFree * 2);
                }
            }
        }

        private static string GetCollectionName(string key, BlittableJsonReaderObject document, out string originalCollectionName, out bool isSystemDocument)
        {
            var collectionName = Document.GetCollectionName(key, document, out isSystemDocument);

            originalCollectionName = collectionName;

            // TODO: we have to have some way to distinguish between dynamic tree names
            // and our fixed ones, otherwise a collection call Docs will corrupt our state
            return "@" + collectionName;
        }

        private static string GetCollectionName(Slice key, BlittableJsonReaderObject document, out string originalCollectionName, out bool isSystemDocument)
        {
            var collectionName = Document.GetCollectionName(key, document, out isSystemDocument);

            originalCollectionName = collectionName;

            // TODO: we have to have some way to distinguish between dynamic tree names
            // and our fixed ones, otherwise a collection call Docs will corrupt our state
            return "@" + collectionName;
        }

        public long IdentityFor(DocumentsOperationContext ctx, string key)
        {
            var identities = ctx.Transaction.InnerTransaction.ReadTree("Identities");
            return identities.Increment(key, 1);
        }

        public long GetNumberOfDocuments(DocumentsOperationContext context)
        {
            var fstIndex = _docsSchema.FixedSizeIndexes["AllDocsEtags"];
            var fst = context.Transaction.InnerTransaction.FixedTreeFor(fstIndex.NameAsSlice, sizeof(long));
            return fst.NumberOfEntries;
        }

        public class CollectionStat
        {
            public string Name;
            public long Count;
        }

        public IEnumerable<CollectionStat> GetCollections(DocumentsOperationContext context)
        {
            using (var it = context.Transaction.InnerTransaction.LowLevelTransaction.RootObjects.Iterate(false))
            {
                if (it.Seek(Slices.BeforeAllKeys) == false)
                    yield break;
                do
                {
                    if (context.Transaction.InnerTransaction.GetRootObjectType(it.CurrentKey) != RootObjectType.VariableSizeTree)
                        continue;

                    if (it.CurrentKey[0] != '@') // collection prefix
                        continue;

                    var collectionTableName = it.CurrentKey.ToString();

                    yield return GetCollection(collectionTableName, context);
                } while (it.MoveNext());
            }
        }

        public CollectionStat GetCollection(string collectionName, DocumentsOperationContext context)
        {
            if (collectionName[0] != '@')
                collectionName = "@" + collectionName;

            try
            {
<<<<<<< HEAD
                var collectionTable = new Table(_docsSchema, collectionName, context.Transaction.InnerTransaction);
=======
                var collectionTable = context.Transaction.InnerTransaction.OpenTable(DocsSchema, collectionName);
>>>>>>> 168ad3fd

                return new CollectionStat
                {
                    Name = collectionName.Substring(1),
                    Count = collectionTable.NumberOfEntries
                };
            }
            catch (InvalidDataException)
            {
                return new CollectionStat
                {
                    Name = collectionName.Substring(1),
                    Count = 0
                };
            }
        }

        public void DeleteTombstonesBefore(string collection, long etag, Transaction transaction)
        {
            Table table;
            try
            {
                table = transaction.OpenTable(TombstonesSchema, "#" + collection);
            }
            catch (InvalidDataException)
            {
                // TODO [ppekrol] how to handle missing collection?
                return;
            }
            if (_logger.IsInfoEnabled)
                _logger.Info($"Deleting tombstones earlier than {etag} in {collection}");
            table.DeleteBackwardFrom(TombstonesSchema.FixedSizeIndexes["CollectionEtags"], etag, long.MaxValue);
        }

        public IEnumerable<string> GetTombstoneCollections(Transaction transaction)
        {
            using (var it = transaction.LowLevelTransaction.RootObjects.Iterate(false))
            {
                it.RequiredPrefix = HashTagSlice;

                if (it.Seek(Slices.BeforeAllKeys) == false)
                    yield break;

                do
                {
                    var tombstoneCollection = it.CurrentKey.ToString();
                    yield return tombstoneCollection.Substring(1); // removing '#'
                }
                while (it.MoveNext());
            }
        }

        public void UpdateIdentities(DocumentsOperationContext context, Dictionary<string, long> identities)
        {
            var readTree = context.Transaction.InnerTransaction.ReadTree("Identities");
            foreach (var identity in identities)
            {
                readTree.AddMax(identity.Key, identity.Value);
            }
        }

        public long GetLastReplicateEtagFrom(DocumentsOperationContext context, string dbId)
        {
            var readTree = context.Transaction.InnerTransaction.ReadTree("LastReplicatedEtags");
            var readResult = readTree.Read(dbId);
            if (readResult == null)
                return 0;
            return readResult.Reader.ReadLittleEndianInt64();
        }

        public void SetLastReplicateEtagFrom(DocumentsOperationContext context, string dbId, long etag)
        {
            var etagsTree = context.Transaction.InnerTransaction.CreateTree("LastReplicatedEtags");
            etagsTree.Add(
                Slice.From(context.Allocator, dbId),
                Slice.External(context.Allocator, (byte*) &etag, sizeof (long))
                );
        }

    }
}<|MERGE_RESOLUTION|>--- conflicted
+++ resolved
@@ -346,11 +346,7 @@
 
         public IEnumerable<Document> GetDocumentsInReverseEtagOrder(DocumentsOperationContext context, string collection, int start, int take)
         {
-<<<<<<< HEAD
-            var table = new Table(_docsSchema, "@" + collection, context.Transaction.InnerTransaction);
-=======
             var table = context.Transaction.InnerTransaction.OpenTable(DocsSchema, "@" + collection);
->>>>>>> 168ad3fd
 
             // ReSharper disable once LoopCanBeConvertedToQuery
             foreach (var result in table.SeekBackwardFrom(_docsSchema.FixedSizeIndexes["CollectionEtags"], long.MaxValue))
@@ -433,11 +429,7 @@
             if (context.Transaction.InnerTransaction.ReadTree(collectionName) == null)
                 yield break;
 
-<<<<<<< HEAD
-            var table = new Table(_docsSchema, collectionName, context.Transaction.InnerTransaction);
-=======
             var table = context.Transaction.InnerTransaction.OpenTable(DocsSchema, collectionName);
->>>>>>> 168ad3fd
 
             // ReSharper disable once LoopCanBeConvertedToQuery
             foreach (var result in table.SeekForwardFrom(_docsSchema.FixedSizeIndexes["CollectionEtags"], etag))
@@ -570,11 +562,7 @@
             Table table;
             try
             {
-<<<<<<< HEAD
-                table = new Table(_docsSchema, "@" + collection, context.Transaction.InnerTransaction);
-=======
                 table = context.Transaction.InnerTransaction.OpenTable(TombstonesSchema, "@" + collection);
->>>>>>> 168ad3fd
             }
             catch (InvalidDataException)
             {
@@ -838,11 +826,7 @@
             string originalCollectionName;
             bool isSystemDocument;
             var collectionName = GetCollectionName(loweredKey, doc.Data, out originalCollectionName, out isSystemDocument);
-<<<<<<< HEAD
-            var table = new Table(_docsSchema, collectionName, context.Transaction.InnerTransaction);
-=======
             var table = context.Transaction.InnerTransaction.OpenTable(DocsSchema, collectionName);
->>>>>>> 168ad3fd
 
             CreateTombstone(context, table, doc, originalCollectionName, changeVector);
 
@@ -1097,13 +1081,8 @@
             ChangeVectorEntry[] incomingChangeVector)
         {
             if(_logger.IsInfoEnabled)
-<<<<<<< HEAD
                 _logger.Info($"Adding conflict to {key} (Incoming change vector {incomingChangeVector.Format()})");
-            var conflictsTable = new Table(ConflictsSchema,"Conflicts", context.Transaction.InnerTransaction);
-=======
-                _logger.Info($"Adding conflict to {key} (Incoming change vector {string.Join(",", incomingChangeVector.Select(x => $"{x.DbId}/{x.Etag}"))})");
             var conflictsTable = context.Transaction.InnerTransaction.OpenTable(ConflictsSchema, "Conflicts");
->>>>>>> 168ad3fd
 
             byte* lowerKey;
             int lowerSize;
@@ -1132,12 +1111,8 @@
                     var collectionName = Document.GetCollectionName(existingDoc.Data, out isSystemDocument);
 
                     //make sure that the relevant collection tree exists
-<<<<<<< HEAD
-                    var table = new Table(_docsSchema, $"@{collectionName}", context.Transaction.InnerTransaction);
-=======
                     var table = context.Transaction.InnerTransaction.OpenTable(DocsSchema, "@"+collectionName);
 
->>>>>>> 168ad3fd
                     table.Delete(existingDoc.StorageId);				    
                 }
             }
@@ -1190,16 +1165,11 @@
             string originalCollectionName;
             bool isSystemDocument;
             var collectionName = GetCollectionName(key, document, out originalCollectionName, out isSystemDocument);
-<<<<<<< HEAD
-            _docsSchema.Create(context.Transaction.InnerTransaction, collectionName);
-            var table = new Table(_docsSchema, collectionName, context.Transaction.InnerTransaction);
-=======
             DocsSchema.Create(context.Transaction.InnerTransaction, collectionName);
             var table = context.Transaction.InnerTransaction.OpenTable(DocsSchema, collectionName);
 
             if (string.IsNullOrWhiteSpace(key))
                 key = Guid.NewGuid().ToString();
->>>>>>> 168ad3fd
 
             if (key[key.Length - 1] == '/')
             {
@@ -1212,16 +1182,11 @@
             int keySize;
             GetLowerKeySliceAndStorageKey(context, key, out lowerKey, out lowerSize, out keyPtr, out keySize);
 
-<<<<<<< HEAD
-			// delete a tombstone if it exists
-			DeleteTombstoneIfNeeded(context, originalCollectionName, lowerKey, lowerSize);
-=======
             var col = "#" + originalCollectionName;// TODO: We need a way to turn a string to a prefixed value that doesn't involve allocations
             TombstonesSchema.Create(context.Transaction.InnerTransaction, col);
             var tombstoneTable = context.Transaction.InnerTransaction.OpenTable(TombstonesSchema, col);
-            // delete a tombstone if it exists
-            tombstoneTable.DeleteByKey(Slice.From(context.Allocator, lowerKey, lowerSize));
->>>>>>> 168ad3fd
+			// delete a tombstone if it exists
+			DeleteTombstoneIfNeeded(context, originalCollectionName, lowerKey, lowerSize);
 
 	        var newEtag = ++_lastEtag;
             var newEtagBigEndian = Bits.SwapBytes(newEtag);
@@ -1519,11 +1484,7 @@
 
             try
             {
-<<<<<<< HEAD
-                var collectionTable = new Table(_docsSchema, collectionName, context.Transaction.InnerTransaction);
-=======
                 var collectionTable = context.Transaction.InnerTransaction.OpenTable(DocsSchema, collectionName);
->>>>>>> 168ad3fd
 
                 return new CollectionStat
                 {
