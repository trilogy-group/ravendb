--- conflicted
+++ resolved
@@ -51,11 +51,7 @@
         {
             shutdownNotification = new CancellationTokenSource();
 
-<<<<<<< HEAD
-=======
-            var configuration = new RavenConfiguration();
             //TODO: Should this be removed?
->>>>>>> 66648c8e
             AbstractLowMemoryNotification lowMemoryNotification = Platform.RunningOnPosix
                 ? new PosixLowMemoryNotification(shutdownNotification.Token, Configuration) as AbstractLowMemoryNotification
                 : new WinLowMemoryNotification(shutdownNotification.Token);
@@ -125,15 +121,8 @@
         {
             shutdownNotification.Cancel();
 
-<<<<<<< HEAD
-            if (_contextPool != null)
-            {
-                RavenOperationContext result;
-                while (_contextPool.TryPop(out result))
-                {
-                    result.Dispose();
-                }
-            }
+
+            ContextPool?.Dispose();
 
             toDispose.Add(_pool);
             toDispose.Add(_env);
@@ -153,12 +142,6 @@
             }
             if (errors.Count != 0)
                 throw new AggregateException(errors);
-=======
-
-            ContextPool?.Dispose();
-            _pool?.Dispose();
-            _env?.Dispose();
->>>>>>> 66648c8e
         }
     }
 }