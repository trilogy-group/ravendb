--- conflicted
+++ resolved
@@ -324,11 +324,7 @@
                 }
                 else
                 {
-<<<<<<< HEAD
                     await ServerStore.Cluster.WaitForIndexNotification(index).ThrowOnTimeout();
-=======
-                    await ServerStore.Cluster.WaitForIndexNotification(index);
->>>>>>> 3aaef23a
                 }        
                 ServerStore.NotificationCenter.Add(DatabaseChanged.Create(name, DatabaseChangeType.Update));
                 HttpContext.Response.StatusCode = (int)HttpStatusCode.OK;
@@ -343,6 +339,7 @@
                 }
             }
         }
+        
         [RavenAction("/admin/modify-watchers", "POST", "/admin/modify-watchers?name={databaseName:string}")]
         public async Task ModifyWathcers()
         {
