﻿// -----------------------------------------------------------------------
//  <copyright file="Studio.cs" company="Hibernating Rhinos LTD">
//      Copyright (c) Hibernating Rhinos LTD. All rights reserved.
//  </copyright>
// -----------------------------------------------------------------------

using System;
using System.IO;
using System.Linq;
using System.Net.Http;
using System.Net.Http.Headers;
using System.Text;
using System.Threading.Tasks;
using Microsoft.AspNet.Http;
using Raven.Client.Connection;
using Raven.Server.Documents;
using Raven.Server.Json;
using Raven.Server.Routing;
using Raven.Server.ServerWide;

namespace Raven.Server.Web.System
{

    public class Studio : RequestHandler
    {
<<<<<<< HEAD
        [RavenAction("/", "GET")]
=======
        public async Task WriteFile(string filePath)
        {
            var etagValue = HttpContext.Request.Headers["If-None-Match"].FirstOrDefault() ??
                            HttpContext.Request.Headers["If-Match"].FirstOrDefault();
            if (etagValue != null)
            {
                // Bug fix: the etag header starts and ends with quotes, resulting in cache-busting; the Studio always receives new files, even if should be cached.
                etagValue = etagValue.Trim(new[] {'\"'});
            }

            var fileEtag = File.GetLastWriteTimeUtc(filePath).ToString("G");
            if (etagValue == fileEtag)
            {
                HttpContext.Response.StatusCode = 304; // Not Modified
                return;
            }

            HttpContext.Response.ContentType = "text/html";

            using (var data = File.OpenRead(filePath))
            {
                await data.CopyToAsync(HttpContext.Response.Body, 16*1024);
            }
        }

        [Route("/studio/$", "GET")]
        public async Task GetStudioFile()
        {
            var filename = new StringSegment(this.RouteMatch.Url, this.RouteMatch.MatchLength,
                this.RouteMatch.Url.Length - this.RouteMatch.MatchLength);

            var ravenPath = $"~/../../Raven.Studio/{filename}";
            var docPath = "index.html";

            var filePath = Path.Combine(ravenPath, docPath);
            if (File.Exists(ravenPath))
            {
                await WriteFile(ravenPath);
                return;
            }

            //filePath = Path.Combine(AppDomain.CurrentDomain.BaseDirectory, "../Raven.Studio/", docPath);
            //if (File.Exists(filePath))
            //    return WriteFile(filePath);

            //filePath = Path.Combine(this.SystemConfiguration.EmbeddedFilesDirectory, docPath);
            //if (File.Exists(filePath))
            //    return WriteFile(filePath);

            //filePath = Path.Combine("~/../../../../Raven.Studio.Html5", docPath);
            //if (File.Exists(filePath))
            //    return WriteFile(filePath);

            //if (string.IsNullOrEmpty(zipPath) == false)
            //{
            //    var fullZipPath = Path.Combine(AppDomain.CurrentDomain.BaseDirectory, zipPath + ".zip");

            //    if (File.Exists(fullZipPath) == false)
            //        fullZipPath = Path.Combine(AppDomain.CurrentDomain.BaseDirectory, "bin", zipPath + ".zip");

            //    if (File.Exists(fullZipPath) == false)
            //        fullZipPath = Path.Combine(this.SystemConfiguration.EmbeddedFilesDirectory, zipPath + ".zip");

            //    if (File.Exists(fullZipPath))
            //    {
            //        return WriteFileFromZip(fullZipPath, docPath);
            //    }
            //}
            //await WriteFile(filepath);
        }

        [Route("/", "GET")]
>>>>>>> 7346f7dd
        public Task RavenRoot()
        {
            const string rootPath = "/studio/index.html";
            HttpContext.Response.Headers["Location"] = rootPath;
            HttpContext.Response.StatusCode = 301;
            return Task.CompletedTask;
        }
    }
}<|MERGE_RESOLUTION|>--- conflicted
+++ resolved
@@ -23,9 +23,6 @@
 
     public class Studio : RequestHandler
     {
-<<<<<<< HEAD
-        [RavenAction("/", "GET")]
-=======
         public async Task WriteFile(string filePath)
         {
             var etagValue = HttpContext.Request.Headers["If-None-Match"].FirstOrDefault() ??
@@ -98,7 +95,6 @@
         }
 
         [Route("/", "GET")]
->>>>>>> 7346f7dd
         public Task RavenRoot()
         {
             const string rootPath = "/studio/index.html";
