--- conflicted
+++ resolved
@@ -35,11 +35,8 @@
     "Squire.js": "squire#^0.2.0",
     "es6-shim": "^0.35.1",
     "knockout-validation": "ko-validation#^2.0.3",
-<<<<<<< HEAD
-    "rbush": "git://github.com/mourner/rbush.git#^2.0.1"
-=======
+    "rbush": "git://github.com/mourner/rbush.git#^2.0.1",
     "google-analytics": "https://www.google-analytics.com/analytics.js"
->>>>>>> 2d344730
   },
   "resolutions": {
     "jquery": "^2.2.0",
