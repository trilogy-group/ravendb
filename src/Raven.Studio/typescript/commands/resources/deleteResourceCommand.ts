--- conflicted
+++ resolved
@@ -3,19 +3,6 @@
 import database = require("models/resources/database");
 import endpoints = require("endpoints");
 
-<<<<<<< HEAD
-type deletionResult = {
-    name: string;
-    deleted: boolean;
-    reason: string;
-};
-
-type Results = {
-    Results: Array<deletionResult>;
-}
-
-=======
->>>>>>> 65bd2cb1
 class deleteResourceCommand extends commandBase {
 
     constructor(private resources: Array<resource>, private isHardDelete: boolean) {
@@ -23,32 +10,7 @@
     }
 
     execute(): JQueryPromise<Array<resource>> {
-<<<<<<< HEAD
-        if (this.resources.length === 1) {
-
-            const task = $.Deferred<Array<resource>>();
-            this.deleteOneResource()
-                .done(result => {
-                    console.log(result);
-                    if (result.Results[0].deleted) {
-                        task.resolve(this.resources);
-                    } else {
-                        task.reject(result.Results[0].reason);
-                    }
-                })
-                .fail(reason => task.reject(reason));
-            return task;
-        } else {
-            throw new Error("not supported yet!");
-        }
-    }
-   
-    private deleteOneResource(): JQueryPromise<Results> {
-        const resource = this.resources[0];
-        this.reportInfo("Deleting " + resource.name + "...");
-=======
         const singleResource = this.resources.length === 1;
->>>>>>> 65bd2cb1
 
         this.reportInfo(singleResource ? "Deleting " + _.first(this.resources).name + "..." : "Deleting " + this.resources.length + " resources");
 
