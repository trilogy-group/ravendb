--- conflicted
+++ resolved
@@ -68,12 +68,7 @@
 		public const string NotForReplication = "Raven-Not-For-Replication";
 
 		public const string RavenDeleteMarker = "Raven-Delete-Marker";
-<<<<<<< HEAD
-		public const string RavenIndexDeleteMarker = "Raven-Index-Delete-Marker";
-		public const string RavenTransformerDeleteMarker = "Raven-Transformer-Delete-Marker";
-=======
-
->>>>>>> 6d4e6bbe
+
 		public const string ActiveBundles = "Raven/ActiveBundles";
 
 		public const string AllowBundlesChange = "Raven-Temp-Allow-Bundles-Change";
@@ -196,10 +191,6 @@
 		public const string RavenReplicationConfig = "Raven/Replication/Config";
 
 		public const string RavenReplicationDocsTombstones = "Raven/Replication/Docs/Tombstones";
-		public const string RavenReplicationIndexesTombstones = "Raven/Replication/Indexes/Tombstones";
-		public const string RavenReplicationTransformerTombstones = "Raven/Replication/Transformers/Tombstones";
-
-		public const string RavenSqlReplicationConnectionsDocumentName = "Raven/SqlReplication/Connections";
 
 		[Obsolete("Use RavenFS instead.")]
 		public const string RavenReplicationAttachmentsTombstones = "Raven/Replication/Attachments/Tombstones";
