--- conflicted
+++ resolved
@@ -11,15 +11,6 @@
 	public enum StringDistanceTypes
 	{
 		/// <summary>
-<<<<<<< HEAD
-		/// Default, equivalent to Levenshtein
-		/// </summary>
-		Default = 0,
-		/// <summary>
-		/// JaroWinkler distance algorithm
-		/// </summary>
-		JaroWinkler,
-=======
 		/// Default, suggestion is not active
 		/// </summary>
 		None,
@@ -29,20 +20,16 @@
 		/// </summary>
 		Default,
 
->>>>>>> 25c040f2
 		/// <summary>
 		/// Levenshtein distance algorithm (default)
 		/// </summary>
 		Levenshtein,
-<<<<<<< HEAD
-=======
 
 		/// <summary>
 		/// JaroWinkler distance algorithm
 		/// </summary>
 		JaroWinkler,
 		
->>>>>>> 25c040f2
 		/// <summary>
 		/// NGram distance algorithm
 		/// </summary>
