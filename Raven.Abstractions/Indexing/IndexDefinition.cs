--- conflicted
+++ resolved
@@ -171,20 +171,24 @@
 		/// </summary>
 		public int? MaxIndexOutputsPerDocument { get; set; }
 
-<<<<<<< HEAD
 		/// <summary>
 		/// Equals the specified other.
 		/// </summary>
 		/// <param name="other">The other.</param>
+        /// <param name="compareIndexIds">allow caller to choose whether to include the index Id in the comparison</param>
 		/// <returns></returns>
-		public bool Equals(IndexDefinition other)
+        public bool Equals(IndexDefinition other, bool compareIndexIds = true)
 		{
 			if (ReferenceEquals(null, other))
 				return false;
+
 			if (ReferenceEquals(this, other))
 				return true;
+
+            if (compareIndexIds && !Equals(other.IndexId, IndexId))
+                return false;
+
 			return Maps.SequenceEqual(other.Maps) &&
-					Equals(other.IndexId, IndexId) &&
 					Equals(other.Reduce, Reduce) &&
 					Equals(other.MaxIndexOutputsPerDocument, MaxIndexOutputsPerDocument) &&
 					DictionaryExtensions.ContentEquals(other.Stores, Stores) &&
@@ -195,38 +199,6 @@
 					DictionaryExtensions.ContentEquals(other.TermVectors, TermVectors) &&
 					DictionaryExtensions.ContentEquals(other.SpatialIndexes, SpatialIndexes);
 		}
-
-
-=======
-        /// <summary>
-        /// Equals the specified other.
-        /// </summary>
-        /// <param name="other">The other.</param>
-        /// <param name="compareIndexIds">allow caller to choose whether to include the index Id in the comparison</param>
-        /// <returns></returns>
-        public bool Equals(IndexDefinition other, bool compareIndexIds = true)
-        {
-            if (ReferenceEquals(null, other))
-                return false;
-
-            if (ReferenceEquals(this, other))
-                return true;
-
-            if (compareIndexIds && !Equals(other.IndexId, IndexId))
-                return false;
-
-            return Maps.SequenceEqual(other.Maps) &&
-                    Equals(other.Reduce, Reduce) &&
-                    Equals(other.MaxIndexOutputsPerDocument, MaxIndexOutputsPerDocument) &&
-                    DictionaryExtensions.ContentEquals(other.Stores, Stores) &&
-                    DictionaryExtensions.ContentEquals(other.Indexes, Indexes) &&
-                    DictionaryExtensions.ContentEquals(other.Analyzers, Analyzers) &&
-                    DictionaryExtensions.ContentEquals(other.SortOptions, SortOptions) &&
-                    DictionaryExtensions.ContentEquals(other.Suggestions, Suggestions) &&
-                    DictionaryExtensions.ContentEquals(other.TermVectors, TermVectors) &&
-                    DictionaryExtensions.ContentEquals(other.SpatialIndexes, SpatialIndexes);
-        }
->>>>>>> 9e48eead
 
 		private static int DictionaryHashCode<TKey, TValue>(IEnumerable<KeyValuePair<TKey, TValue>> x)
 		{
