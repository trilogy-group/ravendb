--- conflicted
+++ resolved
@@ -470,28 +470,11 @@
 
             return isEqual;
         }
-<<<<<<< HEAD
-        private static StringBuilder GetJsonData(RavenJArray selfObj)
-	    {
-	        var sb = new StringBuilder();
-	        foreach (var kvp in selfObj.Values())
-	        {
-                sb.Append(kvp).Append("  ").Append(" , "); 
-	
-	        }
-            if (sb.Length>2)
-	            sb.Remove(sb.Length - 2, 1);
-            
-	        return sb;
-	    }
-        private static StringBuilder GetJsonData(RavenJObject selfObj)
-=======
 
       
 
 
         internal virtual int GetDeepHashCode()
->>>>>>> 3cec04c7
         {
             var stack = new Stack<Tuple<int, RavenJToken>>();
             var ret = 0;
@@ -542,75 +525,6 @@
             return SelectToken(path, false);
         }
 
-<<<<<<< HEAD
-	    internal virtual int GetDeepHashCode()
-		{
-			var stack = new Stack<Tuple<int, RavenJToken>>();
-			int ret = 0;
-
-			stack.Push(Tuple.Create(0, this));
-			while (stack.Count > 0)
-			{
-				var cur = stack.Pop();
-
-				if (cur.Item2.Type == JTokenType.Array)
-				{
-					var arr = (RavenJArray)cur.Item2;
-					for (int i = 0; i < arr.Length; i++)
-					{
-						stack.Push(Tuple.Create(cur.Item1 ^ (i * 397), arr[i]));
-					}
-				}
-				else if (cur.Item2.Type == JTokenType.Object)
-				{
-					var selfObj = (RavenJObject)cur.Item2;
-					foreach (var kvp in selfObj.Properties)
-					{
-						stack.Push(Tuple.Create(cur.Item1 ^ (397 * kvp.Key.GetHashCode()), kvp.Value));
-					}
-				}
-				else // value
-				{
-					ret ^= cur.Item1 ^ (cur.Item2.GetDeepHashCode() * 397);
-				}
-			}
-
-			return ret;
-		}
-
-
-		/// <summary>
-		/// Selects the token that matches the object path.
-		/// </summary>
-		/// <param name="path">
-		/// The object path from the current <see cref="RavenJToken"/> to the <see cref="RavenJToken"/>
-		/// to be returned. This must be a string of property names or array indexes separated
-		/// by periods, such as <code>Tables[0].DefaultView[0].Price</code> in C# or
-		/// <code>Tables(0).DefaultView(0).Price</code> in Visual Basic.
-		/// </param>
-		/// <returns>The <see cref="RavenJToken"/> that matches the object path or a null reference if no matching token is found.</returns>
-		public RavenJToken SelectToken(string path)
-		{
-			return SelectToken(path, false);
-		}
-
-        /// <summary>
-        /// Selects the token that matches the object path.
-        /// </summary>
-        /// <param name="path">
-        /// The object path from the current <see cref="RavenJToken"/> to the <see cref="RavenJToken"/>
-        /// to be returned. This must be a string of property names or array indexes separated
-        /// by periods, such as <code>Tables[0].DefaultView[0].Price</code> in C# or
-        /// <code>Tables(0).DefaultView(0).Price</code> in Visual Basic.
-        /// </param>
-        /// <param name="errorWhenNoMatch">A flag to indicate whether an error should be thrown if no token is found.</param>
-        /// <returns>The <see cref="RavenJToken"/> that matches the object path.</returns>
-        public RavenJToken SelectToken(string path, bool errorWhenNoMatch, bool createSnapshots = false)
-		{
-			var p = new RavenJPath(path);
-			return p.Evaluate(this, errorWhenNoMatch, createSnapshots);
-		}
-=======
         /// <summary>
         ///     Selects the token that matches the object path.
         /// </summary>
@@ -627,7 +541,6 @@
             var p = new RavenJPath(path);
             return p.Evaluate(this, errorWhenNoMatch, createSnapshots);
         }
->>>>>>> 3cec04c7
 
         /// <summary>
         ///     Selects the token that matches the object path.
