--- conflicted
+++ resolved
@@ -20,305 +20,6 @@
 
 namespace Raven.Abstractions.Extensions
 {
-<<<<<<< HEAD
-    /// <summary>
-    /// Json extensions 
-    /// </summary>
-    public static class JsonExtensions
-    {
-        public static RavenJObject ToJObject(object result)
-        {
-            var dynamicJsonObject = result as Linq.IDynamicJsonObject;
-            if (dynamicJsonObject != null)
-                return dynamicJsonObject.Inner;
-            if (result is string || result is ValueType)
-                return new RavenJObject { { "Value", new RavenJValue(result) } };
-			if (result is DynamicNullObject)
-				return null;
-            return RavenJObject.FromObject(result, CreateDefaultJsonSerializer());
-        }
-
-        public static RavenJArray ToJArray<T>(IEnumerable<T> result)
-        {
-            return (RavenJArray) RavenJArray.FromObject(result, CreateDefaultJsonSerializer());
-        }
-
-        /// <summary>
-        /// Convert a byte array to a RavenJObject
-        /// </summary>
-        public static RavenJObject ToJObject(this byte[] self)
-        {
-            using (var stream = new MemoryStream(self))
-                return ToJObject(stream);
-        }
-
-        /// <summary>
-        /// Convert a byte array to a RavenJObject
-        /// </summary>
-        public static RavenJObject ToJObject(this Stream self)
-        {
-            var streamWithCachedHeader = new StreamWithCachedHeader(self, 3);
-            if (IsJson(streamWithCachedHeader))
-            {
-                using (var streamReader = new StreamReader(streamWithCachedHeader, Encoding.UTF8, false, 1024, true))
-                using (var jsonReader = new RavenJsonTextReader(streamReader))
-                {
-                    return RavenJObject.Load(jsonReader);
-                }
-            }
-
-            return RavenJObject.Load(new BsonReader(streamWithCachedHeader)
-            {
-                DateTimeKindHandling = DateTimeKind.Utc,
-            });
-        }
-
-        /// <summary>
-        /// Convert a RavenJToken to a byte array
-        /// </summary>
-        public static void WriteTo(this RavenJToken self, Stream stream)
-        {
-            using (var streamWriter = new StreamWriter(stream, Encoding.UTF8, 1024, true))
-            using (var jsonWriter = new JsonTextWriter(streamWriter))
-            {
-                jsonWriter.Formatting = Formatting.None;
-                jsonWriter.DateFormatHandling = DateFormatHandling.IsoDateFormat;
-                jsonWriter.DateTimeZoneHandling = DateTimeZoneHandling.Utc;
-                jsonWriter.DateFormatString = Default.DateTimeFormatsToWrite;
-                self.WriteTo(jsonWriter, Default.Converters);
-            }
-        }
-
-        /// <summary>
-        /// Deserialize a <param name="self"/> to an instance of <typeparam name="T"/>
-        /// </summary>
-        public static T JsonDeserialization<T>(this byte[] self)
-        {
-            return (T)CreateDefaultJsonSerializer().Deserialize(new BsonReader(new MemoryStream(self)), typeof(T));
-        }
-
-        /// <summary>
-        /// Deserialize a <param name="self"/> to an instance of<typeparam name="T"/>
-        /// </summary>
-        public static T JsonDeserialization<T>(this RavenJObject self)
-        {
-            return (T)CreateDefaultJsonSerializer().Deserialize(new RavenJTokenReader(self), typeof(T));
-        }
-
-        /// <summary>
-        /// Deserialize a <param name="self"/> to a list of instances of<typeparam name="T"/>
-        /// </summary>
-        public static T[] JsonDeserialization<T>(this RavenJArray self)
-        {
-            var serializer = CreateDefaultJsonSerializer();
-            return self.Select(x => (T) serializer.Deserialize(new RavenJTokenReader(x), typeof(T))).ToArray();
-        }
-
-        /// <summary>
-        /// Deserialize a <param name="self"/> to an instance of<typeparam name="T"/>
-        /// </summary>
-        public static T JsonDeserialization<T>(this StreamReader self)
-        {
-            return CreateDefaultJsonSerializer().Deserialize<T>(self);
-        }
-
-        /// <summary>
-        /// Deserialize a <param name="stream"/> to an instance of<typeparam name="T"/>
-        /// </summary>
-        public static T JsonDeserialization<T>(this Stream stream)
-        {
-            using (var reader = new StreamReader(stream))
-            {
-                return reader.JsonDeserialization<T>();
-            }
-        }
-
-        public static T Deserialize<T>(this JsonSerializer self, TextReader reader)
-        {
-            return (T)self.Deserialize(reader, typeof(T));
-        }
-
-        private static readonly IContractResolver contractResolver = new DefaultServerContractResolver(shareCache: true)
-        {
-            DefaultMembersSearchFlags = BindingFlags.Public | BindingFlags.NonPublic | BindingFlags.Instance
-        };
-
-        private class DefaultServerContractResolver : DefaultContractResolver
-        {
-            public DefaultServerContractResolver(bool shareCache)
-                : base(shareCache)
-            {
-            }
-
-            protected override System.Collections.Generic.List<MemberInfo> GetSerializableMembers(Type objectType)
-            {
-                var serializableMembers = base.GetSerializableMembers(objectType);
-                foreach (var toRemove in serializableMembers
-                    .Where(MembersToFilterOut)
-                    .ToArray())
-                {
-                    serializableMembers.Remove(toRemove);
-                }
-                return serializableMembers;
-            }
-
-            private static bool MembersToFilterOut(MemberInfo info)
-            {
-                if (info is EventInfo)
-                    return true;
-                var fieldInfo = info as FieldInfo;
-                if (fieldInfo != null && !fieldInfo.IsPublic)
-                    return true;
-                return info.GetCustomAttributes(typeof(CompilerGeneratedAttribute), true).Any();
-            }
-        }
-
-        public static JsonSerializer CreateDefaultJsonSerializer()
-        {
-            var jsonSerializer = new JsonSerializer
-            {
-                DateParseHandling = DateParseHandling.None,
-                ContractResolver = contractResolver
-            };
-            foreach (var defaultJsonConverter in Default.Converters)
-            {
-                jsonSerializer.Converters.Add(defaultJsonConverter);
-            }
-            return jsonSerializer;
-        }
-
-        private static bool IsJson(StreamWithCachedHeader stream)
-        {
-            var header = stream.Header;
-
-            if (header[0] == '{')
-                return true;
-
-            if (header[0] == 239 && header[1] == 187 && header[2] == 191)
-                return true;
-
-            return false;
-        }
-    }
-
-    internal class StreamWithCachedHeader : Stream
-    {
-        private readonly Stream inner;
-
-        private readonly int headerSize;
-
-        public byte[] Header { get; private set; }
-
-        private bool passedHeader;
-
-        private int read;
-
-        public StreamWithCachedHeader(Stream stream, int headerSize)
-        {
-            inner = stream;
-            Header = new byte[headerSize];
-            this.headerSize = headerSize;
-
-            CacheHeader(stream, Header, headerSize);
-        }
-
-        private static void CacheHeader(Stream stream, byte[] buffer, int headerSize)
-        {
-            stream.Read(buffer, 0, headerSize);
-        }
-
-        public override void Flush()
-        {
-            inner.Flush();
-        }
-
-        public override long Seek(long offset, SeekOrigin origin)
-        {
-            return inner.Seek(offset, origin);
-        }
-
-        public override void SetLength(long value)
-        {
-            inner.SetLength(value);
-        }
-
-        public override int Read(byte[] buffer, int offset, int count)
-        {
-            if (passedHeader)
-                return inner.Read(buffer, offset, count);
-
-            Buffer.BlockCopy(Header, 0, buffer, 0, headerSize);
-            if (count <= headerSize)
-                return count;
-
-            var newCount = count - headerSize;
-            var r = inner.Read(buffer, offset + headerSize, newCount);
-
-            var currentRead = headerSize + r;
-
-            read += currentRead;
-            passedHeader = read >= headerSize;
-
-            return currentRead;
-        }
-
-        public override void Write(byte[] buffer, int offset, int count)
-        {
-            inner.Write(buffer, offset, count);
-        }
-
-        public override bool CanRead
-        {
-            get
-            {
-                return inner.CanRead;
-            }
-        }
-
-        public override bool CanSeek
-        {
-            get
-            {
-                return inner.CanSeek;
-            }
-        }
-
-        public override bool CanWrite
-        {
-            get
-            {
-                return inner.CanWrite;
-            }
-        }
-
-        public override long Length
-        {
-            get
-            {
-                return inner.Length;
-            }
-        }
-
-        public override long Position
-        {
-            get
-            {
-                return inner.Position;
-            }
-
-            set
-            {
-                inner.Position = value;
-            }
-        }
-
-        public override void Close()
-        {
-            if (inner != null)
-                inner.Close();
-        }
-    }
-=======
 	/// <summary>
 	/// Json extensions 
 	/// </summary>
@@ -331,47 +32,66 @@
 				return dynamicJsonObject.Inner;
 			if (result is string || result is ValueType)
 				return new RavenJObject { { "Value", new RavenJValue(result) } };
+			if (result is DynamicNullObject)
+				return null;
 			return RavenJObject.FromObject(result, CreateDefaultJsonSerializer());
 		}
 
+        public static RavenJArray ToJArray<T>(IEnumerable<T> result)
+        {
+            return (RavenJArray) RavenJArray.FromObject(result, CreateDefaultJsonSerializer());
+        }
+
 		/// <summary>
 		/// Convert a byte array to a RavenJObject
 		/// </summary>
-		public static RavenJObject ToJObject(this byte [] self)
-		{
-			return RavenJObject.Load(new BsonReader(new MemoryStream(self))
-			{
+        public static RavenJObject ToJObject(this byte[] self)
+		{
+            using (var stream = new MemoryStream(self))
+                return ToJObject(stream);
+		}
+
+		/// <summary>
+		/// Convert a byte array to a RavenJObject
+		/// </summary>
+		public static RavenJObject ToJObject(this Stream self)
+		{
+            var streamWithCachedHeader = new StreamWithCachedHeader(self, 3);
+            if (IsJson(streamWithCachedHeader))
+			{
+                using (var streamReader = new StreamReader(streamWithCachedHeader, Encoding.UTF8, false, 1024, true))
+                using (var jsonReader = new RavenJsonTextReader(streamReader))
+                {
+                    return RavenJObject.Load(jsonReader);
+                }
+            }
+
+            return RavenJObject.Load(new BsonReader(streamWithCachedHeader)
+            {
 				DateTimeKindHandling = DateTimeKind.Utc,
 			});
 		}
 
 		/// <summary>
-		/// Convert a byte array to a RavenJObject
-		/// </summary>
-		public static RavenJObject ToJObject(this Stream self)
-		{
-			return RavenJObject.Load(new BsonReader(self)
-			{
-				DateTimeKindHandling = DateTimeKind.Utc,
-			});
-		}
-
-		/// <summary>
 		/// Convert a RavenJToken to a byte array
 		/// </summary>
 		public static void WriteTo(this RavenJToken self, Stream stream)
 		{
-			self.WriteTo(new BsonWriter(stream)
-			{
-				DateTimeKindHandling = DateTimeKind.Unspecified
-			}, Default.Converters);
-		}
-
+            using (var streamWriter = new StreamWriter(stream, Encoding.UTF8, 1024, true))
+            using (var jsonWriter = new JsonTextWriter(streamWriter))
+			{
+                jsonWriter.Formatting = Formatting.None;
+                jsonWriter.DateFormatHandling = DateFormatHandling.IsoDateFormat;
+                jsonWriter.DateTimeZoneHandling = DateTimeZoneHandling.Utc;
+                jsonWriter.DateFormatString = Default.DateTimeFormatsToWrite;
+                self.WriteTo(jsonWriter, Default.Converters);
+		}
+        }
 
 	    /// <summary>
 		/// Deserialize a <param name="self"/> to an instance of <typeparam name="T"/>
 		/// </summary>
-		public static T JsonDeserialization<T>(this byte [] self)
+        public static T JsonDeserialization<T>(this byte[] self)
 		{
 			return (T)CreateDefaultJsonSerializer().Deserialize(new BsonReader(new MemoryStream(self)), typeof(T));
 		}
@@ -385,6 +105,15 @@
 		}
 		
 		/// <summary>
+        /// Deserialize a <param name="self"/> to a list of instances of<typeparam name="T"/>
+        /// </summary>
+        public static T[] JsonDeserialization<T>(this RavenJArray self)
+        {
+            var serializer = CreateDefaultJsonSerializer();
+            return self.Select(x => (T) serializer.Deserialize(new RavenJTokenReader(x), typeof(T))).ToArray();
+        }
+
+        /// <summary>
 		/// Deserialize a <param name="self"/> to an instance of<typeparam name="T"/>
 		/// </summary>
 		public static T JsonDeserialization<T>(this StreamReader self)
@@ -393,7 +122,7 @@
 		}
 		
 		/// <summary>
-		/// Deserialize a <param name="self"/> to an instance of<typeparam name="T"/>
+        /// Deserialize a <param name="stream"/> to an instance of<typeparam name="T"/>
 		/// </summary>
 		public static T JsonDeserialization<T>(this Stream stream)
 		{
@@ -410,14 +139,13 @@
 
 		private static readonly IContractResolver contractResolver = new DefaultServerContractResolver(shareCache: true)
 		{
-#if !NETFX_CORE
 			DefaultMembersSearchFlags = BindingFlags.Public | BindingFlags.NonPublic | BindingFlags.Instance
-#endif
 		};
 
 		private class DefaultServerContractResolver : DefaultContractResolver
 		{
-			public DefaultServerContractResolver(bool shareCache) : base(shareCache)
+            public DefaultServerContractResolver(bool shareCache)
+                : base(shareCache)
 			{
 			}
 
@@ -457,6 +185,135 @@
 			}
 			return jsonSerializer;
 		}
+
+        private static bool IsJson(StreamWithCachedHeader stream)
+        {
+            var header = stream.Header;
+
+            if (header[0] == '{')
+                return true;
+
+            if (header[0] == 239 && header[1] == 187 && header[2] == 191)
+                return true;
+
+            return false;
 	}
->>>>>>> 2dd178ad
+}
+    internal class StreamWithCachedHeader : Stream
+    {
+        private readonly Stream inner;
+
+        private readonly int headerSize;
+
+        public byte[] Header { get; private set; }
+
+        private bool passedHeader;
+
+        private int read;
+
+        public StreamWithCachedHeader(Stream stream, int headerSize)
+        {
+            inner = stream;
+            Header = new byte[headerSize];
+            this.headerSize = headerSize;
+
+            CacheHeader(stream, Header, headerSize);
+        }
+
+        private static void CacheHeader(Stream stream, byte[] buffer, int headerSize)
+        {
+            stream.Read(buffer, 0, headerSize);
+        }
+
+        public override void Flush()
+        {
+            inner.Flush();
+        }
+
+        public override long Seek(long offset, SeekOrigin origin)
+        {
+            return inner.Seek(offset, origin);
+        }
+
+        public override void SetLength(long value)
+        {
+            inner.SetLength(value);
+        }
+
+        public override int Read(byte[] buffer, int offset, int count)
+        {
+            if (passedHeader)
+                return inner.Read(buffer, offset, count);
+
+            Buffer.BlockCopy(Header, 0, buffer, 0, headerSize);
+            if (count <= headerSize)
+                return count;
+
+            var newCount = count - headerSize;
+            var r = inner.Read(buffer, offset + headerSize, newCount);
+
+            var currentRead = headerSize + r;
+
+            read += currentRead;
+            passedHeader = read >= headerSize;
+
+            return currentRead;
+        }
+
+        public override void Write(byte[] buffer, int offset, int count)
+        {
+            inner.Write(buffer, offset, count);
+        }
+
+        public override bool CanRead
+        {
+            get
+            {
+                return inner.CanRead;
+            }
+        }
+
+        public override bool CanSeek
+        {
+            get
+            {
+                return inner.CanSeek;
+            }
+        }
+
+        public override bool CanWrite
+        {
+            get
+            {
+                return inner.CanWrite;
+            }
+        }
+
+        public override long Length
+        {
+            get
+            {
+                return inner.Length;
+            }
+        }
+
+        public override long Position
+        {
+            get
+            {
+                return inner.Position;
+            }
+
+            set
+            {
+                inner.Position = value;
+            }
+        }
+
+        public override void Close()
+        {
+            if (inner != null)
+                inner.Close();
+        }
+    }
 }