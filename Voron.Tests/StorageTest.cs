<<<<<<< HEAD
﻿using System;
using System.Diagnostics;
using System.IO;
using System.Text;
using System.Threading;
using Voron.Debugging;
using Voron.Impl;
using Voron.Trees;

namespace Voron.Tests
{
	using System.Collections.Generic;

	public abstract class StorageTest : IDisposable
	{
		private StorageEnvironment _storageEnvironment;
		protected StorageEnvironmentOptions _options;

		public StorageEnvironment Env
		{
		    get
		    {
			    if (_storageEnvironment == null)
			    {
				    lock (this)
				    {
					    if (_storageEnvironment == null)
						    _storageEnvironment = new StorageEnvironment(_options);
				    }
			    }
		        return _storageEnvironment;
		    }
		}

		protected StorageTest()
		{
			DeleteDirectory("test.data");
			_options = StorageEnvironmentOptions.ForPath("test.data");
			Configure(_options);
		}

		protected void RestartDatabase()
		{
			StopDatabase();

			StartDatabase();
		}

		protected void StartDatabase()
		{
			_storageEnvironment = new StorageEnvironment(_options);
		}

		protected void StopDatabase()
		{
			var ownsPagers = _options.OwnsPagers;
			_options.OwnsPagers = false;

			_storageEnvironment.Dispose();

			_options.OwnsPagers = ownsPagers;
		}

		protected void DeleteDirectory(string dir)
		{
			if (Directory.Exists(dir) == false)
				return;

			for (int i = 0; i < 10; i++)
			{
				try
				{
					Directory.Delete(dir, true);
					return;
				}
				catch (DirectoryNotFoundException)
				{
					return;
				}
				catch (Exception)
				{
					Thread.Sleep(13);
				}
			}

			Directory.Delete(dir, true);
		}

		protected virtual void Configure(StorageEnvironmentOptions options)
		{

		}

		protected Stream StreamFor(string val)
		{
			return new MemoryStream(Encoding.UTF8.GetBytes(val));
		}

		public virtual void Dispose()
		{
		    if (_storageEnvironment != null)
		        _storageEnvironment.Dispose();
			_options.Dispose();
			DeleteDirectory("test.data");

			_storageEnvironment = null;
			_options = null;
			GC.Collect(GC.MaxGeneration);
			GC.WaitForPendingFinalizers();
		}

		protected void RenderAndShow(Transaction tx, int showEntries = 25, string name = null)
		{
			if (name == null)
				RenderAndShow(tx, tx.State.Root, showEntries);
			else
				RenderAndShow(tx, tx.Environment.State.GetTree(tx,name), showEntries);
		}

		protected void RenderAndShow(Transaction tx, Tree root, int showEntries = 25)
		{
			if (Debugger.IsAttached == false)
				return;
			var path = Path.Combine(Environment.CurrentDirectory, "test-tree.dot");
			var rootPageNumber = tx.Environment.State.GetTree(tx,root.Name).State.RootPageNumber;
			TreeDumper.Dump(tx, path, tx.GetReadOnlyPage(rootPageNumber), showEntries);

			var output = Path.Combine(Environment.CurrentDirectory, "output.svg");
			var p = Process.Start(FindGraphviz() + @"\bin\dot.exe", "-Tsvg  " + path + " -o " + output);
			p.WaitForExit();
			Process.Start(output);
		}

	    private string FindGraphviz()
	    {
            var path = @"C:\Program Files (x86)\Graphviz2.";
	        for (var i = 0; i < 100; i++)
	        {
	            var p = path + i.ToString("00");

	            if (Directory.Exists(p)) 
                    return p;
	        }

            throw new InvalidOperationException("No Graphviz found.");
	    }

		protected unsafe Tuple<Slice, Slice> ReadKey(Transaction tx, Slice key)
		{
			Lazy<Cursor> lazy;
			var p = tx.State.Root.FindPageFor(tx, key, out lazy);
			var node = p.Search(key, Env.SliceComparer);

			if (node == null)
				return null;

			var item1 = new Slice(node);

			if (item1.Compare(key, Env.SliceComparer) != 0)
				return null;
			return Tuple.Create(item1,
				new Slice((byte*) node + node->KeySize + Constants.NodeHeaderSize,
					(ushort) node->DataSize));
		}

		protected IList<string> CreateTrees(StorageEnvironment env, int number, string prefix)
		{
			var results = new List<string>();

			using (var tx = env.NewTransaction(TransactionFlags.ReadWrite))
			{
				for (var i = 0; i < number; i++)
				{
					results.Add(env.CreateTree(tx, prefix + i).Name);
				}

				tx.Commit();
			}

			return results;
		}
	}
=======
﻿using System;
using System.Diagnostics;
using System.IO;
using System.Text;
using System.Threading;
using Voron.Debugging;
using Voron.Impl;
using Voron.Impl.Paging;
using Voron.Trees;

namespace Voron.Tests
{
	using System.Collections.Generic;

	public abstract class StorageTest : IDisposable
	{
		private StorageEnvironment _storageEnvironment;
		protected StorageEnvironmentOptions _options;

		public StorageEnvironment Env
		{
		    get
		    {
			    if (_storageEnvironment == null)
			    {
				    lock (this)
				    {
					    if (_storageEnvironment == null)
						    _storageEnvironment = new StorageEnvironment(_options);
				    }
			    }
		        return _storageEnvironment;
		    }
		}

		protected StorageTest(StorageEnvironmentOptions options)
		{
			_options = options;
		}

		protected StorageTest()
		{
			DeleteDirectory("test.data");
		    _options = StorageEnvironmentOptions.GetInMemory();
			Configure(_options);
		}

		protected void RestartDatabase()
		{
			StopDatabase();

			StartDatabase();
		}

	    protected void RequireFileBasedPager()
	    {
	        if(_storageEnvironment != null)
                throw new InvalidOperationException("Too late");
            if (_options is StorageEnvironmentOptions.DirectoryStorageEnvironmentOptions)
	            return;
            DeleteDirectory("test.data");
            _options = StorageEnvironmentOptions.ForPath("test.data");
            Configure(_options);
	    }

		protected void StartDatabase()
		{
			_storageEnvironment = new StorageEnvironment(_options);
		}

		protected void StopDatabase()
		{
			var ownsPagers = _options.OwnsPagers;
			_options.OwnsPagers = false;

			_storageEnvironment.Dispose();

			_options.OwnsPagers = ownsPagers;
		}

		protected void DeleteDirectory(string dir)
		{
			if (Directory.Exists(dir) == false)
				return;

			for (int i = 0; i < 10; i++)
			{
				try
				{
					Directory.Delete(dir, true);
					return;
				}
				catch (DirectoryNotFoundException)
				{
					return;
				}
				catch (Exception)
				{
					Thread.Sleep(13);
				}
			}

			Directory.Delete(dir, true);
		}

		protected virtual void Configure(StorageEnvironmentOptions options)
		{

		}

		protected Stream StreamFor(string val)
		{
			return new MemoryStream(Encoding.UTF8.GetBytes(val));
		}

		public virtual void Dispose()
		{
		    if (_storageEnvironment != null)
		        _storageEnvironment.Dispose();
			_options.Dispose();
			DeleteDirectory("test.data");

			_storageEnvironment = null;
			_options = null;
			GC.Collect(GC.MaxGeneration);
			GC.WaitForPendingFinalizers();
		}

		protected void RenderAndShow(Transaction tx, int showEntries = 25, string name = null)
		{
			if (name == null)
				RenderAndShow(tx, tx.State.Root, showEntries);
			else
				RenderAndShow(tx, tx.Environment.State.GetTree(tx,name), showEntries);
		}

		protected void RenderAndShow(Transaction tx, Tree root, int showEntries = 25)
		{
			if (Debugger.IsAttached == false)
				return;
			var path = Path.Combine(Environment.CurrentDirectory, "test-tree.dot");
			var rootPageNumber = tx.Environment.State.GetTree(tx,root.Name).State.RootPageNumber;
			TreeDumper.Dump(tx, path, tx.GetReadOnlyPage(rootPageNumber), showEntries);

			var output = Path.Combine(Environment.CurrentDirectory, "output.svg");
			var p = Process.Start(FindGraphviz() + @"\bin\dot.exe", "-Tsvg  " + path + " -o " + output);
			p.WaitForExit();
			Process.Start(output);
		}

	    private string FindGraphviz()
	    {
            var path = @"C:\Program Files (x86)\Graphviz2.";
	        for (var i = 0; i < 100; i++)
	        {
	            var p = path + i.ToString("00");

	            if (Directory.Exists(p)) 
                    return p;
	        }

            throw new InvalidOperationException("No Graphviz found.");
	    }

		protected unsafe Tuple<Slice, Slice> ReadKey(Transaction tx, Slice key)
		{
			Lazy<Cursor> lazy;
			var p = tx.State.Root.FindPageFor(tx, key, out lazy);
			var node = p.Search(key, Env.SliceComparer);

			if (node == null)
				return null;

			var item1 = new Slice(node);

			if (item1.Compare(key, Env.SliceComparer) != 0)
				return null;
			return Tuple.Create(item1,
				new Slice((byte*) node + node->KeySize + Constants.NodeHeaderSize,
					(ushort) node->DataSize));
		}

		protected IList<string> CreateTrees(StorageEnvironment env, int number, string prefix)
		{
			var results = new List<string>();

			using (var tx = env.NewTransaction(TransactionFlags.ReadWrite))
			{
				for (var i = 0; i < number; i++)
				{
					results.Add(env.CreateTree(tx, prefix + i).Name);
				}

				tx.Commit();
			}

			return results;
		}
	}
>>>>>>> 3d339254
}<|MERGE_RESOLUTION|>--- conflicted
+++ resolved
@@ -1,4 +1,3 @@
-<<<<<<< HEAD
 ﻿using System;
 using System.Diagnostics;
 using System.IO;
@@ -6,6 +5,7 @@
 using System.Threading;
 using Voron.Debugging;
 using Voron.Impl;
+using Voron.Impl.Paging;
 using Voron.Trees;
 
 namespace Voron.Tests
@@ -33,190 +33,6 @@
 		    }
 		}
 
-		protected StorageTest()
-		{
-			DeleteDirectory("test.data");
-			_options = StorageEnvironmentOptions.ForPath("test.data");
-			Configure(_options);
-		}
-
-		protected void RestartDatabase()
-		{
-			StopDatabase();
-
-			StartDatabase();
-		}
-
-		protected void StartDatabase()
-		{
-			_storageEnvironment = new StorageEnvironment(_options);
-		}
-
-		protected void StopDatabase()
-		{
-			var ownsPagers = _options.OwnsPagers;
-			_options.OwnsPagers = false;
-
-			_storageEnvironment.Dispose();
-
-			_options.OwnsPagers = ownsPagers;
-		}
-
-		protected void DeleteDirectory(string dir)
-		{
-			if (Directory.Exists(dir) == false)
-				return;
-
-			for (int i = 0; i < 10; i++)
-			{
-				try
-				{
-					Directory.Delete(dir, true);
-					return;
-				}
-				catch (DirectoryNotFoundException)
-				{
-					return;
-				}
-				catch (Exception)
-				{
-					Thread.Sleep(13);
-				}
-			}
-
-			Directory.Delete(dir, true);
-		}
-
-		protected virtual void Configure(StorageEnvironmentOptions options)
-		{
-
-		}
-
-		protected Stream StreamFor(string val)
-		{
-			return new MemoryStream(Encoding.UTF8.GetBytes(val));
-		}
-
-		public virtual void Dispose()
-		{
-		    if (_storageEnvironment != null)
-		        _storageEnvironment.Dispose();
-			_options.Dispose();
-			DeleteDirectory("test.data");
-
-			_storageEnvironment = null;
-			_options = null;
-			GC.Collect(GC.MaxGeneration);
-			GC.WaitForPendingFinalizers();
-		}
-
-		protected void RenderAndShow(Transaction tx, int showEntries = 25, string name = null)
-		{
-			if (name == null)
-				RenderAndShow(tx, tx.State.Root, showEntries);
-			else
-				RenderAndShow(tx, tx.Environment.State.GetTree(tx,name), showEntries);
-		}
-
-		protected void RenderAndShow(Transaction tx, Tree root, int showEntries = 25)
-		{
-			if (Debugger.IsAttached == false)
-				return;
-			var path = Path.Combine(Environment.CurrentDirectory, "test-tree.dot");
-			var rootPageNumber = tx.Environment.State.GetTree(tx,root.Name).State.RootPageNumber;
-			TreeDumper.Dump(tx, path, tx.GetReadOnlyPage(rootPageNumber), showEntries);
-
-			var output = Path.Combine(Environment.CurrentDirectory, "output.svg");
-			var p = Process.Start(FindGraphviz() + @"\bin\dot.exe", "-Tsvg  " + path + " -o " + output);
-			p.WaitForExit();
-			Process.Start(output);
-		}
-
-	    private string FindGraphviz()
-	    {
-            var path = @"C:\Program Files (x86)\Graphviz2.";
-	        for (var i = 0; i < 100; i++)
-	        {
-	            var p = path + i.ToString("00");
-
-	            if (Directory.Exists(p)) 
-                    return p;
-	        }
-
-            throw new InvalidOperationException("No Graphviz found.");
-	    }
-
-		protected unsafe Tuple<Slice, Slice> ReadKey(Transaction tx, Slice key)
-		{
-			Lazy<Cursor> lazy;
-			var p = tx.State.Root.FindPageFor(tx, key, out lazy);
-			var node = p.Search(key, Env.SliceComparer);
-
-			if (node == null)
-				return null;
-
-			var item1 = new Slice(node);
-
-			if (item1.Compare(key, Env.SliceComparer) != 0)
-				return null;
-			return Tuple.Create(item1,
-				new Slice((byte*) node + node->KeySize + Constants.NodeHeaderSize,
-					(ushort) node->DataSize));
-		}
-
-		protected IList<string> CreateTrees(StorageEnvironment env, int number, string prefix)
-		{
-			var results = new List<string>();
-
-			using (var tx = env.NewTransaction(TransactionFlags.ReadWrite))
-			{
-				for (var i = 0; i < number; i++)
-				{
-					results.Add(env.CreateTree(tx, prefix + i).Name);
-				}
-
-				tx.Commit();
-			}
-
-			return results;
-		}
-	}
-=======
-﻿using System;
-using System.Diagnostics;
-using System.IO;
-using System.Text;
-using System.Threading;
-using Voron.Debugging;
-using Voron.Impl;
-using Voron.Impl.Paging;
-using Voron.Trees;
-
-namespace Voron.Tests
-{
-	using System.Collections.Generic;
-
-	public abstract class StorageTest : IDisposable
-	{
-		private StorageEnvironment _storageEnvironment;
-		protected StorageEnvironmentOptions _options;
-
-		public StorageEnvironment Env
-		{
-		    get
-		    {
-			    if (_storageEnvironment == null)
-			    {
-				    lock (this)
-				    {
-					    if (_storageEnvironment == null)
-						    _storageEnvironment = new StorageEnvironment(_options);
-				    }
-			    }
-		        return _storageEnvironment;
-		    }
-		}
-
 		protected StorageTest(StorageEnvironmentOptions options)
 		{
 			_options = options;
@@ -381,5 +197,4 @@
 			return results;
 		}
 	}
->>>>>>> 3d339254
 }