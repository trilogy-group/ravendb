--- conflicted
+++ resolved
@@ -1,38 +1,3 @@
-<<<<<<< HEAD
-﻿using System;
-using System.IO;
-using Voron.Impl;
-using Xunit;
-
-namespace Voron.Tests.Storage
-{
-    public class MultiTransactions
-    {
-        [Fact]
-        public void ShouldWork()
-        {
-            using (var env = new StorageEnvironment(StorageEnvironmentOptions.GetInMemory()))
-            {
-                for (int x = 0; x < 10; x++)
-                {
-                    using (var tx = env.NewTransaction(TransactionFlags.ReadWrite))
-                    {
-                        var value = new byte[100];
-                        new Random().NextBytes(value);
-                        var ms = new MemoryStream(value);
-                        for (long i = 0; i < 100; i++)
-                        {
-                            ms.Position = 0;
-                            tx.State.Root.Add(tx, (x * i).ToString("0000000000000000"), ms);
-                        }
-
-                        tx.Commit();
-                    }
-                }
-            }
-        }
-    }
-=======
 ﻿using System;
 using System.IO;
 using Voron.Impl;
@@ -67,5 +32,4 @@
             }
         }
     }
->>>>>>> d8897405
 }