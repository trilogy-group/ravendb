﻿<?xml version="1.0" encoding="utf-8"?>
<Project ToolsVersion="4.0" DefaultTargets="Build" xmlns="http://schemas.microsoft.com/developer/msbuild/2003">
  <Import Project="$(MSBuildExtensionsPath32)\Microsoft\VisualStudio\v$(VisualStudioVersion)\TypeScript\Microsoft.TypeScript.Default.props" Condition="Exists('$(MSBuildExtensionsPath32)\Microsoft\VisualStudio\v$(VisualStudioVersion)\TypeScript\Microsoft.TypeScript.Default.props')" />
  <Import Project="$(MSBuildExtensionsPath)\$(MSBuildToolsVersion)\Microsoft.Common.props" Condition="Exists('$(MSBuildExtensionsPath)\$(MSBuildToolsVersion)\Microsoft.Common.props')" />
  <PropertyGroup>
    <Configuration Condition=" '$(Configuration)' == '' ">Debug</Configuration>
    <Platform Condition=" '$(Platform)' == '' ">AnyCPU</Platform>
    <ProductVersion>
    </ProductVersion>
    <SchemaVersion>2.0</SchemaVersion>
    <ProjectGuid>{D020BECD-AADD-44FC-96C7-BD58354413DF}</ProjectGuid>
    <ProjectTypeGuids>{E3E379DF-F4C6-4180-9B81-6769533ABE47};{349c5851-65df-11da-9384-00065b846f21};{fae04ec0-301f-11d3-bf4b-00c04f79efbc}</ProjectTypeGuids>
    <OutputType>Library</OutputType>
    <AppDesignerFolder>Properties</AppDesignerFolder>
    <RootNamespace>Raven.Studio.Html5</RootNamespace>
    <AssemblyName>Raven.Studio.Html5</AssemblyName>
    <TargetFrameworkVersion>v4.5</TargetFrameworkVersion>
    <MvcBuildViews>false</MvcBuildViews>
    <UseIISExpress>true</UseIISExpress>
    <IISExpressSSLPort />
    <IISExpressAnonymousAuthentication />
    <IISExpressWindowsAuthentication />
    <IISExpressUseClassicPipelineMode />
    <SolutionDir Condition="$(SolutionDir) == '' Or $(SolutionDir) == '*Undefined*'">..\</SolutionDir>
    <RestorePackages>true</RestorePackages>
  </PropertyGroup>
  <PropertyGroup Condition=" '$(Configuration)|$(Platform)' == 'Debug|AnyCPU' ">
    <DebugSymbols>true</DebugSymbols>
    <DebugType>full</DebugType>
    <Optimize>false</Optimize>
    <OutputPath>bin\</OutputPath>
    <DefineConstants>DEBUG;TRACE</DefineConstants>
    <ErrorReport>prompt</ErrorReport>
    <WarningLevel>4</WarningLevel>
  </PropertyGroup>
  <PropertyGroup Condition=" '$(Configuration)|$(Platform)' == 'Release|AnyCPU' ">
    <DebugType>pdbonly</DebugType>
    <Optimize>true</Optimize>
    <OutputPath>bin\</OutputPath>
    <DefineConstants>TRACE</DefineConstants>
    <ErrorReport>prompt</ErrorReport>
    <WarningLevel>4</WarningLevel>
  </PropertyGroup>
  <ItemGroup>
    <Reference Include="Microsoft.CSharp" />
    <Reference Include="System" />
    <Reference Include="System.Data" />
    <Reference Include="System.Drawing" />
    <Reference Include="System.Web.DynamicData" />
    <Reference Include="System.Web.Entity" />
    <Reference Include="System.Web.ApplicationServices" />
    <Reference Include="System.ComponentModel.DataAnnotations" />
    <Reference Include="System.Core" />
    <Reference Include="System.Data.DataSetExtensions" />
    <Reference Include="System.Xml.Linq" />
    <Reference Include="System.Web" />
    <Reference Include="System.Web.Extensions" />
    <Reference Include="System.Web.Abstractions" />
    <Reference Include="System.Web.Routing" />
    <Reference Include="System.Xml" />
    <Reference Include="System.Configuration" />
    <Reference Include="System.Web.Services" />
    <Reference Include="System.Net.Http">
    </Reference>
    <Reference Include="System.Net.Http.WebRequest">
    </Reference>
  </ItemGroup>
  <ItemGroup>
    <Compile Include="Properties\AssemblyInfo.cs" />
  </ItemGroup>
  <ItemGroup>
    <TypeScriptCompile Include="App\commands\getAllDocumentsCommand.ts" />
    <TypeScriptCompile Include="App\commands\getApiKeysCommand.ts" />
    <TypeScriptCompile Include="App\commands\getBuildVersionCommand.ts" />
    <TypeScriptCompile Include="App\commands\getCollectionInfoCommand.ts" />
    <TypeScriptCompile Include="App\commands\getCollectionsCommand.ts" />
    <TypeScriptCompile Include="App\commands\getDatabasesCommand.ts" />
    <TypeScriptCompile Include="App\commands\getDatabaseStatsCommand.ts" />
    <TypeScriptCompile Include="App\commands\getDocumentsCommand.ts" />
    <TypeScriptCompile Include="App\commands\getLicenseStatusCommand.ts" />
    <TypeScriptCompile Include="App\commands\getSystemDocumentsCommand.ts" />
    <TypeScriptCompile Include="App\models\apiKey.ts" />
    <TypeScriptCompile Include="App\models\apiKeyDatabase.ts" />
    <TypeScriptCompile Include="App\viewmodels\apiKeys.ts" />
    <TypeScriptCompile Include="App\viewmodels\createDatabase.ts" />
    <TypeScriptCompile Include="App\viewmodels\databaseSettings.ts" />
    <TypeScriptCompile Include="App\viewmodels\deleteDocuments.ts" />
    <TypeScriptCompile Include="App\viewmodels\editDocument.ts" />
    <TypeScriptCompile Include="App\viewmodels\periodicBackup.ts" />
    <TypeScriptCompile Include="App\viewmodels\shell.ts" />
    <TypeScriptCompile Include="App\commands\createDatabaseCommand.ts" />
    <Content Include="App\commands\createDatabaseCommand.js">
      <DependentUpon>createDatabaseCommand.ts</DependentUpon>
    </Content>
    <TypeScriptCompile Include="App\viewmodels\copyDocuments.ts" />
    <TypeScriptCompile Include="App\common\appUrl.ts" />
    <TypeScriptCompile Include="App\common\computedAppUrls.ts" />
    <Content Include="App\common\nav.js">
      <DependentUpon>appUrl.ts</DependentUpon>
    </Content>
    <Content Include="App\viewmodels\copyDocuments.js">
      <DependentUpon>copyDocuments.ts</DependentUpon>
    </Content>
    <TypeScriptCompile Include="App\viewmodels\userInfo.ts" />
    <TypeScriptCompile Include="App\viewmodels\statistics.ts" />
    <Content Include="App\views\apiKeys.html" />
    <Content Include="App\views\copyDocuments.html" />
    <Content Include="App\views\createDatabase.html" />
    <Content Include="App\views\databaseSettings.html" />
    <Content Include="App\views\dialog.html" />
    <Content Include="App\views\periodicBackup.html" />
    <Content Include="App\views\settings.html" />
    <Content Include="App\views\userInfo.html" />
    <TypeScriptCompile Include="App\viewmodels\windowsAuth.ts" />
    <TypeScriptCompile Include="App\widgets\virtualTable\row.ts" />
    <TypeScriptCompile Include="App\widgets\virtualTable\column.ts" />
    <Content Include="App\views\windowsAuth.html" />
    <Content Include="App\widgets\virtualTable\column.js">
      <DependentUpon>column.ts</DependentUpon>
    </Content>
    <Content Include="App\widgets\virtualTable\virtualRow.js">
      <DependentUpon>row.ts</DependentUpon>
    </Content>
    <Content Include="Content\bootstrap-theme.css" />
    <Content Include="Content\bootstrap-theme.min.css" />
    <Content Include="Content\bootstrap.css" />
    <Content Include="Content\bootstrap.min.css" />
    <Content Include="Content\durandal.css" />
    <Content Include="Content\font-awesome.css" />
    <Content Include="Content\font-awesome.min.css" />
    <Content Include="Content\nprogress.css" />
    <Content Include="favicon.ico" />
    <Content Include="fonts\fontawesome-webfont.svg" />
    <Content Include="fonts\glyphicons-halflings-regular.svg" />
    <Content Include="Scripts\ace\ace.js" />
    <Content Include="Scripts\ace\anchor.js" />
    <Content Include="Scripts\ace\anchor_test.js" />
    <Content Include="Scripts\ace\autocomplete.js" />
    <Content Include="Scripts\ace\autocomplete\popup.js" />
    <Content Include="Scripts\ace\autocomplete\text_completer.js" />
    <Content Include="Scripts\ace\autocomplete\util.js" />
    <Content Include="Scripts\ace\background_tokenizer.js" />
    <Content Include="Scripts\ace\background_tokenizer_test.js" />
    <Content Include="Scripts\ace\commands\command_manager.js" />
    <Content Include="Scripts\ace\commands\command_manager_test.js" />
    <Content Include="Scripts\ace\commands\default_commands.js" />
    <Content Include="Scripts\ace\commands\incremental_search_commands.js" />
    <Content Include="Scripts\ace\commands\multi_select_commands.js" />
    <Content Include="Scripts\ace\commands\occur_commands.js" />
    <Content Include="Scripts\ace\config.js" />
    <Content Include="Scripts\ace\config_test.js" />
    <Content Include="Scripts\ace\css\codefolding-fold-button-states.png" />
    <Content Include="Scripts\ace\css\editor.css" />
    <Content Include="Scripts\ace\css\expand-marker.png" />
    <Content Include="Scripts\ace\document.js" />
    <Content Include="Scripts\ace\document_test.js" />
    <Content Include="Scripts\ace\editor.js" />
    <Content Include="Scripts\ace\editor_change_document_test.js" />
    <Content Include="Scripts\ace\editor_highlight_selected_word_test.js" />
    <Content Include="Scripts\ace\editor_navigation_test.js" />
    <Content Include="Scripts\ace\editor_text_edit_test.js" />
    <Content Include="Scripts\ace\edit_session.js" />
    <Content Include="Scripts\ace\edit_session\bracket_match.js" />
    <Content Include="Scripts\ace\edit_session\fold.js" />
    <Content Include="Scripts\ace\edit_session\folding.js" />
    <Content Include="Scripts\ace\edit_session\fold_line.js" />
    <Content Include="Scripts\ace\edit_session_test.js" />
    <Content Include="Scripts\ace\ext\chromevox.js" />
    <Content Include="Scripts\ace\ext\elastic_tabstops_lite.js" />
    <Content Include="Scripts\ace\ext\emmet.js" />
    <Content Include="Scripts\ace\ext\keybinding_menu.js" />
    <Content Include="Scripts\ace\ext\language_tools.js" />
    <Content Include="Scripts\ace\ext\menu_tools\add_editor_menu_options.js" />
    <Content Include="Scripts\ace\ext\menu_tools\element_generator.js" />
    <Content Include="Scripts\ace\ext\menu_tools\generate_settings_menu.js" />
    <Content Include="Scripts\ace\ext\menu_tools\get_editor_keyboard_shortcuts.js" />
    <Content Include="Scripts\ace\ext\menu_tools\get_set_functions.js" />
    <Content Include="Scripts\ace\ext\menu_tools\overlay_page.js" />
    <Content Include="Scripts\ace\ext\menu_tools\settings_menu.css" />
    <Content Include="Scripts\ace\ext\modelist.js" />
    <Content Include="Scripts\ace\ext\old_ie.js" />
    <Content Include="Scripts\ace\ext\old_ie_test.js" />
    <Content Include="Scripts\ace\ext\searchbox.css" />
    <Content Include="Scripts\ace\ext\searchbox.js" />
    <Content Include="Scripts\ace\ext\settings_menu.js" />
    <Content Include="Scripts\ace\ext\spellcheck.js" />
    <Content Include="Scripts\ace\ext\split.js" />
    <Content Include="Scripts\ace\ext\static.css" />
    <Content Include="Scripts\ace\ext\static_highlight.js" />
    <Content Include="Scripts\ace\ext\static_highlight_test.js" />
    <Content Include="Scripts\ace\ext\statusbar.js" />
    <Content Include="Scripts\ace\ext\textarea.js" />
    <Content Include="Scripts\ace\ext\themelist.js" />
    <Content Include="Scripts\ace\ext\themelist_utils\themes.js" />
    <Content Include="Scripts\ace\ext\whitespace.js" />
    <Content Include="Scripts\ace\incremental_search.js" />
    <Content Include="Scripts\ace\incremental_search_test.js" />
    <Content Include="Scripts\ace\keyboard\emacs.js" />
    <Content Include="Scripts\ace\keyboard\emacs_test.js" />
    <Content Include="Scripts\ace\keyboard\hash_handler.js" />
    <Content Include="Scripts\ace\keyboard\keybinding.js" />
    <Content Include="Scripts\ace\keyboard\keybinding_test.js" />
    <Content Include="Scripts\ace\keyboard\state_handler.js" />
    <Content Include="Scripts\ace\keyboard\textinput.js" />
    <Content Include="Scripts\ace\keyboard\vim.js" />
    <Content Include="Scripts\ace\keyboard\vim\commands.js" />
    <Content Include="Scripts\ace\keyboard\vim\maps\aliases.js" />
    <Content Include="Scripts\ace\keyboard\vim\maps\motions.js" />
    <Content Include="Scripts\ace\keyboard\vim\maps\operators.js" />
    <Content Include="Scripts\ace\keyboard\vim\maps\util.js" />
    <Content Include="Scripts\ace\keyboard\vim\registers.js" />
    <Content Include="Scripts\ace\layer\cursor.js" />
    <Content Include="Scripts\ace\layer\gutter.js" />
    <Content Include="Scripts\ace\layer\marker.js" />
    <Content Include="Scripts\ace\layer\text.js" />
    <Content Include="Scripts\ace\layer\text_test.js" />
    <Content Include="Scripts\ace\lib\dom.js" />
    <Content Include="Scripts\ace\lib\es5-shim.js" />
    <Content Include="Scripts\ace\lib\event.js" />
    <Content Include="Scripts\ace\lib\event_emitter.js" />
    <Content Include="Scripts\ace\lib\event_emitter_test.js" />
    <Content Include="Scripts\ace\lib\fixoldbrowsers.js" />
    <Content Include="Scripts\ace\lib\keys.js" />
    <Content Include="Scripts\ace\lib\lang.js" />
    <Content Include="Scripts\ace\lib\net.js" />
    <Content Include="Scripts\ace\lib\oop.js" />
    <Content Include="Scripts\ace\lib\regexp.js" />
    <Content Include="Scripts\ace\lib\useragent.js" />
    <Content Include="Scripts\ace\model\editor.js" />
    <Content Include="Scripts\ace\mode\abap.js" />
    <Content Include="Scripts\ace\mode\abap_highlight_rules.js" />
    <Content Include="Scripts\ace\mode\actionscript.js" />
    <Content Include="Scripts\ace\mode\actionscript_highlight_rules.js" />
    <Content Include="Scripts\ace\mode\ada.js" />
    <Content Include="Scripts\ace\mode\ada_highlight_rules.js" />
    <Content Include="Scripts\ace\mode\asciidoc.js" />
    <Content Include="Scripts\ace\mode\asciidoc_highlight_rules.js" />
    <Content Include="Scripts\ace\mode\assembly_x86.js" />
    <Content Include="Scripts\ace\mode\assembly_x86_highlight_rules.js" />
    <Content Include="Scripts\ace\mode\autohotkey.js" />
    <Content Include="Scripts\ace\mode\autohotkey_highlight_rules.js" />
    <Content Include="Scripts\ace\mode\batchfile.js" />
    <Content Include="Scripts\ace\mode\batchfile_highlight_rules.js" />
    <Content Include="Scripts\ace\mode\behaviour.js" />
    <Content Include="Scripts\ace\mode\behaviour\css.js" />
    <Content Include="Scripts\ace\mode\behaviour\cstyle.js" />
    <Content Include="Scripts\ace\mode\behaviour\html.js" />
    <Content Include="Scripts\ace\mode\behaviour\xml.js" />
    <Content Include="Scripts\ace\mode\behaviour\xquery.js" />
    <Content Include="Scripts\ace\mode\c9search.js" />
    <Content Include="Scripts\ace\mode\c9search_highlight_rules.js" />
    <Content Include="Scripts\ace\mode\clojure.js" />
    <Content Include="Scripts\ace\mode\clojure_highlight_rules.js" />
    <Content Include="Scripts\ace\mode\cobol.js" />
    <Content Include="Scripts\ace\mode\cobol_highlight_rules.js" />
    <Content Include="Scripts\ace\mode\coffee.js" />
    <Content Include="Scripts\ace\mode\coffee\coffee-script.js" />
    <Content Include="Scripts\ace\mode\coffee\helpers.js" />
    <Content Include="Scripts\ace\mode\coffee\lexer.js" />
    <Content Include="Scripts\ace\mode\coffee\nodes.js" />
    <Content Include="Scripts\ace\mode\coffee\parser.js" />
    <Content Include="Scripts\ace\mode\coffee\parser_test.js" />
    <Content Include="Scripts\ace\mode\coffee\rewriter.js" />
    <Content Include="Scripts\ace\mode\coffee\scope.js" />
    <Content Include="Scripts\ace\mode\coffee_highlight_rules.js" />
    <Content Include="Scripts\ace\mode\coffee_worker.js" />
    <Content Include="Scripts\ace\mode\coldfusion.js" />
    <Content Include="Scripts\ace\mode\coldfusion_highlight_rules.js" />
    <Content Include="Scripts\ace\mode\coldfusion_test.js" />
    <Content Include="Scripts\ace\mode\csharp.js" />
    <Content Include="Scripts\ace\mode\csharp_highlight_rules.js" />
    <Content Include="Scripts\ace\mode\css.js" />
    <Content Include="Scripts\ace\mode\css\csslint.js" />
    <Content Include="Scripts\ace\mode\css_highlight_rules.js" />
    <Content Include="Scripts\ace\mode\css_test.js" />
    <Content Include="Scripts\ace\mode\css_worker.js" />
    <Content Include="Scripts\ace\mode\css_worker_test.js" />
    <Content Include="Scripts\ace\mode\curly.js" />
    <Content Include="Scripts\ace\mode\curly_highlight_rules.js" />
    <Content Include="Scripts\ace\mode\c_cpp.js" />
    <Content Include="Scripts\ace\mode\c_cpp_highlight_rules.js" />
    <Content Include="Scripts\ace\mode\d.js" />
    <Content Include="Scripts\ace\mode\dart.js" />
    <Content Include="Scripts\ace\mode\dart_highlight_rules.js" />
    <Content Include="Scripts\ace\mode\diff.js" />
    <Content Include="Scripts\ace\mode\diff_highlight_rules.js" />
    <Content Include="Scripts\ace\mode\django.js" />
    <Content Include="Scripts\ace\mode\doc_comment_highlight_rules.js" />
    <Content Include="Scripts\ace\mode\dot.js" />
    <Content Include="Scripts\ace\mode\dot_highlight_rules.js" />
    <Content Include="Scripts\ace\mode\d_highlight_rules.js" />
    <Content Include="Scripts\ace\mode\ejs.js" />
    <Content Include="Scripts\ace\mode\erlang.js" />
    <Content Include="Scripts\ace\mode\erlang_highlight_rules.js" />
    <Content Include="Scripts\ace\mode\folding\asciidoc.js" />
    <Content Include="Scripts\ace\mode\folding\c9search.js" />
    <Content Include="Scripts\ace\mode\folding\coffee.js" />
    <Content Include="Scripts\ace\mode\folding\coffee_test.js" />
    <Content Include="Scripts\ace\mode\folding\csharp.js" />
    <Content Include="Scripts\ace\mode\folding\cstyle.js" />
    <Content Include="Scripts\ace\mode\folding\cstyle_test.js" />
    <Content Include="Scripts\ace\mode\folding\diff.js" />
    <Content Include="Scripts\ace\mode\folding\fold_mode.js" />
    <Content Include="Scripts\ace\mode\folding\html.js" />
    <Content Include="Scripts\ace\mode\folding\html_test.js" />
    <Content Include="Scripts\ace\mode\folding\ini.js" />
    <Content Include="Scripts\ace\mode\folding\latex.js" />
    <Content Include="Scripts\ace\mode\folding\lua.js" />
    <Content Include="Scripts\ace\mode\folding\markdown.js" />
    <Content Include="Scripts\ace\mode\folding\mixed.js" />
    <Content Include="Scripts\ace\mode\folding\pythonic.js" />
    <Content Include="Scripts\ace\mode\folding\pythonic_test.js" />
    <Content Include="Scripts\ace\mode\folding\velocity.js" />
    <Content Include="Scripts\ace\mode\folding\xml.js" />
    <Content Include="Scripts\ace\mode\folding\xml_test.js" />
    <Content Include="Scripts\ace\mode\forth.js" />
    <Content Include="Scripts\ace\mode\forth_highlight_rules.js" />
    <Content Include="Scripts\ace\mode\ftl.js" />
    <Content Include="Scripts\ace\mode\ftl_highlight_rules.js" />
    <Content Include="Scripts\ace\mode\glsl.js" />
    <Content Include="Scripts\ace\mode\glsl_highlight_rules.js" />
    <Content Include="Scripts\ace\mode\golang.js" />
    <Content Include="Scripts\ace\mode\golang_highlight_rules.js" />
    <Content Include="Scripts\ace\mode\groovy.js" />
    <Content Include="Scripts\ace\mode\groovy_highlight_rules.js" />
    <Content Include="Scripts\ace\mode\haml.js" />
    <Content Include="Scripts\ace\mode\haml_highlight_rules.js" />
    <Content Include="Scripts\ace\mode\handlebars.js" />
    <Content Include="Scripts\ace\mode\handlebars_highlight_rules.js" />
    <Content Include="Scripts\ace\mode\haskell.js" />
    <Content Include="Scripts\ace\mode\haskell_highlight_rules.js" />
    <Content Include="Scripts\ace\mode\haxe.js" />
    <Content Include="Scripts\ace\mode\haxe_highlight_rules.js" />
    <Content Include="Scripts\ace\mode\html.js" />
    <Content Include="Scripts\ace\mode\html_completions.js" />
    <Content Include="Scripts\ace\mode\html_highlight_rules.js" />
    <Content Include="Scripts\ace\mode\html_ruby.js" />
    <Content Include="Scripts\ace\mode\html_ruby_highlight_rules.js" />
    <Content Include="Scripts\ace\mode\html_test.js" />
    <Content Include="Scripts\ace\mode\ini.js" />
    <Content Include="Scripts\ace\mode\ini_highlight_rules.js" />
    <Content Include="Scripts\ace\mode\jack.js" />
    <Content Include="Scripts\ace\mode\jack_highlight_rules.js" />
    <Content Include="Scripts\ace\mode\jade.js" />
    <Content Include="Scripts\ace\mode\jade_highlight_rules.js" />
    <Content Include="Scripts\ace\mode\java.js" />
    <Content Include="Scripts\ace\mode\javascript.js" />
    <Content Include="Scripts\ace\mode\javascript\jshint.js" />
    <Content Include="Scripts\ace\mode\javascript_highlight_rules.js" />
    <Content Include="Scripts\ace\mode\javascript_test.js" />
    <Content Include="Scripts\ace\mode\javascript_worker.js" />
    <Content Include="Scripts\ace\mode\javascript_worker_test.js" />
    <Content Include="Scripts\ace\mode\java_highlight_rules.js" />
    <Content Include="Scripts\ace\mode\json.js" />
    <Content Include="Scripts\ace\mode\jsoniq.js" />
    <Content Include="Scripts\ace\mode\json\json_parse.js" />
    <Content Include="Scripts\ace\mode\json_highlight_rules.js" />
    <Content Include="Scripts\ace\mode\json_worker.js" />
    <Content Include="Scripts\ace\mode\json_worker_test.js" />
    <Content Include="Scripts\ace\mode\jsp.js" />
    <Content Include="Scripts\ace\mode\jsp_highlight_rules.js" />
    <Content Include="Scripts\ace\mode\jsx.js" />
    <Content Include="Scripts\ace\mode\jsx_highlight_rules.js" />
    <Content Include="Scripts\ace\mode\js_regex_highlight_rules.js" />
    <Content Include="Scripts\ace\mode\julia.js" />
    <Content Include="Scripts\ace\mode\julia_highlight_rules.js" />
    <Content Include="Scripts\ace\mode\latex.js" />
    <Content Include="Scripts\ace\mode\latex_highlight_rules.js" />
    <Content Include="Scripts\ace\mode\less.js" />
    <Content Include="Scripts\ace\mode\less_highlight_rules.js" />
    <Content Include="Scripts\ace\mode\liquid.js" />
    <Content Include="Scripts\ace\mode\liquid_highlight_rules.js" />
    <Content Include="Scripts\ace\mode\lisp.js" />
    <Content Include="Scripts\ace\mode\lisp_highlight_rules.js" />
    <Content Include="Scripts\ace\mode\livescript.js" />
    <Content Include="Scripts\ace\mode\logiql.js" />
    <Content Include="Scripts\ace\mode\logiql_highlight_rules.js" />
    <Content Include="Scripts\ace\mode\logiql_test.js" />
    <Content Include="Scripts\ace\mode\lsl.js" />
    <Content Include="Scripts\ace\mode\lsl_highlight_rules.js" />
    <Content Include="Scripts\ace\mode\lua.js" />
    <Content Include="Scripts\ace\mode\luapage.js" />
    <Content Include="Scripts\ace\mode\luapage_highlight_rules.js" />
    <Content Include="Scripts\ace\mode\lua\luaparse.js" />
    <Content Include="Scripts\ace\mode\lua_highlight_rules.js" />
    <Content Include="Scripts\ace\mode\lua_worker.js" />
    <Content Include="Scripts\ace\mode\lucene.js" />
    <Content Include="Scripts\ace\mode\lucene_highlight_rules.js" />
    <Content Include="Scripts\ace\mode\makefile.js" />
    <Content Include="Scripts\ace\mode\makefile_highlight_rules.js" />
    <Content Include="Scripts\ace\mode\markdown.js" />
    <Content Include="Scripts\ace\mode\markdown_highlight_rules.js" />
    <Content Include="Scripts\ace\mode\matching_brace_outdent.js" />
    <Content Include="Scripts\ace\mode\matching_parens_outdent.js" />
    <Content Include="Scripts\ace\mode\matlab.js" />
    <Content Include="Scripts\ace\mode\matlab_highlight_rules.js" />
    <Content Include="Scripts\ace\mode\mushcode.js" />
    <Content Include="Scripts\ace\mode\mushcode_high_rules.js" />
    <Content Include="Scripts\ace\mode\mysql.js" />
    <Content Include="Scripts\ace\mode\mysql_highlight_rules.js" />
    <Content Include="Scripts\ace\mode\nix.js" />
    <Content Include="Scripts\ace\mode\nix_highlight_rules.js" />
    <Content Include="Scripts\ace\mode\objectivec.js" />
    <Content Include="Scripts\ace\mode\objectivec_highlight_rules.js" />
    <Content Include="Scripts\ace\mode\ocaml.js" />
    <Content Include="Scripts\ace\mode\ocaml_highlight_rules.js" />
    <Content Include="Scripts\ace\mode\pascal.js" />
    <Content Include="Scripts\ace\mode\pascal_highlight_rules.js" />
    <Content Include="Scripts\ace\mode\perl.js" />
    <Content Include="Scripts\ace\mode\perl_highlight_rules.js" />
    <Content Include="Scripts\ace\mode\pgsql.js" />
    <Content Include="Scripts\ace\mode\pgsql_highlight_rules.js" />
    <Content Include="Scripts\ace\mode\php.js" />
    <Content Include="Scripts\ace\mode\php\php.js" />
    <Content Include="Scripts\ace\mode\php_highlight_rules.js" />
    <Content Include="Scripts\ace\mode\php_worker.js" />
    <Content Include="Scripts\ace\mode\plain_text.js" />
    <Content Include="Scripts\ace\mode\plain_text_test.js" />
    <Content Include="Scripts\ace\mode\powershell.js" />
    <Content Include="Scripts\ace\mode\powershell_highlight_rules.js" />
    <Content Include="Scripts\ace\mode\prolog.js" />
    <Content Include="Scripts\ace\mode\prolog_highlight_rules.js" />
    <Content Include="Scripts\ace\mode\properties.js" />
    <Content Include="Scripts\ace\mode\properties_highlight_rules.js" />
    <Content Include="Scripts\ace\mode\protobuf.js" />
    <Content Include="Scripts\ace\mode\protobuf_highlight_rules.js" />
    <Content Include="Scripts\ace\mode\python.js" />
    <Content Include="Scripts\ace\mode\python_highlight_rules.js" />
    <Content Include="Scripts\ace\mode\python_test.js" />
    <Content Include="Scripts\ace\mode\r.js" />
    <Content Include="Scripts\ace\mode\rdoc.js" />
    <Content Include="Scripts\ace\mode\rdoc_highlight_rules.js" />
    <Content Include="Scripts\ace\mode\rhtml.js" />
    <Content Include="Scripts\ace\mode\rhtml_highlight_rules.js" />
    <Content Include="Scripts\ace\mode\ruby.js" />
    <Content Include="Scripts\ace\mode\ruby_highlight_rules.js" />
    <Content Include="Scripts\ace\mode\ruby_test.js" />
    <Content Include="Scripts\ace\mode\rust.js" />
    <Content Include="Scripts\ace\mode\rust_highlight_rules.js" />
    <Content Include="Scripts\ace\mode\r_highlight_rules.js" />
    <Content Include="Scripts\ace\mode\sass.js" />
    <Content Include="Scripts\ace\mode\sass_highlight_rules.js" />
    <Content Include="Scripts\ace\mode\scad.js" />
    <Content Include="Scripts\ace\mode\scad_highlight_rules.js" />
    <Content Include="Scripts\ace\mode\scala.js" />
    <Content Include="Scripts\ace\mode\scala_highlight_rules.js" />
    <Content Include="Scripts\ace\mode\scheme.js" />
    <Content Include="Scripts\ace\mode\scheme_highlight_rules.js" />
    <Content Include="Scripts\ace\mode\scss.js" />
    <Content Include="Scripts\ace\mode\scss_highlight_rules.js" />
    <Content Include="Scripts\ace\mode\sh.js" />
    <Content Include="Scripts\ace\mode\sh_highlight_rules.js" />
    <Content Include="Scripts\ace\mode\sjs.js" />
    <Content Include="Scripts\ace\mode\sjs_highlight_rules.js" />
    <Content Include="Scripts\ace\mode\snippets.js" />
    <Content Include="Scripts\ace\mode\soy_template.js" />
    <Content Include="Scripts\ace\mode\soy_template_highlight_rules.js" />
    <Content Include="Scripts\ace\mode\space.js" />
    <Content Include="Scripts\ace\mode\space_highlight_rules.js" />
    <Content Include="Scripts\ace\mode\sql.js" />
    <Content Include="Scripts\ace\mode\sql_highlight_rules.js" />
    <Content Include="Scripts\ace\mode\stylus.js" />
    <Content Include="Scripts\ace\mode\stylus_highlight_rules.js" />
    <Content Include="Scripts\ace\mode\svg.js" />
    <Content Include="Scripts\ace\mode\svg_highlight_rules.js" />
    <Content Include="Scripts\ace\mode\tcl.js" />
    <Content Include="Scripts\ace\mode\tcl_highlight_rules.js" />
    <Content Include="Scripts\ace\mode\tex.js" />
    <Content Include="Scripts\ace\mode\text.js" />
    <Content Include="Scripts\ace\mode\textile.js" />
    <Content Include="Scripts\ace\mode\textile_highlight_rules.js" />
    <Content Include="Scripts\ace\mode\text_highlight_rules.js" />
    <Content Include="Scripts\ace\mode\text_test.js" />
    <Content Include="Scripts\ace\mode\tex_highlight_rules.js" />
    <Content Include="Scripts\ace\mode\toml.js" />
    <Content Include="Scripts\ace\mode\toml_highlight_rules.js" />
    <Content Include="Scripts\ace\mode\twig.js" />
    <Content Include="Scripts\ace\mode\twig_highlight_rules.js" />
    <Content Include="Scripts\ace\mode\typescript.js" />
    <Content Include="Scripts\ace\mode\typescript_highlight_rules.js" />
    <Content Include="Scripts\ace\mode\vbscript.js" />
    <Content Include="Scripts\ace\mode\vbscript_highlight_rules.js" />
    <Content Include="Scripts\ace\mode\velocity.js" />
    <Content Include="Scripts\ace\mode\velocity_highlight_rules.js" />
    <Content Include="Scripts\ace\mode\verilog.js" />
    <Content Include="Scripts\ace\mode\verilog_highlight_rules.js" />
    <Content Include="Scripts\ace\mode\vhdl.js" />
    <Content Include="Scripts\ace\mode\vhdl_highlight_rules.js" />
    <Content Include="Scripts\ace\mode\xml.js" />
    <Content Include="Scripts\ace\mode\xml_highlight_rules.js" />
    <Content Include="Scripts\ace\mode\xml_test.js" />
    <Content Include="Scripts\ace\mode\xml_util.js" />
    <Content Include="Scripts\ace\mode\xquery.js" />
    <Content Include="Scripts\ace\mode\xquery\JSONiqLexer.js" />
    <Content Include="Scripts\ace\mode\xquery\JSONiqTokenizer.js" />
    <Content Include="Scripts\ace\mode\xquery\JSONParseTreeHandler.js" />
    <Content Include="Scripts\ace\mode\xquery\visitors\SemanticHighlighter.js" />
    <Content Include="Scripts\ace\mode\xquery\XQueryLexer.js" />
    <Content Include="Scripts\ace\mode\xquery\XQueryParser.js" />
    <Content Include="Scripts\ace\mode\xquery\XQueryTokenizer.js" />
    <Content Include="Scripts\ace\mode\xquery_worker.js" />
    <Content Include="Scripts\ace\mode\yaml.js" />
    <Content Include="Scripts\ace\mode\yaml_highlight_rules.js" />
    <Content Include="Scripts\ace\mode\_test\highlight_rules_test.js" />
    <Content Include="Scripts\ace\mode\_test\text_asciidoc.txt" />
    <Content Include="Scripts\ace\mode\_test\text_coffee.txt" />
    <Content Include="Scripts\ace\mode\_test\text_curly.txt" />
    <Content Include="Scripts\ace\mode\_test\text_html.txt" />
    <Content Include="Scripts\ace\mode\_test\text_javascript.txt" />
    <Content Include="Scripts\ace\mode\_test\text_livescript.txt" />
    <Content Include="Scripts\ace\mode\_test\text_lucene.txt" />
    <Content Include="Scripts\ace\mode\_test\text_markdown.txt" />
    <Content Include="Scripts\ace\mode\_test\text_ruby.txt" />
    <Content Include="Scripts\ace\mode\_test\text_xml.txt" />
    <Content Include="Scripts\ace\mouse\default_gutter_handler.js" />
    <Content Include="Scripts\ace\mouse\default_handlers.js" />
    <Content Include="Scripts\ace\mouse\dragdrop_handler.js" />
    <Content Include="Scripts\ace\mouse\fold_handler.js" />
    <Content Include="Scripts\ace\mouse\mouse_event.js" />
    <Content Include="Scripts\ace\mouse\mouse_handler.js" />
    <Content Include="Scripts\ace\mouse\multi_select_handler.js" />
    <Content Include="Scripts\ace\multi_select.js" />
    <Content Include="Scripts\ace\multi_select_test.js" />
    <Content Include="Scripts\ace\occur.js" />
    <Content Include="Scripts\ace\occur_test.js" />
    <Content Include="Scripts\ace\placeholder.js" />
    <Content Include="Scripts\ace\placeholder_test.js" />
    <Content Include="Scripts\ace\range.js" />
    <Content Include="Scripts\ace\range_list.js" />
    <Content Include="Scripts\ace\range_list_test.js" />
    <Content Include="Scripts\ace\range_test.js" />
    <Content Include="Scripts\ace\renderloop.js" />
    <Content Include="Scripts\ace\requirejs\text.js" />
    <Content Include="Scripts\ace\scrollbar.js" />
    <Content Include="Scripts\ace\search.js" />
    <Content Include="Scripts\ace\search_highlight.js" />
    <Content Include="Scripts\ace\search_test.js" />
    <Content Include="Scripts\ace\selection.js" />
    <Content Include="Scripts\ace\selection_test.js" />
    <Content Include="Scripts\ace\snippets.js" />
    <Content Include="Scripts\ace\snippets\abap.js" />
    <Content Include="Scripts\ace\snippets\actionscript.js" />
    <Content Include="Scripts\ace\snippets\ada.js" />
    <Content Include="Scripts\ace\snippets\asciidoc.js" />
    <Content Include="Scripts\ace\snippets\assembly_x86.js" />
    <Content Include="Scripts\ace\snippets\autohotkey.js" />
    <Content Include="Scripts\ace\snippets\batchfile.js" />
    <Content Include="Scripts\ace\snippets\c9search.js" />
    <Content Include="Scripts\ace\snippets\clojure.js" />
    <Content Include="Scripts\ace\snippets\cobol.js" />
    <Content Include="Scripts\ace\snippets\coffee.js" />
    <Content Include="Scripts\ace\snippets\coldfusion.js" />
    <Content Include="Scripts\ace\snippets\csharp.js" />
    <Content Include="Scripts\ace\snippets\css.js" />
    <Content Include="Scripts\ace\snippets\curly.js" />
    <Content Include="Scripts\ace\snippets\c_cpp.js" />
    <Content Include="Scripts\ace\snippets\d.js" />
    <Content Include="Scripts\ace\snippets\dart.js" />
    <Content Include="Scripts\ace\snippets\diff.js" />
    <Content Include="Scripts\ace\snippets\django.js" />
    <Content Include="Scripts\ace\snippets\dot.js" />
    <Content Include="Scripts\ace\snippets\ejs.js" />
    <Content Include="Scripts\ace\snippets\erlang.js" />
    <Content Include="Scripts\ace\snippets\forth.js" />
    <Content Include="Scripts\ace\snippets\ftl.js" />
    <Content Include="Scripts\ace\snippets\glsl.js" />
    <Content Include="Scripts\ace\snippets\golang.js" />
    <Content Include="Scripts\ace\snippets\groovy.js" />
    <Content Include="Scripts\ace\snippets\haml.js" />
    <Content Include="Scripts\ace\snippets\handlebars.js" />
    <Content Include="Scripts\ace\snippets\haskell.js" />
    <Content Include="Scripts\ace\snippets\haxe.js" />
    <Content Include="Scripts\ace\snippets\html.js" />
    <Content Include="Scripts\ace\snippets\html_ruby.js" />
    <Content Include="Scripts\ace\snippets\ini.js" />
    <Content Include="Scripts\ace\snippets\jade.js" />
    <Content Include="Scripts\ace\snippets\java.js" />
    <Content Include="Scripts\ace\snippets\javascript.js" />
    <Content Include="Scripts\ace\snippets\json.js" />
    <Content Include="Scripts\ace\snippets\jsoniq.js" />
    <Content Include="Scripts\ace\snippets\jsp.js" />
    <Content Include="Scripts\ace\snippets\jsx.js" />
    <Content Include="Scripts\ace\snippets\julia.js" />
    <Content Include="Scripts\ace\snippets\latex.js" />
    <Content Include="Scripts\ace\snippets\less.js" />
    <Content Include="Scripts\ace\snippets\liquid.js" />
    <Content Include="Scripts\ace\snippets\lisp.js" />
    <Content Include="Scripts\ace\snippets\livescript.js" />
    <Content Include="Scripts\ace\snippets\logiql.js" />
    <Content Include="Scripts\ace\snippets\lsl.js" />
    <Content Include="Scripts\ace\snippets\lua.js" />
    <Content Include="Scripts\ace\snippets\luapage.js" />
    <Content Include="Scripts\ace\snippets\lucene.js" />
    <Content Include="Scripts\ace\snippets\makefile.js" />
    <Content Include="Scripts\ace\snippets\markdown.js" />
    <Content Include="Scripts\ace\snippets\matlab.js" />
    <Content Include="Scripts\ace\snippets\mushcode.js" />
    <Content Include="Scripts\ace\snippets\mushcode_high_rules.js" />
    <Content Include="Scripts\ace\snippets\mysql.js" />
    <Content Include="Scripts\ace\snippets\nix.js" />
    <Content Include="Scripts\ace\snippets\objectivec.js" />
    <Content Include="Scripts\ace\snippets\ocaml.js" />
    <Content Include="Scripts\ace\snippets\pascal.js" />
    <Content Include="Scripts\ace\snippets\perl.js" />
    <Content Include="Scripts\ace\snippets\pgsql.js" />
    <Content Include="Scripts\ace\snippets\php.js" />
    <Content Include="Scripts\ace\snippets\powershell.js" />
    <Content Include="Scripts\ace\snippets\prolog.js" />
    <Content Include="Scripts\ace\snippets\properties.js" />
    <Content Include="Scripts\ace\snippets\protobuf.js" />
    <Content Include="Scripts\ace\snippets\python.js" />
    <Content Include="Scripts\ace\snippets\r.js" />
    <Content Include="Scripts\ace\snippets\rdoc.js" />
    <Content Include="Scripts\ace\snippets\rhtml.js" />
    <Content Include="Scripts\ace\snippets\ruby.js" />
    <Content Include="Scripts\ace\snippets\rust.js" />
    <Content Include="Scripts\ace\snippets\sass.js" />
    <Content Include="Scripts\ace\snippets\scad.js" />
    <Content Include="Scripts\ace\snippets\scala.js" />
    <Content Include="Scripts\ace\snippets\scheme.js" />
    <Content Include="Scripts\ace\snippets\scss.js" />
    <Content Include="Scripts\ace\snippets\sh.js" />
    <Content Include="Scripts\ace\snippets\snippets.js" />
    <Content Include="Scripts\ace\snippets\soy_template.js" />
    <Content Include="Scripts\ace\snippets\sql.js" />
    <Content Include="Scripts\ace\snippets\stylus.js" />
    <Content Include="Scripts\ace\snippets\svg.js" />
    <Content Include="Scripts\ace\snippets\tcl.js" />
    <Content Include="Scripts\ace\snippets\tex.js" />
    <Content Include="Scripts\ace\snippets\text.js" />
    <Content Include="Scripts\ace\snippets\textile.js" />
    <Content Include="Scripts\ace\snippets\toml.js" />
    <Content Include="Scripts\ace\snippets\twig.js" />
    <Content Include="Scripts\ace\snippets\typescript.js" />
    <Content Include="Scripts\ace\snippets\vbscript.js" />
    <Content Include="Scripts\ace\snippets\velocity.js" />
    <Content Include="Scripts\ace\snippets\verilog.js" />
    <Content Include="Scripts\ace\snippets\vhdl.js" />
    <Content Include="Scripts\ace\snippets\xml.js" />
    <Content Include="Scripts\ace\snippets\xquery.js" />
    <Content Include="Scripts\ace\snippets\yaml.js" />
    <Content Include="Scripts\ace\snippets_test.js" />
    <Content Include="Scripts\ace\split.js" />
    <Content Include="Scripts\ace\test\all.js" />
    <Content Include="Scripts\ace\test\all_browser.js" />
    <Content Include="Scripts\ace\test\assertions.js" />
    <Content Include="Scripts\ace\test\asyncjs\assert.js" />
    <Content Include="Scripts\ace\test\asyncjs\async.js" />
    <Content Include="Scripts\ace\test\asyncjs\index.js" />
    <Content Include="Scripts\ace\test\asyncjs\test.js" />
    <Content Include="Scripts\ace\test\asyncjs\utils.js" />
    <Content Include="Scripts\ace\test\benchmark.js" />
    <Content Include="Scripts\ace\test\mockdom.js" />
    <Content Include="Scripts\ace\test\mockrenderer.js" />
    <Content Include="Scripts\ace\test\tests.html" />
    <Content Include="Scripts\ace\theme\ambiance.css" />
    <Content Include="Scripts\ace\theme\ambiance.js" />
    <Content Include="Scripts\ace\theme\chaos.css" />
    <Content Include="Scripts\ace\theme\chaos.js" />
    <Content Include="Scripts\ace\theme\chrome.css" />
    <Content Include="Scripts\ace\theme\chrome.js" />
    <Content Include="Scripts\ace\theme\clouds.css" />
    <Content Include="Scripts\ace\theme\clouds.js" />
    <Content Include="Scripts\ace\theme\clouds_midnight.css" />
    <Content Include="Scripts\ace\theme\clouds_midnight.js" />
    <Content Include="Scripts\ace\theme\cobalt.css" />
    <Content Include="Scripts\ace\theme\cobalt.js" />
    <Content Include="Scripts\ace\theme\crimson_editor.css" />
    <Content Include="Scripts\ace\theme\crimson_editor.js" />
    <Content Include="Scripts\ace\theme\dawn.css" />
    <Content Include="Scripts\ace\theme\dawn.js" />
    <Content Include="Scripts\ace\theme\dreamweaver.css" />
    <Content Include="Scripts\ace\theme\dreamweaver.js" />
    <Content Include="Scripts\ace\theme\eclipse.css" />
    <Content Include="Scripts\ace\theme\eclipse.js" />
    <Content Include="Scripts\ace\theme\github.css" />
    <Content Include="Scripts\ace\theme\github.js" />
    <Content Include="Scripts\ace\theme\idle_fingers.css" />
    <Content Include="Scripts\ace\theme\idle_fingers.js" />
    <Content Include="Scripts\ace\theme\kr_theme.css" />
    <Content Include="Scripts\ace\theme\kr_theme.js" />
    <Content Include="Scripts\ace\theme\merbivore.css" />
    <Content Include="Scripts\ace\theme\merbivore.js" />
    <Content Include="Scripts\ace\theme\merbivore_soft.css" />
    <Content Include="Scripts\ace\theme\merbivore_soft.js" />
    <Content Include="Scripts\ace\theme\monokai.css" />
    <Content Include="Scripts\ace\theme\monokai.js" />
    <Content Include="Scripts\ace\theme\mono_industrial.css" />
    <Content Include="Scripts\ace\theme\mono_industrial.js" />
    <Content Include="Scripts\ace\theme\pastel_on_dark.css" />
    <Content Include="Scripts\ace\theme\pastel_on_dark.js" />
    <Content Include="Scripts\ace\theme\solarized_dark.css" />
    <Content Include="Scripts\ace\theme\solarized_dark.js" />
    <Content Include="Scripts\ace\theme\solarized_light.css" />
    <Content Include="Scripts\ace\theme\solarized_light.js" />
    <Content Include="Scripts\ace\theme\terminal.css" />
    <Content Include="Scripts\ace\theme\terminal.js" />
    <Content Include="Scripts\ace\theme\textmate.css" />
    <Content Include="Scripts\ace\theme\textmate.js" />
    <Content Include="Scripts\ace\theme\tomorrow.css" />
    <Content Include="Scripts\ace\theme\tomorrow.js" />
    <Content Include="Scripts\ace\theme\tomorrow_night.css" />
    <Content Include="Scripts\ace\theme\tomorrow_night.js" />
    <Content Include="Scripts\ace\theme\tomorrow_night_blue.css" />
    <Content Include="Scripts\ace\theme\tomorrow_night_blue.js" />
    <Content Include="Scripts\ace\theme\tomorrow_night_bright.css" />
    <Content Include="Scripts\ace\theme\tomorrow_night_bright.js" />
    <Content Include="Scripts\ace\theme\tomorrow_night_eighties.css" />
    <Content Include="Scripts\ace\theme\tomorrow_night_eighties.js" />
    <Content Include="Scripts\ace\theme\twilight.css" />
    <Content Include="Scripts\ace\theme\twilight.js" />
    <Content Include="Scripts\ace\theme\vibrant_ink.css" />
    <Content Include="Scripts\ace\theme\vibrant_ink.js" />
    <Content Include="Scripts\ace\theme\xcode.css" />
    <Content Include="Scripts\ace\theme\xcode.js" />
    <Content Include="Scripts\ace\tokenizer.js" />
    <Content Include="Scripts\ace\tokenizer_dev.js" />
    <Content Include="Scripts\ace\tokenizer_test.js" />
    <Content Include="Scripts\ace\token_iterator.js" />
    <Content Include="Scripts\ace\token_iterator_test.js" />
    <Content Include="Scripts\ace\undomanager.js" />
    <Content Include="Scripts\ace\unicode.js" />
    <Content Include="Scripts\ace\virtual_renderer.js" />
    <Content Include="Scripts\ace\virtual_renderer_test.js" />
    <Content Include="Scripts\ace\worker\mirror.js" />
    <Content Include="Scripts\ace\worker\worker.js" />
    <Content Include="Scripts\ace\worker\worker_client.js" />
    <Content Include="Scripts\ace\worker\worker_test.js" />
    <Content Include="Scripts\almond-custom.js" />
    <Content Include="Scripts\bootstrap.js" />
    <Content Include="Scripts\bootstrap.min.js" />
    <Content Include="Scripts\durandal\activator.js" />
    <Content Include="Scripts\durandal\app.js" />
    <Content Include="Scripts\durandal\binder.js" />
    <Content Include="Scripts\durandal\composition.js" />
    <Content Include="Scripts\durandal\events.js" />
    <Content Include="Scripts\durandal\plugins\history.js" />
    <Content Include="Scripts\durandal\plugins\http.js" />
    <Content Include="Scripts\durandal\plugins\observable.js" />
    <Content Include="Scripts\durandal\plugins\router.js" />
    <Content Include="Scripts\durandal\plugins\serializer.js" />
    <Content Include="Scripts\durandal\plugins\widget.js" />
    <Content Include="Scripts\durandal\system.js" />
    <Content Include="Scripts\durandal\transitions\entrance.js" />
    <Content Include="Scripts\durandal\viewEngine.js" />
    <Content Include="Scripts\durandal\viewLocator.js" />
    <Content Include="Scripts\jwerty-0.3.js" />
    <TypeScriptCompile Include="Scripts\typings\ace\ace.amd.d.ts" />
    <TypeScriptCompile Include="Scripts\typings\bootstrap\bootstrap.d.ts" />
    <TypeScriptCompile Include="Scripts\typings\jquery\jquery.d.ts" />
    <TypeScriptCompile Include="Scripts\typings\jwerty\jwerty.d.ts" />
    <Content Include="Scripts\knockout-3.0.0.debug.js" />
    <Content Include="Scripts\knockout-3.0.0.js" />
    <Content Include="Scripts\knockout-postbox.js" />
    <Content Include="Scripts\knockout-postbox.min.js" />
    <Content Include="Scripts\nprogress.js" />
<<<<<<< HEAD
    <TypeScriptCompile Include="Scripts\typings\ace\ace.d.ts" />
=======
    <Content Include="Scripts\r.js" />
    <Content Include="Scripts\require.js" />
>>>>>>> b30ba92e
    <Content Include="Scripts\typings\jwerty\jwerty.d.js" />
    <Content Include="web.config" />
    <Content Include="Scripts\ace\mode\xquery\JSONiqTokenizer.ebnf" />
    <Content Include="Scripts\ace\mode\xquery\Readme.md" />
    <Content Include="Scripts\ace\mode\xquery\XQueryParser.ebnf" />
    <Content Include="Scripts\ace\mode\xquery\XQueryTokenizer.ebnf" />
    <Content Include="Scripts\ace\mode\_test\package.json" />
    <Content Include="Scripts\ace\mode\_test\Readme.md" />
    <Content Include="Scripts\ace\mode\_test\tokens_abap.json" />
    <Content Include="Scripts\ace\mode\_test\tokens_actionscript.json" />
    <Content Include="Scripts\ace\mode\_test\tokens_asciidoc.json" />
    <Content Include="Scripts\ace\mode\_test\tokens_assembly_x86.json" />
    <Content Include="Scripts\ace\mode\_test\tokens_autohotkey.json" />
    <Content Include="Scripts\ace\mode\_test\tokens_batchfile.json" />
    <Content Include="Scripts\ace\mode\_test\tokens_c9search.json" />
    <Content Include="Scripts\ace\mode\_test\tokens_clojure.json" />
    <Content Include="Scripts\ace\mode\_test\tokens_coffee.json" />
    <Content Include="Scripts\ace\mode\_test\tokens_coldfusion.json" />
    <Content Include="Scripts\ace\mode\_test\tokens_csharp.json" />
    <Content Include="Scripts\ace\mode\_test\tokens_css.json" />
    <Content Include="Scripts\ace\mode\_test\tokens_curly.json" />
    <Content Include="Scripts\ace\mode\_test\tokens_c_cpp.json" />
    <Content Include="Scripts\ace\mode\_test\tokens_dart.json" />
    <Content Include="Scripts\ace\mode\_test\tokens_diff.json" />
    <Content Include="Scripts\ace\mode\_test\tokens_dot.json" />
    <Content Include="Scripts\ace\mode\_test\tokens_erlang.json" />
    <Content Include="Scripts\ace\mode\_test\tokens_forth.json" />
    <Content Include="Scripts\ace\mode\_test\tokens_ftl.json" />
    <Content Include="Scripts\ace\mode\_test\tokens_glsl.json" />
    <Content Include="Scripts\ace\mode\_test\tokens_golang.json" />
    <Content Include="Scripts\ace\mode\_test\tokens_groovy.json" />
    <Content Include="Scripts\ace\mode\_test\tokens_haml.json" />
    <Content Include="Scripts\ace\mode\_test\tokens_haskell.json" />
    <Content Include="Scripts\ace\mode\_test\tokens_haxe.json" />
    <Content Include="Scripts\ace\mode\_test\tokens_html.json" />
    <Content Include="Scripts\ace\mode\_test\tokens_html_ruby.json" />
    <Content Include="Scripts\ace\mode\_test\tokens_jade.json" />
    <Content Include="Scripts\ace\mode\_test\tokens_java.json" />
    <Content Include="Scripts\ace\mode\_test\tokens_javascript.json" />
    <Content Include="Scripts\ace\mode\_test\tokens_json.json" />
    <Content Include="Scripts\ace\mode\_test\tokens_jsp.json" />
    <Content Include="Scripts\ace\mode\_test\tokens_jsx.json" />
    <Content Include="Scripts\ace\mode\_test\tokens_julia.json" />
    <Content Include="Scripts\ace\mode\_test\tokens_latex.json" />
    <Content Include="Scripts\ace\mode\_test\tokens_less.json" />
    <Content Include="Scripts\ace\mode\_test\tokens_liquid.json" />
    <Content Include="Scripts\ace\mode\_test\tokens_lisp.json" />
    <Content Include="Scripts\ace\mode\_test\tokens_livescript.json" />
    <Content Include="Scripts\ace\mode\_test\tokens_logiql.json" />
    <Content Include="Scripts\ace\mode\_test\tokens_lsl.json" />
    <Content Include="Scripts\ace\mode\_test\tokens_lua.json" />
    <Content Include="Scripts\ace\mode\_test\tokens_luapage.json" />
    <Content Include="Scripts\ace\mode\_test\tokens_lucene.json" />
    <Content Include="Scripts\ace\mode\_test\tokens_markdown.json" />
    <Content Include="Scripts\ace\mode\_test\tokens_mushcode.json" />
    <Content Include="Scripts\ace\mode\_test\tokens_objectivec.json" />
    <Content Include="Scripts\ace\mode\_test\tokens_ocaml.json" />
    <Content Include="Scripts\ace\mode\_test\tokens_pascal.json" />
    <Content Include="Scripts\ace\mode\_test\tokens_perl.json" />
    <Content Include="Scripts\ace\mode\_test\tokens_pgsql.json" />
    <Content Include="Scripts\ace\mode\_test\tokens_php.json" />
    <Content Include="Scripts\ace\mode\_test\tokens_powershell.json" />
    <Content Include="Scripts\ace\mode\_test\tokens_prolog.json" />
    <Content Include="Scripts\ace\mode\_test\tokens_properties.json" />
    <Content Include="Scripts\ace\mode\_test\tokens_python.json" />
    <Content Include="Scripts\ace\mode\_test\tokens_r.json" />
    <Content Include="Scripts\ace\mode\_test\tokens_rdoc.json" />
    <Content Include="Scripts\ace\mode\_test\tokens_rhtml.json" />
    <Content Include="Scripts\ace\mode\_test\tokens_ruby.json" />
    <Content Include="Scripts\ace\mode\_test\tokens_rust.json" />
    <Content Include="Scripts\ace\mode\_test\tokens_sass.json" />
    <Content Include="Scripts\ace\mode\_test\tokens_scad.json" />
    <Content Include="Scripts\ace\mode\_test\tokens_scala.json" />
    <Content Include="Scripts\ace\mode\_test\tokens_scheme.json" />
    <Content Include="Scripts\ace\mode\_test\tokens_scss.json" />
    <Content Include="Scripts\ace\mode\_test\tokens_sh.json" />
    <Content Include="Scripts\ace\mode\_test\tokens_snippets.json" />
    <Content Include="Scripts\ace\mode\_test\tokens_sql.json" />
    <Content Include="Scripts\ace\mode\_test\tokens_stylus.json" />
    <Content Include="Scripts\ace\mode\_test\tokens_svg.json" />
    <Content Include="Scripts\ace\mode\_test\tokens_tcl.json" />
    <Content Include="Scripts\ace\mode\_test\tokens_tex.json" />
    <Content Include="Scripts\ace\mode\_test\tokens_text.json" />
    <Content Include="Scripts\ace\mode\_test\tokens_textile.json" />
    <Content Include="Scripts\ace\mode\_test\tokens_toml.json" />
    <Content Include="Scripts\ace\mode\_test\tokens_twig.json" />
    <Content Include="Scripts\ace\mode\_test\tokens_typescript.json" />
    <Content Include="Scripts\ace\mode\_test\tokens_vbscript.json" />
    <Content Include="Scripts\ace\mode\_test\tokens_velocity.json" />
    <Content Include="Scripts\ace\mode\_test\tokens_xml.json" />
    <Content Include="Scripts\ace\mode\_test\tokens_xquery.json" />
    <Content Include="Scripts\ace\mode\_test\tokens_yaml.json" />
    <Content Include="Scripts\ace\snippets\abap.snippets" />
    <Content Include="Scripts\ace\snippets\actionscript.snippets" />
    <Content Include="Scripts\ace\snippets\ada.snippets" />
    <Content Include="Scripts\ace\snippets\apache.snippets" />
    <Content Include="Scripts\ace\snippets\asciidoc.snippets" />
    <Content Include="Scripts\ace\snippets\assembly_x86.snippets" />
    <Content Include="Scripts\ace\snippets\autohotkey.snippets" />
    <Content Include="Scripts\ace\snippets\autoit.snippets" />
    <Content Include="Scripts\ace\snippets\batchfile.snippets" />
    <Content Include="Scripts\ace\snippets\c.snippets" />
    <Content Include="Scripts\ace\snippets\c9search.snippets" />
    <Content Include="Scripts\ace\snippets\chef.snippets" />
    <Content Include="Scripts\ace\snippets\clojure.snippets" />
    <Content Include="Scripts\ace\snippets\cmake.snippets" />
    <Content Include="Scripts\ace\snippets\cobol.snippets" />
    <Content Include="Scripts\ace\snippets\coffee.snippets" />
    <Content Include="Scripts\ace\snippets\coldfusion.snippets" />
    <Content Include="Scripts\ace\snippets\cs.snippets" />
    <Content Include="Scripts\ace\snippets\csharp.snippets" />
    <Content Include="Scripts\ace\snippets\css.snippets" />
    <Content Include="Scripts\ace\snippets\curly.snippets" />
    <Content Include="Scripts\ace\snippets\c_cpp.snippets" />
    <Content Include="Scripts\ace\snippets\d.snippets" />
    <Content Include="Scripts\ace\snippets\dart.snippets" />
    <Content Include="Scripts\ace\snippets\diff.snippets" />
    <Content Include="Scripts\ace\snippets\django.snippets" />
    <Content Include="Scripts\ace\snippets\dot.snippets" />
    <Content Include="Scripts\ace\snippets\ejs.snippets" />
    <Content Include="Scripts\ace\snippets\erlang.snippets" />
    <Content Include="Scripts\ace\snippets\eruby.snippets" />
    <Content Include="Scripts\ace\snippets\falcon.snippets" />
    <Content Include="Scripts\ace\snippets\forth.snippets" />
    <Content Include="Scripts\ace\snippets\ftl.snippets" />
    <Content Include="Scripts\ace\snippets\glsl.snippets" />
    <Content Include="Scripts\ace\snippets\go.snippets" />
    <Content Include="Scripts\ace\snippets\golang.snippets" />
    <Content Include="Scripts\ace\snippets\groovy.snippets" />
    <Content Include="Scripts\ace\snippets\haml.snippets" />
    <Content Include="Scripts\ace\snippets\handlebars.snippets" />
    <Content Include="Scripts\ace\snippets\haskell.snippets" />
    <Content Include="Scripts\ace\snippets\haxe.snippets" />
    <Content Include="Scripts\ace\snippets\html.snippets" />
    <Content Include="Scripts\ace\snippets\htmldjango.snippets" />
    <Content Include="Scripts\ace\snippets\htmltornado.snippets" />
    <Content Include="Scripts\ace\snippets\html_ruby.snippets" />
    <Content Include="Scripts\ace\snippets\ini.snippets" />
    <Content Include="Scripts\ace\snippets\jade.snippets" />
    <Content Include="Scripts\ace\snippets\java.snippets" />
    <Content Include="Scripts\ace\snippets\javascript-jquery.snippets" />
    <Content Include="Scripts\ace\snippets\javascript.snippets" />
    <Content Include="Scripts\ace\snippets\json.snippets" />
    <Content Include="Scripts\ace\snippets\jsoniq.snippets" />
    <Content Include="Scripts\ace\snippets\jsp.snippets" />
    <Content Include="Scripts\ace\snippets\jsx.snippets" />
    <Content Include="Scripts\ace\snippets\julia.snippets" />
    <Content Include="Scripts\ace\snippets\latex.snippets" />
    <Content Include="Scripts\ace\snippets\ledger.snippets" />
    <Content Include="Scripts\ace\snippets\less.snippets" />
    <Content Include="Scripts\ace\snippets\liquid.snippets" />
    <Content Include="Scripts\ace\snippets\lisp.snippets" />
    <Content Include="Scripts\ace\snippets\livescript.snippets" />
    <Content Include="Scripts\ace\snippets\logiql.snippets" />
    <Content Include="Scripts\ace\snippets\lsl.snippets" />
    <Content Include="Scripts\ace\snippets\lua.snippets" />
    <Content Include="Scripts\ace\snippets\luapage.snippets" />
    <Content Include="Scripts\ace\snippets\lucene.snippets" />
    <Content Include="Scripts\ace\snippets\makefile.snippets" />
    <Content Include="Scripts\ace\snippets\mako.snippets" />
    <Content Include="Scripts\ace\snippets\markdown.snippets" />
    <Content Include="Scripts\ace\snippets\matlab.snippets" />
    <Content Include="Scripts\ace\snippets\mushcode.snippets" />
    <Content Include="Scripts\ace\snippets\mushcode_high_rules.snippets" />
    <Content Include="Scripts\ace\snippets\mysql.snippets" />
    <Content Include="Scripts\ace\snippets\nix.snippets" />
    <Content Include="Scripts\ace\snippets\objc.snippets" />
    <Content Include="Scripts\ace\snippets\objectivec.snippets" />
    <Content Include="Scripts\ace\snippets\ocaml.snippets" />
    <Content Include="Scripts\ace\snippets\pascal.snippets" />
    <Content Include="Scripts\ace\snippets\perl.snippets" />
    <Content Include="Scripts\ace\snippets\pgsql.snippets" />
    <Content Include="Scripts\ace\snippets\php.snippets" />
    <Content Include="Scripts\ace\snippets\powershell.snippets" />
    <Content Include="Scripts\ace\snippets\prolog.snippets" />
    <Content Include="Scripts\ace\snippets\properties.snippets" />
    <Content Include="Scripts\ace\snippets\python.snippets" />
    <Content Include="Scripts\ace\snippets\r.snippets" />
    <Content Include="Scripts\ace\snippets\rdoc.snippets" />
    <Content Include="Scripts\ace\snippets\rhtml.snippets" />
    <Content Include="Scripts\ace\snippets\rst.snippets" />
    <Content Include="Scripts\ace\snippets\ruby.snippets" />
    <Content Include="Scripts\ace\snippets\rust.snippets" />
    <Content Include="Scripts\ace\snippets\sass.snippets" />
    <Content Include="Scripts\ace\snippets\scad.snippets" />
    <Content Include="Scripts\ace\snippets\scala.snippets" />
    <Content Include="Scripts\ace\snippets\scheme.snippets" />
    <Content Include="Scripts\ace\snippets\scss.snippets" />
    <Content Include="Scripts\ace\snippets\sh.snippets" />
    <Content Include="Scripts\ace\snippets\snippets.snippets" />
    <Content Include="Scripts\ace\snippets\soy_template.snippets" />
    <Content Include="Scripts\ace\snippets\sql.snippets" />
    <Content Include="Scripts\ace\snippets\stylus.snippets" />
    <Content Include="Scripts\ace\snippets\svg.snippets" />
    <Content Include="Scripts\ace\snippets\tcl.snippets" />
    <Content Include="Scripts\ace\snippets\tex.snippets" />
    <Content Include="Scripts\ace\snippets\text.snippets" />
    <Content Include="Scripts\ace\snippets\textile.snippets" />
    <Content Include="Scripts\ace\snippets\tmsnippet.snippets" />
    <Content Include="Scripts\ace\snippets\toml.snippets" />
    <Content Include="Scripts\ace\snippets\twig.snippets" />
    <Content Include="Scripts\ace\snippets\typescript.snippets" />
    <Content Include="Scripts\ace\snippets\vbscript.snippets" />
    <Content Include="Scripts\ace\snippets\velocity.snippets" />
    <Content Include="Scripts\ace\snippets\verilog.snippets" />
    <Content Include="Scripts\ace\snippets\vhdl.snippets" />
    <Content Include="Scripts\ace\snippets\xml.snippets" />
    <Content Include="Scripts\ace\snippets\xquery.snippets" />
    <Content Include="Scripts\ace\snippets\xslt.snippets" />
    <Content Include="Scripts\ace\snippets\yaml.snippets" />
    <Content Include="Scripts\ace\snippets\_.snippets" />
    <Content Include="fonts\glyphicons-halflings-regular.woff" />
    <Content Include="fonts\glyphicons-halflings-regular.ttf" />
    <Content Include="fonts\glyphicons-halflings-regular.eot" />
    <Content Include="fonts\fontawesome-webfont.woff" />
    <Content Include="fonts\fontawesome-webfont.ttf" />
    <Content Include="fonts\fontawesome-webfont.eot" />
    <Content Include="fonts\FontAwesome.otf" />
    <None Include="web.Debug.config">
      <DependentUpon>web.config</DependentUpon>
    </None>
    <None Include="web.Release.config">
      <DependentUpon>web.config</DependentUpon>
    </None>
    <TypeScriptCompile Include="App\models\dto.ts" />
    <TypeScriptCompile Include="App\common\pagedList.ts" />
    <TypeScriptCompile Include="App\common\pagedResultSet.ts" />
    <TypeScriptCompile Include="App\common\dialogResult.ts" />
    <TypeScriptCompile Include="App\commands\deleteDocumentsCommand.ts" />
    <TypeScriptCompile Include="App\commands\commandBase.ts" />
    <Content Include="App\commands\commandBase.js">
      <DependentUpon>commandBase.ts</DependentUpon>
    </Content>
    <TypeScriptCompile Include="App\commands\deleteCollectionCommand.ts" />
    <Content Include="App\commands\deleteCollectionCommand.js">
      <DependentUpon>deleteCollectionCommand.ts</DependentUpon>
    </Content>
    <Content Include="App\commands\deleteDocumentsCommand.js">
      <DependentUpon>deleteDocumentsCommand.ts</DependentUpon>
    </Content>
    <TypeScriptCompile Include="App\common\alertType.ts" />
    <TypeScriptCompile Include="App\common\alertArgs.ts" />
    <TypeScriptCompile Include="App\common\raven.ts" />
    <TypeScriptCompile Include="App\commands\saveDocumentCommand.ts" />
    <Content Include="App\commands\saveDocumentCommand.js">
      <DependentUpon>saveDocumentCommand.ts</DependentUpon>
    </Content>
    <Content Include="App\common\raven.js">
      <DependentUpon>raven.ts</DependentUpon>
    </Content>
    <Content Include="App\main.js" />
    <TypeScriptCompile Include="App\models\collection.ts" />
    <TypeScriptCompile Include="App\models\collectionInfo.ts" />
    <TypeScriptCompile Include="App\models\database.ts" />
    <TypeScriptCompile Include="App\viewmodels\indexes.ts" />
    <TypeScriptCompile Include="App\viewmodels\query.ts" />
    <TypeScriptCompile Include="App\viewmodels\settings.ts" />
    <TypeScriptCompile Include="App\viewmodels\status.ts" />
    <TypeScriptCompile Include="App\viewmodels\tasks.ts" />
    <TypeScriptCompile Include="App\models\documentMetadata.ts" />
    <TypeScriptCompile Include="App\models\document.ts" />
    <TypeScriptCompile Include="App\viewmodels\documents.ts" />
    <TypeScriptCompile Include="App\viewmodels\deleteCollection.ts" />
    <TypeScriptCompile Include="App\viewmodels\databases.ts" />
    <Content Include="App\viewmodels\databases.js">
      <DependentUpon>databases.ts</DependentUpon>
    </Content>
    <Content Include="App\views\databases.html" />
    <Content Include="App\views\deleteCollection.html" />
    <Content Include="App\views\deleteDocuments.html" />
    <Content Include="App\views\documents.html" />
    <Content Include="App\views\editDocument.html" />
    <Content Include="App\views\indexes.html" />
    <Content Include="App\views\query.html" />
    <Content Include="App\views\statistics.html" />
    <Content Include="App\views\status.html" />
    <Content Include="App\views\tasks.html" />
    <TypeScriptCompile Include="App\widgets\virtualTable\viewModel.ts" />
    <Content Include="App\widgets\virtualTable\view.html" />
    <TypeScriptCompile Include="Scripts\extensions.ts" />
<<<<<<< HEAD
    <Content Include="App\views\detail.html" />
=======
>>>>>>> b30ba92e
    <Content Include="App\views\shell.html" />
    <Content Include="Content\app.css">
      <DependentUpon>app.less</DependentUpon>
    </Content>
    <Content Include="Content\app.min.css">
      <DependentUpon>app.less</DependentUpon>
    </Content>
    <Content Include="Content\images\checked.png" />
    <Content Include="Content\images\glyphicons-halflings-white.png" />
    <Content Include="Content\images\glyphicons-halflings.png" />
    <Content Include="Content\images\logo.png" />
    <Content Include="Content\images\unchecked.png" />
    <Content Include="Scripts\bootstrap-contextmenu-2.1.js" />
    <Content Include="Scripts\durandal\plugins\dialog.js" />
    <Content Include="Content\app.less" />
    <None Include="Scripts\jquery-2.0.3.intellisense.js" />
    <Content Include="Scripts\jquery-2.0.3.js" />
    <Content Include="Scripts\jquery-2.0.3.min.js" />
    <Content Include="Scripts\jquery.appear-0.3.3.js" />
    <Content Include="Scripts\knockout-delegatedEvents.js" />
    <Content Include="Scripts\knockout-delegatedEvents.min.js" />
    <Content Include="Scripts\text.js" />
    <Content Include="Scripts\typings\durandal\durandal.d.ts" />
    <Content Include="weyland-config.js" />
    <Content Include="Scripts\jquery-2.0.3.min.map" />
    <TypeScriptCompile Include="Scripts\typings\knockout.postbox\knockout-postbox.d.ts" />
<<<<<<< HEAD
    <TypeScriptCompile Include="Scripts\typings\knockout\knockout.amd.d.ts" />
=======
>>>>>>> b30ba92e
    <TypeScriptCompile Include="Scripts\typings\knockout\knockout.d.ts" />
    <TypeScriptCompile Include="Scripts\typings\nprogress\nprogress.d.ts" />
  </ItemGroup>
  <ItemGroup />
  <ItemGroup>
    <Content Include="packages.config" />
  </ItemGroup>
  <ItemGroup>
    <Content Include="Index.html" />
  </ItemGroup>
  <ItemGroup>
    <Content Include="readme.md" />
  </ItemGroup>
  <PropertyGroup>
    <VisualStudioVersion Condition="'$(VisualStudioVersion)' == ''">10.0</VisualStudioVersion>
    <VSToolsPath Condition="'$(VSToolsPath)' == ''">$(MSBuildExtensionsPath32)\Microsoft\VisualStudio\v$(VisualStudioVersion)</VSToolsPath>
  </PropertyGroup>
  <Import Project="$(MSBuildBinPath)\Microsoft.CSharp.targets" />
  <Import Project="$(VSToolsPath)\WebApplications\Microsoft.WebApplication.targets" Condition="'$(VSToolsPath)' != ''" />
  <Import Project="$(MSBuildExtensionsPath32)\Microsoft\VisualStudio\v10.0\WebApplications\Microsoft.WebApplication.targets" Condition="false" />
  <Target Name="MvcBuildViews" AfterTargets="AfterBuild" Condition="'$(MvcBuildViews)'=='true'">
    <AspNetCompiler VirtualPath="temp" PhysicalPath="$(WebProjectOutputDir)" />
  </Target>
  <ProjectExtensions>
    <VisualStudio>
      <FlavorProperties GUID="{349c5851-65df-11da-9384-00065b846f21}">
        <WebProjectProperties>
          <UseIIS>True</UseIIS>
          <AutoAssignPort>True</AutoAssignPort>
          <DevelopmentServerPort>20712</DevelopmentServerPort>
          <DevelopmentServerVPath>/</DevelopmentServerVPath>
          <IISUrl>http://localhost:36402/</IISUrl>
          <NTLMAuthentication>False</NTLMAuthentication>
          <UseCustomServer>False</UseCustomServer>
          <CustomServerUrl>
          </CustomServerUrl>
          <SaveServerSettingsInUserFile>False</SaveServerSettingsInUserFile>
        </WebProjectProperties>
      </FlavorProperties>
    </VisualStudio>
  </ProjectExtensions>
  <Import Project="$(SolutionDir)\.nuget\NuGet.targets" Condition="Exists('$(SolutionDir)\.nuget\NuGet.targets')" />
  <PropertyGroup Condition="'$(Configuration)' == 'Debug'">
    <TypeScriptTarget>ES5</TypeScriptTarget>
    <TypeScriptIncludeComments>true</TypeScriptIncludeComments>
    <TypeScriptSourceMap>true</TypeScriptSourceMap>
    <TypeScriptModuleKind>AMD</TypeScriptModuleKind>
    <TypeScriptCompileOnSaveEnabled>True</TypeScriptCompileOnSaveEnabled>
  </PropertyGroup>
  <PropertyGroup Condition="'$(Configuration)' == 'Release'">
    <TypeScriptTarget>ES5</TypeScriptTarget>
    <TypeScriptIncludeComments>false</TypeScriptIncludeComments>
    <TypeScriptSourceMap>false</TypeScriptSourceMap>
    <TypeScriptModuleKind>AMD</TypeScriptModuleKind>
  </PropertyGroup>
  <Import Project="$(MSBuildExtensionsPath32)\Microsoft\VisualStudio\v$(VisualStudioVersion)\TypeScript\Microsoft.TypeScript.targets" />
</Project><|MERGE_RESOLUTION|>--- conflicted
+++ resolved
@@ -754,12 +754,9 @@
     <Content Include="Scripts\knockout-postbox.js" />
     <Content Include="Scripts\knockout-postbox.min.js" />
     <Content Include="Scripts\nprogress.js" />
-<<<<<<< HEAD
     <TypeScriptCompile Include="Scripts\typings\ace\ace.d.ts" />
-=======
     <Content Include="Scripts\r.js" />
     <Content Include="Scripts\require.js" />
->>>>>>> b30ba92e
     <Content Include="Scripts\typings\jwerty\jwerty.d.js" />
     <Content Include="web.config" />
     <Content Include="Scripts\ace\mode\xquery\JSONiqTokenizer.ebnf" />
@@ -1040,10 +1037,7 @@
     <TypeScriptCompile Include="App\widgets\virtualTable\viewModel.ts" />
     <Content Include="App\widgets\virtualTable\view.html" />
     <TypeScriptCompile Include="Scripts\extensions.ts" />
-<<<<<<< HEAD
     <Content Include="App\views\detail.html" />
-=======
->>>>>>> b30ba92e
     <Content Include="App\views\shell.html" />
     <Content Include="Content\app.css">
       <DependentUpon>app.less</DependentUpon>
@@ -1070,10 +1064,7 @@
     <Content Include="weyland-config.js" />
     <Content Include="Scripts\jquery-2.0.3.min.map" />
     <TypeScriptCompile Include="Scripts\typings\knockout.postbox\knockout-postbox.d.ts" />
-<<<<<<< HEAD
     <TypeScriptCompile Include="Scripts\typings\knockout\knockout.amd.d.ts" />
-=======
->>>>>>> b30ba92e
     <TypeScriptCompile Include="Scripts\typings\knockout\knockout.d.ts" />
     <TypeScriptCompile Include="Scripts\typings\nprogress\nprogress.d.ts" />
   </ItemGroup>
