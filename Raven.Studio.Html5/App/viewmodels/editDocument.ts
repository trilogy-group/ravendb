--- conflicted
+++ resolved
@@ -19,14 +19,10 @@
 import alertArgs = require("common/alertArgs");
 import verifyDocumentsIDsCommand = require("commands/verifyDocumentsIDsCommand");
 import aceEditorBindingHandler = require("common/aceEditorBindingHandler");
-<<<<<<< HEAD
 import genUtils = require("common/generalUtils");
-=======
 import queryIndexCommand = require("commands/queryIndexCommand");
 import pagedResultSet = require("common/pagedResultSet");
 import querySort = require("models/querySort");
-
->>>>>>> 67807b8f
 class editDocument extends viewModelBase {
 
     document = ko.observable<document>();
@@ -114,7 +110,7 @@
                     return 'New Document';
                 } else {
                     return this.editedDocId();
-                }
+    }
             } else {
                 return 'Projection';
             }
@@ -151,7 +147,7 @@
             if (args.sorts) {
                 sorts = args.sorts.split(',').map((curSort: string) => querySort.fromQuerySortString(curSort.trim()));
                 
-            } else {
+        } else {
                 sorts = [];
             }
                 
@@ -389,20 +385,20 @@
     refreshDocument() {
         var meta = this.metadata();
         if (this.isInDocMode()) {
-            if (!this.isCreatingNewDocument()) {
-                var docId = this.editedDocId();
-                this.document(null);
-                this.documentText(null);
-                this.metadataText(null);
-                this.userSpecifiedId('');
-                this.loadDocument(docId);
-            } else {
-                this.editNewDocument();
-            }
+        if (!this.isCreatingNewDocument()) {
+            var docId = this.editedDocId();
+            this.document(null);
+            this.documentText(null);
+            this.metadataText(null);
+            this.userSpecifiedId('');
+            this.loadDocument(docId);
+        } else {
+            this.editNewDocument();
+        }
         } else {
             this.queryResultList().getNthItem(this.currentQueriedItemIndex).done((doc) => this.document(doc));
             this.lodaedDocumentName("");
-        }
+    }
     }
 
     deleteDocument() {
@@ -466,9 +462,9 @@
             list.getNthItem(index)
                 .done((doc: document) => {
                     if (this.isInDocMode() === true) {
-                        this.loadDocument(doc.getId());
-                        list.currentItemIndex(index);
-                        this.updateUrl(doc.getId());
+                    this.loadDocument(doc.getId());
+                    list.currentItemIndex(index);
+                    this.updateUrl(doc.getId());
                     }
                     else {
                         this.document(doc);
