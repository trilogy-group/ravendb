import app = require("durandal/app");
import document = require("models/document");
import dialog = require("plugins/dialog");
import createDatabaseCommand = require("commands/createDatabaseCommand");
import collection = require("models/collection");
import dialogViewModelBase = require("viewmodels/dialogViewModelBase");
import database = require("models/database");
import commandBase = require("commands/commandBase");

class createDatabase extends dialogViewModelBase {

    public creationTask = $.Deferred();
    creationTaskStarted = false;

    databaseName = ko.observable('');
    databaseNameFocus = ko.observable(true);
    isCompressionBundleEnabled = ko.observable(false);
    isEncryptionBundleEnabled = ko.observable(false);
    isExpirationBundleEnabled = ko.observable(false);
    isQuotasBundleEnabled = ko.observable(false);
    isReplicationBundleEnabled = ko.observable(false);
    isSqlReplicationBundleEnabled = ko.observable(false);
    isVersioningBundleEnabled = ko.observable(false);
    isPeriodicBackupBundleEnabled = ko.observable(true); // Old Raven Studio has this enabled by default
    isScriptedIndexBundleEnabled = ko.observable(false);

    private databases = ko.observableArray<database>();
    private newCommandBase = new commandBase();

    constructor(databases) {
        super();
        this.databases = databases;
    }

    cancel() {
        dialog.close(this);
    }

    deactivate() {
        // If we were closed via X button or other dialog dismissal, reject the deletion task since
        // we never started it.
        if (!this.creationTaskStarted) {
            this.creationTask.reject();
        }
    }

    nextOrCreate() {
        // Next needs to configure bundle settings, if we've selected some bundles.
        // We haven't yet implemented bundle configuration, so for now we're just 
        // creating the database.

        var databaseName = this.databaseName();

        if (this.isClientSideInputOK(databaseName)) {
            this.creationTaskStarted = true;
            this.creationTask.resolve(databaseName, this.getActiveBundles());
            dialog.close(this);
        }
    }

    private isClientSideInputOK(databaseName): boolean {
        var result = false;
        var message = "";

        if (!databaseName) {
            message = "Please fill out the Database Name field";
        }
        else if (this.isDatabaseNameExists(databaseName, this.databases()) == true) {
            message = "Database Name Already Exists!";
        }
        else if (!this.isValidName(databaseName)) {
<<<<<<< HEAD
            debugger;
=======
>>>>>>> 627d21e0
            message = "Please enter a valid database name!";
        } else {
            result = true;
        }

        if (result == false) {
            this.newCommandBase.reportError(message);
            this.databaseNameFocus(true);
        }

        return result;
    }

    private isValidName(name): boolean {
        var rg1 = /^[^\\/:\*\?"<>\|]+$/; // forbidden characters \ / : * ? " < > |
        var rg2 = /^\./; // cannot start with dot (.)
        var rg3 = /^(nul|prn|con|lpt[0-9]|com[0-9])(\.|$)/i; // forbidden file names

        var maxLength;
        if (navigator.appVersion.indexOf("Win") != -1) {
            maxLength = 260;
        } else {
            maxLength = 255;
        }

        return rg1.test(name) && !rg2.test(name) && !rg3.test(name) && (name.length <= maxLength);
    }

    private isDatabaseNameExists(databaseName: string, databases: database[]): boolean {
        for (var i = 0; i < databases.length; i++) {
            if (databaseName == databases[i].name) {
                return true;
            }
        }
        return false;
    }

    toggleCompressionBundle() {
        this.isCompressionBundleEnabled.toggle();
    }

    toggleEncryptionBundle() {
        this.isEncryptionBundleEnabled.toggle();
    }

    toggleExpirationBundle() {
        this.isExpirationBundleEnabled.toggle();
    }

    toggleQuotasBundle() {
        this.isQuotasBundleEnabled.toggle();
    }

    toggleReplicationBundle() {
        this.isReplicationBundleEnabled.toggle();
    }

    toggleSqlReplicationBundle() {
        this.isSqlReplicationBundleEnabled.toggle();
    }

    toggleVersioningBundle() {
        this.isVersioningBundleEnabled.toggle();
    }

    togglePeriodicBackupBundle() {
        this.isPeriodicBackupBundleEnabled.toggle();
    }

    toggleScriptedIndexBundle() {
        this.isScriptedIndexBundleEnabled.toggle();
    }

    private getActiveBundles(): string[] {
        var activeBundles: string[] = [];
        if (this.isCompressionBundleEnabled()) {
            activeBundles.push("Compression");
        }

        if (this.isEncryptionBundleEnabled()) {
            activeBundles.push("Encryption");
        }

        if (this.isExpirationBundleEnabled()) {
            activeBundles.push("DocumentExpiration");
        }

        if (this.isQuotasBundleEnabled()) {
            activeBundles.push("Quotas");
        }

        if (this.isReplicationBundleEnabled()) {
            activeBundles.push("Replication"); // TODO: Replication also needs to store 2 documents containing information about replication. See http://ravendb.net/docs/2.5/server/scaling-out/replication?version=2.5
        }

        if (this.isSqlReplicationBundleEnabled()) {
            activeBundles.push("SqlReplication");
        }

        if (this.isVersioningBundleEnabled()) {
            activeBundles.push("Versioning");
        }

        if (this.isPeriodicBackupBundleEnabled()) {
            activeBundles.push("PeriodicBackups");
        }

        if (this.isScriptedIndexBundleEnabled()) {
            activeBundles.push("ScriptedIndexResults");
        }
        return activeBundles;
    }
}

export = createDatabase;<|MERGE_RESOLUTION|>--- conflicted
+++ resolved
@@ -69,10 +69,6 @@
             message = "Database Name Already Exists!";
         }
         else if (!this.isValidName(databaseName)) {
-<<<<<<< HEAD
-            debugger;
-=======
->>>>>>> 627d21e0
             message = "Please enter a valid database name!";
         } else {
             result = true;
