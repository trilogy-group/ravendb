﻿import router = require("plugins/router");
import appUrl = require("common/appUrl");
import app = require("durandal/app");
import shell = require("viewmodels/shell");

import filesystem = require("models/filesystem/filesystem");
import pagedList = require("common/pagedList");
import getFilesystemFilesCommand = require("commands/filesystem/getFilesCommand");
import getFilesystemRevisionsCommand = require('commands/filesystem/getFilesystemRevisionsCommand');
import createFolderInFilesystem = require("viewmodels/filesystem/createFolderInFilesystem");
import treeBindingHandler = require("common/treeBindingHandler");
import pagedResultSet = require("common/pagedResultSet");
import viewModelBase = require("viewmodels/viewModelBase");
import virtualTable = require("widgets/virtualTable/viewModel");
import file = require("models/filesystem/file");
import folder = require("models/filesystem/folder");
import uploadItem = require("models/uploadItem");
import fileUploadBindingHandler = require("common/fileUploadBindingHandler");
import uploadQueueHelper = require("common/uploadQueueHelper");

class filesystemFiles extends viewModelBase {

    static revisionsFolderId = "/$$revisions$$";

    appUrls: computedAppUrls;
    fileName = ko.observable<file>();
    allFilesPagedItems = ko.observable<pagedList>();
    selectedFilesIndices = ko.observableArray<number>();
    selectedFilesText: KnockoutComputed<string>;
    isSelectAll = ko.observable(false);
    hasAnyFileSelected: KnockoutComputed<boolean>;
    selectedFolder = ko.observable<string>();
    addedFolder = ko.observable<folderNodeDto>();
    currentLevelSubdirectories = ko.observableArray<string>();
    uploadFiles = ko.observable<FileList>();
    uploadQueue = ko.observableArray<uploadItem>();
    folderNotificationSubscriptions = {};
    hasAnyFilesSelected: KnockoutComputed<boolean>;
    hasAllFilesSelected: KnockoutComputed<boolean>;

    inRevisionsFolder = ko.observable<boolean>(false);

    private activeFilesystemSubscription: any;

    static treeSelector = "#filesTree";
    static gridSelector = "#filesGrid";
    static uploadQueuePanelToggleSelector = "#uploadQueuePanelToggle"
    static uploadQueueSelector = "#uploadQueue";
    static uploadQueuePanelCollapsedSelector = "#uploadQueuePanelCollapsed";

    constructor() {
        super();

        this.uploadQueue.subscribe(x => this.newUpload(x));
        fileUploadBindingHandler.install();
        treeBindingHandler.install();
<<<<<<< HEAD
        treeBindingHandler.includeRevisionsFunc = () => this.activeFilesystem().activeBundles.contains('Versioning');
=======

        this.selectedFilesText = ko.computed(() => {
            if (!!this.selectedFilesIndices()) {
                var documentsText = "file";
                if (this.selectedFilesIndices().length != 1) {
                    documentsText += "s";
                }
                return documentsText;
            }
            return "";
        });
>>>>>>> a5f2ce98
    }

    activate(args) {
        super.activate(args);

        this.appUrls = appUrl.forCurrentFilesystem();
        this.hasAnyFileSelected = ko.computed(() => this.selectedFilesIndices().length > 0);

        this.loadFiles();
        this.selectedFolder.subscribe((newValue: string) => this.folderChanged(newValue));

        var storageKeyForFs = uploadQueueHelper.localStorageUploadQueueKey + this.activeFilesystem().name;
        if (window.localStorage.getItem(storageKeyForFs)) {
            this.uploadQueue(
                uploadQueueHelper.parseUploadQueue(
                    window.localStorage.getItem(storageKeyForFs), this.activeFilesystem()));
        }
    }

    attached(view, parent) {
        this.collapseUploadQueuePanel();
    }

    deactivate() {
        super.deactivate();
    }

    loadFiles() {
        this.allFilesPagedItems(this.createPagedList(this.selectedFolder()));

        return this.allFilesPagedItems;
    }

    folderChanged(newFolder: string) {
        this.loadFiles();

        this.inRevisionsFolder(newFolder == filesystemFiles.revisionsFolderId);

        // treat notifications events
        if (!newFolder) {
            newFolder = "/";
        }

        if (!this.folderNotificationSubscriptions[newFolder]) {
            this.folderNotificationSubscriptions[newFolder] = shell.currentResourceChangesApi()
                .watchFsFolders(newFolder, (e: fileChangeNotification) => {
                    var callbackFolder = new folder(newFolder);
                    if (!callbackFolder)
                        return;
                    switch (e.Action) {

                        case fileChangeAction.Add: {
                            var eventFolder = folder.getFolderFromFilePath(e.File);

                            if (!eventFolder || !treeBindingHandler.isNodeExpanded(filesystemFiles.treeSelector, callbackFolder.path)) {
                                return;
                            }

                            //check if the file is new at the folder level to add it
                            if (callbackFolder.isFileAtFolderLevel(e.File)) {
                                this.loadFiles();
                            }
                            else {
                                //check if a new folder at this level was added so we add it to the tree
                                var subPaths = eventFolder.getSubpathsFrom(callbackFolder.path);
                                if (subPaths.length > 1 && !treeBindingHandler.nodeExists(filesystemFiles.treeSelector, subPaths[1].path)) {
                                    var newNode = {
                                        key: subPaths[1].path,
                                        title: subPaths[1].name,
                                        isLazy: true,
                                        isFolder: true,
                                    };
                                    this.addedFolder(newNode);
                                }
                            }

                            break;
                        }
                        case fileChangeAction.Delete: {
                            var eventFolder = folder.getFolderFromFilePath(e.File);

                            //check if the file is new at the folder level to remove it from the table
                            if (callbackFolder.isFileAtFolderLevel(e.File)) {
                                this.loadFiles();
                            }
                            else {
                                //reload node and its children
                                treeBindingHandler.reloadNode(filesystemFiles.treeSelector, callbackFolder.path);
                            }
                            break;
                        }
                        case fileChangeAction.Renaming: {
                            //nothing to do here
                        }
                        case fileChangeAction.Renamed: {
                            //reload files to load the new names
                            if (callbackFolder.isFileAtFolderLevel(e.File)) {
                                this.loadFiles();
                            }
                            break;
                        }
                        case fileChangeAction.Update: {
                            //check if the file is new at the folder level to add it
                            if (callbackFolder.isFileAtFolderLevel(e.File)) {
                                this.loadFiles();
                            }
                            break;
                        }
                        default:
                            console.error("unknown notification action");
                    }
                });
        }
    }

    createPagedList(directory): pagedList {
        if (directory == filesystemFiles.revisionsFolderId) { 
            var fetcher = (skip: number, take: number) => this.fetchRevisions(skip, take);
        } else {
            var fetcher = (skip: number, take: number) => this.fetchFiles(directory, skip, take);
        }
        var list = new pagedList(fetcher);
        return list;
    }

    fetchFiles(directory: string, skip: number, take: number): JQueryPromise<pagedResultSet> {
        var task = new getFilesystemFilesCommand(appUrl.getFileSystem(), directory, skip, take).execute();

        return task;
    }

    fetchRevisions(skip: number, take: number): JQueryPromise<pagedResultSet> {
        var task = new getFilesystemRevisionsCommand(appUrl.getFileSystem(), skip, take).execute();
        return task;
    }

    fileSystemChanged(fs: filesystem) {
        if (!!fs) {
            this.loadFiles();
        }
    }
    editSelectedFile() {
        var grid = this.getFilesGrid();
        if (grid) {
            grid.editLastSelectedItem();
        }
    }

    toggleSelectAll() {
        this.isSelectAll.toggle();

        var filesGrid = this.getFilesGrid();
        if (filesGrid && this.isSelectAll()) {
            filesGrid.selectSome();
        } else if (filesGrid && !this.isSelectAll()) {
            filesGrid.selectNone();
        }
    }

    getFilesGrid(): virtualTable {
        var gridContents = $(filesystemFiles.gridSelector).children()[0];
        if (gridContents) {
            return ko.dataFor(gridContents);
        }

        return null;
    }

    createFolder() {
        var createFolderVm = new createFolderInFilesystem(this.currentLevelSubdirectories());
        createFolderVm.creationTask.done((folderName: string) => {
            var parentDirectory = this.selectedFolder() ? this.selectedFolder() : "";
            var newNode = {
                key: parentDirectory + "/" + folderName,
                title: folderName,
                isLazy: true,
                isFolder: true,
                addClass: treeBindingHandler.transientNodeStyle
            };
            this.addedFolder(newNode);
        });

        app.showDialog(createFolderVm);
    }

    deleteSelectedFiles() {
        var grid = this.getFilesGrid();
        if (grid) {
            grid.deleteSelectedItems();
        }

        this.isSelectAll(false);
    }

    downloadSelectedFiles() {
        var grid = this.getFilesGrid();
        if (grid) {
            var selectedItem = <documentBase>grid.getSelectedItems(1).first();
            var selectedFolder = this.selectedFolder();
            var url = appUrl.forResourceQuery(this.activeFilesystem()) + "/files" + selectedFolder + "/" + selectedItem.getId();
            window.location.assign(url);
        }
    }

    clearUploadQueue() {
        window.localStorage.removeItem(uploadQueueHelper.localStorageUploadQueueKey + this.activeFilesystem().name);
        this.uploadQueue.removeAll();
    }

    navigateToFiles() {
        router.navigate(appUrl.forFilesystemFiles(this.activeFilesystem()));
    }

    uploadSuccess(x: uploadItem) {
        ko.postbox.publish("UploadFileStatusChanged", x);
        uploadQueueHelper.updateQueueStatus(x.id(), uploadQueueHelper.uploadedStatus, this.uploadQueue());
        this.uploadQueue(uploadQueueHelper.sortUploadQueue(this.uploadQueue()));
        var persistedFolder = folder.getFolderFromFilePath(x.fileName());
        if (persistedFolder) {
            treeBindingHandler.updateNodeHierarchyStyle(filesystemFiles.treeSelector, persistedFolder.path, "");
            treeBindingHandler.setNodeLoadStatus(filesystemFiles.treeSelector, persistedFolder.path, 0);
        }

        this.loadFiles();
    }

    uploadFailed(x: uploadItem) {
        ko.postbox.publish("UploadFileStatusChanged", x);
        uploadQueueHelper.updateQueueStatus(x.id(), uploadQueueHelper.failedStatus, this.uploadQueue());
        this.uploadQueue(uploadQueueHelper.sortUploadQueue(this.uploadQueue()));
    }

    newUpload(x: uploadItem[]) {
        if (x && x.length > 0) {
            uploadQueueHelper.updateLocalStorage(x, this.activeFilesystem())
            var waitingItems = x.filter(x => x.status() === uploadQueueHelper.queuedStatus || x.status() === uploadQueueHelper.uploadingStatus);
            for (var i = 0; i < waitingItems.length; i++) {
                var persistedFolder = folder.getFolderFromFilePath(waitingItems[i].fileName());
                treeBindingHandler.setNodeLoadStatus(filesystemFiles.treeSelector, persistedFolder.path, 1);
            }
        }
    }

    toggleCollapseUploadQueue() {
        if ($(filesystemFiles.uploadQueuePanelToggleSelector).hasClass('opened')) {
            this.collapseUploadQueuePanel();
        } else {
            this.expandUploadQueuePanel();
        }
    }

    expandUploadQueuePanel() {
        $(filesystemFiles.uploadQueuePanelToggleSelector).addClass("opened").find('i').removeClass('fa-angle-double-up').addClass('fa-angle-double-down');
        $(filesystemFiles.uploadQueueSelector).removeClass("hidden");
        $(filesystemFiles.uploadQueuePanelCollapsedSelector).addClass("hidden");
        $(".upload-queue").removeClass("upload-queue-min");
    }

    collapseUploadQueuePanel() {
        $(filesystemFiles.uploadQueuePanelToggleSelector).removeClass('opened').find('i').removeClass('fa-angle-double-down').addClass('fa-angle-double-up');
        $(filesystemFiles.uploadQueueSelector).addClass("hidden");
        $(filesystemFiles.uploadQueuePanelCollapsedSelector).removeClass("hidden");
        $(".upload-queue").addClass("upload-queue-min");
    }
}

export = filesystemFiles;<|MERGE_RESOLUTION|>--- conflicted
+++ resolved
@@ -54,10 +54,7 @@
         this.uploadQueue.subscribe(x => this.newUpload(x));
         fileUploadBindingHandler.install();
         treeBindingHandler.install();
-<<<<<<< HEAD
         treeBindingHandler.includeRevisionsFunc = () => this.activeFilesystem().activeBundles.contains('Versioning');
-=======
-
         this.selectedFilesText = ko.computed(() => {
             if (!!this.selectedFilesIndices()) {
                 var documentsText = "file";
@@ -68,7 +65,6 @@
             }
             return "";
         });
->>>>>>> a5f2ce98
     }
 
     activate(args) {
