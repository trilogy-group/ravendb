--- conflicted
+++ resolved
@@ -29,7 +29,8 @@
 
 class shell extends viewModelBase {
     private router = router;
-    databases = ko.observableArray<database>();    
+
+    databases = ko.observableArray<database>();
     currentAlert = ko.observable<alertArgs>();
     queuedAlert: alertArgs;
     databasesLoadedTask: JQueryPromise<any>;
@@ -46,6 +47,7 @@
 
     currentRawUrl = ko.observable<string>("");
     rawUrlIsVisible = ko.computed(() => this.currentRawUrl().length > 0);
+
     activeArea = ko.observable<string>("");
 
     goToDocumentSearch = ko.observable<string>();
@@ -73,11 +75,7 @@
 
         NProgress.set(.7);
         router.map([
-<<<<<<< HEAD
-            { route: ['', 'databases'], title: 'Databases', moduleId: 'viewmodels/databases', nav: true, hash: this.appUrls.databasesManagement },           
-=======
-            { route: ['', 'databases/databases'], title: 'Databases', moduleId: 'viewmodels/databases', nav: false, hash: this.appUrls.databasesManagement },
->>>>>>> 45b9550d
+            { route: ['', 'databases'], title: 'Databases', moduleId: 'viewmodels/databases', nav: true, hash: this.appUrls.databasesManagement },
             { route: 'databases/documents', title: 'Documents', moduleId: 'viewmodels/documents', nav: true, hash: this.appUrls.documents },
             { route: 'databases/conflicts', title: 'Conflicts', moduleId: 'viewmodels/conflicts', nav: true, hash: this.appUrls.conflicts },
             { route: 'databases/patch', title: 'Patch', moduleId: 'viewmodels/patch', nav: true, hash: this.appUrls.patch },
@@ -87,18 +85,15 @@
             { route: 'databases/tasks*details', title: 'Tasks', moduleId: 'viewmodels/tasks', nav: true, hash: this.appUrls.tasks, },
             { route: 'databases/settings*details', title: 'Settings', moduleId: 'viewmodels/settings', nav: true, hash: this.appUrls.settings },
             { route: 'databases/status*details', title: 'Status', moduleId: 'viewmodels/status', nav: true, hash: this.appUrls.status },
-<<<<<<< HEAD
             { route: 'databases/edit', title: 'Edit Document', moduleId: 'viewmodels/editDocument', nav: false },
             { route: ['', 'filesystems'], title: 'File Systems', moduleId: 'viewmodels/filesystem/filesystems', nav: true, hash: this.appUrls.filesystemsManagement },
             { route: 'filesystems/files', title: 'Files', moduleId: 'viewmodels/filesystem/filesystemFiles', nav: true, hash: this.appUrls.filesystemFiles },
             { route: 'filesystems/search', title: 'Search', moduleId: 'viewmodels/filesystem/filesystemSearch', nav: true, hash: this.appUrls.filesystemSearch },
             { route: 'filesystems/synchronization', title: 'Synchronization', moduleId: 'viewmodels/filesystem/filesystemSynchronization', nav: true, hash: this.appUrls.filesystemSynchronization },
             { route: 'filesystems/configuration', title: 'Configuration', moduleId: 'viewmodels/filesystem/configuration', nav: true, hash: this.appUrls.filesystemConfiguration },
+            //{ route: 'filesystems/create', title: 'Create Filesystem', moduleId: 'viewmodels/filesystem/createFilesystem', nav: true },
             { route: 'filesystems/upload', title: 'Upload File', moduleId: 'viewmodels/filesystem/filesystemUploadFile', nav: false },
             { route: 'filesystems/edit', title: 'Upload File', moduleId: 'viewmodels/filesystem/filesystemEditFile', nav: false },
-=======
-            { route: 'databases/edit', title: 'Edit Document', moduleId: 'viewmodels/editDocument', nav: false }
->>>>>>> 45b9550d
         ]).buildNavigationModel();
 
         router.activeInstruction.subscribe(val => {
@@ -150,7 +145,8 @@
             systemDatabase.activate();
         } else {
             this.databases.first(x=> x.isVisible()).activate();
-        }        
+        }
+        
     }
 
     filesystemsLoaded(filesystems) {
@@ -177,15 +173,15 @@
                 router.activate();
             });
 
-        this.filesystemsLoadedTask = new getFilesystemsCommand()
-            .execute()
-            .fail(result => this.handleRavenConnectionFailure(result))
-            .done(results => {
-                this.filesystemsLoaded(results);
-                router.activate();
-                this.fetchBuildVersion();
-                this.fetchLicenseStatus();
-            });
+	    this.filesystemsLoadedTask = new getFilesystemsCommand()
+	        .execute()
+	        .fail(result => this.handleRavenConnectionFailure(result))
+	        .done(results => {
+	            this.filesystemsLoaded(results);
+	            router.activate();
+	            this.fetchBuildVersion();
+	            this.fetchLicenseStatus();
+	        });
     }
 
     fetchStudioConfig() {
