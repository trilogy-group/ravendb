--- conflicted
+++ resolved
@@ -77,11 +77,8 @@
     <ErrorReport>prompt</ErrorReport>
     <Prefer32Bit>false</Prefer32Bit>
     <CodeAnalysisRuleSet>AllRules.ruleset</CodeAnalysisRuleSet>
-<<<<<<< HEAD
     <WarningLevel>4</WarningLevel>
-=======
     <NoWarn>618</NoWarn>
->>>>>>> a9347902
   </PropertyGroup>
   <ItemGroup>
     <Reference Include="Microsoft.CSharp" />
