﻿<?xml version="1.0" encoding="utf-8"?>
<Project ToolsVersion="4.0" DefaultTargets="Build" xmlns="http://schemas.microsoft.com/developer/msbuild/2003">
  <PropertyGroup>
    <Configuration Condition=" '$(Configuration)' == '' ">Debug</Configuration>
    <Platform Condition=" '$(Platform)' == '' ">AnyCPU</Platform>
    <ProductVersion>9.0.30729</ProductVersion>
    <SchemaVersion>2.0</SchemaVersion>
    <ProjectGuid>{68BC3141-C2EF-487A-B4A6-A0AD7E754FB1}</ProjectGuid>
    <OutputType>Exe</OutputType>
    <AppDesignerFolder>Properties</AppDesignerFolder>
    <RootNamespace>Raven.Tryouts</RootNamespace>
    <AssemblyName>Raven.Tryouts</AssemblyName>
    <TargetFrameworkVersion>v4.5</TargetFrameworkVersion>
    <FileAlignment>512</FileAlignment>
    <FileUpgradeFlags>
    </FileUpgradeFlags>
    <OldToolsVersion>3.5</OldToolsVersion>
    <UpgradeBackupLocation />
    <PublishUrl>publish\</PublishUrl>
    <Install>true</Install>
    <InstallFrom>Disk</InstallFrom>
    <UpdateEnabled>false</UpdateEnabled>
    <UpdateMode>Foreground</UpdateMode>
    <UpdateInterval>7</UpdateInterval>
    <UpdateIntervalUnits>Days</UpdateIntervalUnits>
    <UpdatePeriodically>false</UpdatePeriodically>
    <UpdateRequired>false</UpdateRequired>
    <MapFileExtensions>true</MapFileExtensions>
    <ApplicationRevision>0</ApplicationRevision>
    <ApplicationVersion>1.0.0.%2a</ApplicationVersion>
    <IsWebBootstrapper>false</IsWebBootstrapper>
    <UseApplicationTrust>false</UseApplicationTrust>
    <BootstrapperEnabled>true</BootstrapperEnabled>
    <TargetFrameworkProfile />
    <SolutionDir Condition="$(SolutionDir) == '' Or $(SolutionDir) == '*Undefined*'">..\</SolutionDir>
    <RestorePackages>true</RestorePackages>
  </PropertyGroup>
  <PropertyGroup Condition=" '$(Configuration)|$(Platform)' == 'Debug|AnyCPU' ">
    <DebugSymbols>true</DebugSymbols>
    <DebugType>full</DebugType>
    <Optimize>false</Optimize>
    <OutputPath>bin\Debug\</OutputPath>
    <DefineConstants>TRACE;DEBUG;LUCENENET_350</DefineConstants>
    <ErrorReport>prompt</ErrorReport>
    <WarningLevel>4</WarningLevel>
    <CodeAnalysisRuleSet>AllRules.ruleset</CodeAnalysisRuleSet>
    <PlatformTarget>AnyCPU</PlatformTarget>
    <Prefer32Bit>false</Prefer32Bit>
  </PropertyGroup>
  <PropertyGroup Condition=" '$(Configuration)|$(Platform)' == 'Release|AnyCPU' ">
    <DebugType>pdbonly</DebugType>
    <Optimize>true</Optimize>
    <OutputPath>..\build\</OutputPath>
    <DefineConstants>TRACE</DefineConstants>
    <ErrorReport>prompt</ErrorReport>
    <WarningLevel>4</WarningLevel>
    <CodeAnalysisRuleSet>AllRules.ruleset</CodeAnalysisRuleSet>
    <StyleCopTreatErrorsAsWarnings>false</StyleCopTreatErrorsAsWarnings>
    <Prefer32Bit>false</Prefer32Bit>
  </PropertyGroup>
  <PropertyGroup>
    <SignAssembly>false</SignAssembly>
  </PropertyGroup>
  <PropertyGroup>
    <AssemblyOriginatorKeyFile>..\Raven.Database\RavenDB.snk</AssemblyOriginatorKeyFile>
  </PropertyGroup>
  <ItemGroup>
    <Reference Include="GeoAPI, Version=1.7.4693.18483, Culture=neutral, PublicKeyToken=a1a0da7def465678, processorArchitecture=MSIL">
      <SpecificVersion>False</SpecificVersion>
      <HintPath>..\SharedLibs\GeoAPI.dll</HintPath>
    </Reference>
    <Reference Include="Lucene.Net, Version=2.3.2.1, Culture=neutral, processorArchitecture=MSIL">
      <SpecificVersion>False</SpecificVersion>
      <HintPath>..\SharedLibs\Lucene.Net.dll</HintPath>
    </Reference>
    <Reference Include="Lucene.Net.Contrib.Spatial.NTS, Version=3.0.3.0, Culture=neutral, PublicKeyToken=85089178b9ac3181, processorArchitecture=MSIL">
      <SpecificVersion>False</SpecificVersion>
      <HintPath>..\SharedLibs\Lucene.Net.Contrib.Spatial.NTS.dll</HintPath>
    </Reference>
    <Reference Include="Microsoft.CSharp" />
    <Reference Include="Microsoft.VisualBasic" />
    <Reference Include="NetTopologySuite, Version=1.13.4693.18484, Culture=neutral, PublicKeyToken=f580a05016ebada1, processorArchitecture=MSIL">
      <SpecificVersion>False</SpecificVersion>
      <HintPath>..\SharedLibs\NetTopologySuite.dll</HintPath>
    </Reference>
    <Reference Include="NLog">
      <HintPath>..\packages\NLog.2.0.1.2\lib\net45\NLog.dll</HintPath>
      <Private>True</Private>
<<<<<<< HEAD
    <Reference Include="NLog, Version=2.0.0.0, Culture=neutral, PublicKeyToken=5120e14c03d0593c, processorArchitecture=MSIL">
=======
    </Reference>
    <Reference Include="Spatial4n.Core.NTS, Version=0.3.0.0, Culture=neutral, PublicKeyToken=9f9456e1ca16d45e, processorArchitecture=MSIL">
>>>>>>> de4a7a0f
      <SpecificVersion>False</SpecificVersion>
      <HintPath>..\packages\NLog.2.0.0.2000\lib\net40\NLog.dll</HintPath>
    </Reference>
    <Reference Include="System" />
    <Reference Include="System.Core">
      <RequiredTargetFramework>3.5</RequiredTargetFramework>
    </Reference>
    <Reference Include="System.Net" />
    <Reference Include="System.Drawing" />
    <Reference Include="System.Net.Http, Version=4.0.0.0, Culture=neutral, PublicKeyToken=b03f5f7f11d50a3a, processorArchitecture=MSIL">
      <SpecificVersion>False</SpecificVersion>
      <HintPath>..\..\..\Windows\Microsoft.NET\assembly\GAC_MSIL\System.Net.Http\v4.0_4.0.0.0__b03f5f7f11d50a3a\System.Net.Http.dll</HintPath>
    </Reference>
    <Reference Include="System.Reactive.Core, Version=2.1.30214.0, Culture=neutral, PublicKeyToken=31bf3856ad364e35, processorArchitecture=MSIL">
      <SpecificVersion>False</SpecificVersion>
      <HintPath>..\..\RavenDB-3.0\packages\Rx-Core.2.1.30214.0\lib\Net45\System.Reactive.Core.dll</HintPath>
    </Reference>
    <Reference Include="System.Reactive.Interfaces, Version=2.1.30214.0, Culture=neutral, PublicKeyToken=31bf3856ad364e35, processorArchitecture=MSIL">
      <SpecificVersion>False</SpecificVersion>
      <HintPath>..\..\RavenDB-3.0\packages\Rx-Interfaces.2.1.30214.0\lib\Net45\System.Reactive.Interfaces.dll</HintPath>
    </Reference>
    <Reference Include="System.Reactive.Linq, Version=2.1.30214.0, Culture=neutral, PublicKeyToken=31bf3856ad364e35, processorArchitecture=MSIL">
      <SpecificVersion>False</SpecificVersion>
      <HintPath>..\build\System.Reactive.Linq.dll</HintPath>
    </Reference>
    <Reference Include="System.Runtime.Serialization" />
    <Reference Include="System.Xml.Linq">
      <RequiredTargetFramework>3.5</RequiredTargetFramework>
    </Reference>
    <Reference Include="System.Data" />
    <Reference Include="System.Xml" />
    <Reference Include="xunit">
      <HintPath>..\packages\xunit.1.9.2\lib\net20\xunit.dll</HintPath>
    <Reference Include="xunit, Version=1.9.1.1600, Culture=neutral, PublicKeyToken=8d05b1bb7a6fdb6c, processorArchitecture=MSIL">
      <SpecificVersion>False</SpecificVersion>
      <HintPath>..\packages\xunit.1.9.1\lib\net20\xunit.dll</HintPath>
    </Reference>
  </ItemGroup>
  <ItemGroup>
    <Compile Include="..\CommonAssemblyInfo.cs">
      <Link>Properties\CommonAssemblyInfo.cs</Link>
    </Compile>
  </ItemGroup>
  <ItemGroup>
    <BootstrapperPackage Include="Microsoft.Net.Client.3.5">
      <Visible>False</Visible>
      <ProductName>.NET Framework 3.5 SP1 Client Profile</ProductName>
      <Install>false</Install>
    </BootstrapperPackage>
    <BootstrapperPackage Include="Microsoft.Net.Framework.3.5.SP1">
      <Visible>False</Visible>
      <ProductName>.NET Framework 3.5 SP1</ProductName>
      <Install>true</Install>
    </BootstrapperPackage>
    <BootstrapperPackage Include="Microsoft.Windows.Installer.3.1">
      <Visible>False</Visible>
      <ProductName>Windows Installer 3.1</ProductName>
      <Install>true</Install>
    </BootstrapperPackage>
  </ItemGroup>
  <ItemGroup>
    <None Include="app.config" />
    <None Include="NLog.config" />
    <None Include="NLog.config">
      <CopyToOutputDirectory>PreserveNewest</CopyToOutputDirectory>
    </None>
    <None Include="packages.config" />
  </ItemGroup>
  <ItemGroup>
    <Compile Include="Program.cs" />
  </ItemGroup>
  <ItemGroup>
    <ProjectReference Include="..\Raven.Tests.Helpers\Raven.Tests.Helpers.csproj">
      <Project>{14f2d508-8e06-407b-9451-97e99538e26b}</Project>
      <Name>Raven.Tests.Helpers</Name>
    </ProjectReference>
    <ProjectReference Include="..\Raven.Tests\Raven.Tests.csproj">
      <Project>{267ac60c-751e-42e9-aa18-66035deff63a}</Project>
      <Name>Raven.Tests</Name>
    </ProjectReference>
  </ItemGroup>
  <Import Project="$(MSBuildToolsPath)\Microsoft.CSharp.targets" />
  <Import Project="$(MSBuildProjectDirectory)\..\Tools\StyleCop\StyleCop.Targets" />
  <Import Project="$(SolutionDir)\.nuget\nuget.targets" />
  <!-- To modify your build process, add your task inside one of the targets below and uncomment it. 
       Other similar extension points exist, see Microsoft.Common.targets.
  <Target Name="BeforeBuild">
  </Target>
  <Target Name="AfterBuild">
  </Target>
  -->
</Project><|MERGE_RESOLUTION|>--- conflicted
+++ resolved
@@ -86,14 +86,6 @@
     <Reference Include="NLog">
       <HintPath>..\packages\NLog.2.0.1.2\lib\net45\NLog.dll</HintPath>
       <Private>True</Private>
-<<<<<<< HEAD
-    <Reference Include="NLog, Version=2.0.0.0, Culture=neutral, PublicKeyToken=5120e14c03d0593c, processorArchitecture=MSIL">
-=======
-    </Reference>
-    <Reference Include="Spatial4n.Core.NTS, Version=0.3.0.0, Culture=neutral, PublicKeyToken=9f9456e1ca16d45e, processorArchitecture=MSIL">
->>>>>>> de4a7a0f
-      <SpecificVersion>False</SpecificVersion>
-      <HintPath>..\packages\NLog.2.0.0.2000\lib\net40\NLog.dll</HintPath>
     </Reference>
     <Reference Include="System" />
     <Reference Include="System.Core">
@@ -125,9 +117,6 @@
     <Reference Include="System.Xml" />
     <Reference Include="xunit">
       <HintPath>..\packages\xunit.1.9.2\lib\net20\xunit.dll</HintPath>
-    <Reference Include="xunit, Version=1.9.1.1600, Culture=neutral, PublicKeyToken=8d05b1bb7a6fdb6c, processorArchitecture=MSIL">
-      <SpecificVersion>False</SpecificVersion>
-      <HintPath>..\packages\xunit.1.9.1\lib\net20\xunit.dll</HintPath>
     </Reference>
   </ItemGroup>
   <ItemGroup>
