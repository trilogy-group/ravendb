--- conflicted
+++ resolved
@@ -13,15 +13,10 @@
 {
 	public class SimpleCache : IDisposable
 	{
-<<<<<<< HEAD
-		readonly ConcurrentLruLSet<string> lruKeys;
-		internal readonly ConcurrentDictionary<string, T> actualCache;
-=======
 		private readonly ConcurrentLruLSet<string> lruKeys;
 		private readonly ConcurrentDictionary<string, CachedRequest> actualCache;
 
 		private readonly ConcurrentDictionary<string, DateTime> lastWritePerDb = new ConcurrentDictionary<string, DateTime>();
->>>>>>> 34cc7820
 
 		public SimpleCache(int maxNumberOfCacheEntries)
 		{
