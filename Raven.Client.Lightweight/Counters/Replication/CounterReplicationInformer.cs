--- conflicted
+++ resolved
@@ -202,14 +202,9 @@
 			return replicationIndex < localReplicationDestinations.Count && replicationIndex > 0;
 		}
 
-<<<<<<< HEAD
 		public double MaxIntervalBetweenUpdatesInMilliseconds { get; set; }
 
-		public Convention Conventions
-=======
-		public double MaxIntervalBetweenUpdatesInMillisec { get; set; }
 		public CountersConvention Conventions
->>>>>>> 78f27f0f
 		{
 			get { return convention; }
 		}
