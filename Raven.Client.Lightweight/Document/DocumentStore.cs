//-----------------------------------------------------------------------
// <copyright file="DocumentStore.cs" company="Hibernating Rhinos LTD">
//     Copyright (c) Hibernating Rhinos LTD. All rights reserved.
// </copyright>
//-----------------------------------------------------------------------
using System;
using System.Collections.Concurrent;
using System.Collections.Generic;
using System.Net;
using System.Net.Http;
using System.Threading;

using Raven.Abstractions.Cluster;
using Raven.Abstractions.Connection;
using Raven.Abstractions.Data;
using Raven.Abstractions.Extensions;
using Raven.Abstractions.Util;
using Raven.Client.Changes;
using Raven.Client.Connection;
using Raven.Client.Connection.Profiling;
using Raven.Client.Connection.Request;
using Raven.Client.Extensions;
using Raven.Client.Connection.Async;
using System.Threading.Tasks;
using Raven.Client.Document.Async;
using Raven.Client.Metrics;
using Raven.Client.Util;

using Raven.Client.Document.DTC;

namespace Raven.Client.Document
{
<<<<<<< HEAD
	/// <summary>
	/// Manages access to RavenDB and open sessions to work with RavenDB.
	/// </summary>
	public class DocumentStore : DocumentStoreBase
	{
		private readonly ConcurrentDictionary<string, IDocumentStoreReplicationInformer> replicationInformers = new ConcurrentDictionary<string, IDocumentStoreReplicationInformer>(StringComparer.OrdinalIgnoreCase);

		private readonly ConcurrentDictionary<string, ClusterAwareRequestExecuter> clusterAwareRequestExecuters = new ConcurrentDictionary<string, ClusterAwareRequestExecuter>(StringComparer.OrdinalIgnoreCase);

		private readonly AtomicDictionary<IDatabaseChanges> databaseChanges = new AtomicDictionary<IDatabaseChanges>(StringComparer.OrdinalIgnoreCase);

		private readonly ConcurrentDictionary<string, EvictItemsFromCacheBasedOnChanges> observeChangesAndEvictItemsFromCacheForDatabases = new ConcurrentDictionary<string, EvictItemsFromCacheBasedOnChanges>();

		private readonly ConcurrentDictionary<string, RequestTimeMetric> requestTimeMetrics = new ConcurrentDictionary<string, RequestTimeMetric>(StringComparer.OrdinalIgnoreCase);

		private readonly ConcurrentDictionary<string, bool> _dtcSupport = new ConcurrentDictionary<string, bool>(StringComparer.OrdinalIgnoreCase);

		/// <summary>
		/// The current session id - only used during construction
		/// </summary>
		[ThreadStatic]
		private static Guid? currentSessionId;
		private const int DefaultNumberOfCachedRequests = 2048;
		private int maxNumberOfCachedRequests = DefaultNumberOfCachedRequests;
		private bool aggressiveCachingUsed;
		
		/// <summary>
		/// Generate new instance of database commands
		/// </summary>
		protected Func<IDatabaseCommands> databaseCommandsGenerator;

		private HttpJsonRequestFactory jsonRequestFactory;

		/// <summary>
		/// Whatever this instance has json request factory available
		/// </summary>
		public override bool HasJsonRequestFactory
		{
			get { return true; }
		}

		public ReplicationBehavior Replication { get; private set; }

		///<summary>
		/// Get the <see cref="HttpJsonRequestFactory"/> for the stores
		///</summary>
		public override HttpJsonRequestFactory JsonRequestFactory
		{
			get
			{
				return jsonRequestFactory;
			}
		}

		/// <summary>
		/// Gets the database commands.
		/// </summary>
		/// <value>The database commands.</value>
		public override IDatabaseCommands DatabaseCommands
		{
			get
			{
				AssertInitialized();
				var commands = databaseCommandsGenerator();
				foreach (string key in SharedOperationsHeaders)
				{
					var values = SharedOperationsHeaders.GetValues(key);
					if (values == null)
						continue;
					foreach (var value in values)
					{
						commands.OperationsHeaders[key] = value;
					}
				}
				return commands;
			}
		}

		protected Func<IAsyncDatabaseCommands> asyncDatabaseCommandsGenerator;
		/// <summary>
		/// Gets the async database commands.
		/// </summary>
		/// <value>The async database commands.</value>
		public override IAsyncDatabaseCommands AsyncDatabaseCommands
		{
			get
			{
				if (asyncDatabaseCommandsGenerator == null)
					return null;
				return asyncDatabaseCommandsGenerator();
			}
		}

		/// <summary>
		/// Initializes a new instance of the <see cref="DocumentStore"/> class.
		/// </summary>
		public DocumentStore()
		{
			Replication = new ReplicationBehavior(this);
			Credentials = CredentialCache.DefaultNetworkCredentials;
			ResourceManagerId = new Guid("E749BAA6-6F76-4EEF-A069-40A4378954F8");
			SharedOperationsHeaders = new System.Collections.Specialized.NameValueCollection();
			Conventions = new DocumentConvention();
		}

		private string identifier;

		/// <summary>
		/// Gets or sets the credentials.
		/// </summary>
		/// <value>The credentials.</value>
		public ICredentials Credentials { get; set; }

		/// <summary>
		/// Gets or sets the identifier for this store.
		/// </summary>
		/// <value>The identifier.</value>
		public override string Identifier
		{
			get
			{
				if (identifier != null)
					return identifier;
				if (Url == null)
					return null;
				if (DefaultDatabase != null)
					return Url + " (DB: " + DefaultDatabase + ")";
				return Url;
			}
			set { identifier = value; }
		}

		/// <summary>
		/// The API Key to use when authenticating against a RavenDB server that
		/// supports API Key authentication
		/// </summary>
		public string ApiKey { get; set; }

		private string connectionStringName;

		/// <summary>
		/// Gets or sets the name of the connection string name.
		/// </summary>
		public string ConnectionStringName
		{
			get { return connectionStringName; }
			set
			{
				connectionStringName = value;
				SetConnectionStringSettings(GetConnectionStringOptions());
			}
		}

		/// <summary>
		/// Set document store settings based on a given connection string.
		/// </summary>
		/// <param name="connString">The connection string to parse</param>
		public void ParseConnectionString(string connString)
		{
			var connectionStringOptions = ConnectionStringParser<RavenConnectionStringOptions>.FromConnectionString(connString);
			connectionStringOptions.Parse();
			SetConnectionStringSettings(connectionStringOptions.ConnectionStringOptions);
		}

		/// <summary>
		/// Copy the relevant connection string settings
		/// </summary>
		protected virtual void SetConnectionStringSettings(RavenConnectionStringOptions options)
		{
			if (options.ResourceManagerId != Guid.Empty)
				ResourceManagerId = options.ResourceManagerId;
			if (options.Credentials != null)
				Credentials = options.Credentials;
			if (string.IsNullOrEmpty(options.Url) == false)
				Url = options.Url;
			if (string.IsNullOrEmpty(options.DefaultDatabase) == false)
				DefaultDatabase = options.DefaultDatabase;
			if (string.IsNullOrEmpty(options.ApiKey) == false)
				ApiKey = options.ApiKey;
			if (options.FailoverServers != null)
				FailoverServers = options.FailoverServers;

			EnlistInDistributedTransactions = options.EnlistInDistributedTransactions;
		}

		/// <summary>
		/// Create the connection string parser
		/// </summary>
		protected virtual RavenConnectionStringOptions GetConnectionStringOptions()
		{
			var connectionStringOptions = ConnectionStringParser<RavenConnectionStringOptions>.FromConnectionStringName(connectionStringName);
			connectionStringOptions.Parse();
			return connectionStringOptions.ConnectionStringOptions;
		}

		/// <summary>
		/// Gets or sets the default database name.
		/// </summary>
		/// <value>The default database name.</value>
		public string DefaultDatabase { get; set; }

		/// <summary>
		/// Performs application-defined tasks associated with freeing, releasing, or resetting unmanaged resources.
		/// </summary>
		public override void Dispose()
		{
=======
    /// <summary>
    /// Manages access to RavenDB and open sessions to work with RavenDB.
    /// </summary>
    public class DocumentStore : DocumentStoreBase
    {
        /// <summary>
        /// The current session id - only used during construction
        /// </summary>
        [ThreadStatic]
        protected static Guid? currentSessionId;
        private const int DefaultNumberOfCachedRequests = 2048;
        private int maxNumberOfCachedRequests = DefaultNumberOfCachedRequests;
        private bool aggressiveCachingUsed;
        private readonly ConcurrentDictionary<string, bool> _dtcSupport = new ConcurrentDictionary<string, bool>(StringComparer.OrdinalIgnoreCase);
        /// <summary>
        /// Generate new instance of database commands
        /// </summary>
        protected Func<IDatabaseCommands> databaseCommandsGenerator;

        private readonly ConcurrentDictionary<string, IDocumentStoreReplicationInformer> replicationInformers = new ConcurrentDictionary<string, IDocumentStoreReplicationInformer>(StringComparer.OrdinalIgnoreCase);

        private readonly AtomicDictionary<IDatabaseChanges> databaseChanges = new AtomicDictionary<IDatabaseChanges>(StringComparer.OrdinalIgnoreCase);

        private HttpJsonRequestFactory jsonRequestFactory;

        private readonly ConcurrentDictionary<string, EvictItemsFromCacheBasedOnChanges> observeChangesAndEvictItemsFromCacheForDatabases = new ConcurrentDictionary<string, EvictItemsFromCacheBasedOnChanges>();

        /// <summary>
        /// Whatever this instance has json request factory available
        /// </summary>
        public override bool HasJsonRequestFactory
        {
            get { return true; }
        }

        public ReplicationBehavior Replication { get; private set; }

        ///<summary>
        /// Get the <see cref="HttpJsonRequestFactory"/> for the stores
        ///</summary>
        public override HttpJsonRequestFactory JsonRequestFactory
        {
            get
            {
                return jsonRequestFactory;
            }
        }

        /// <summary>
        /// Gets the database commands.
        /// </summary>
        /// <value>The database commands.</value>
        public override IDatabaseCommands DatabaseCommands
        {
            get
            {
                AssertInitialized();
                var commands = databaseCommandsGenerator();
                foreach (string key in SharedOperationsHeaders)
                {
                    var values = SharedOperationsHeaders.GetValues(key);
                    if (values == null)
                        continue;
                    foreach (var value in values)
                    {
                        commands.OperationsHeaders[key] = value;
                    }
                }
                return commands;
            }
        }

        protected Func<IAsyncDatabaseCommands> asyncDatabaseCommandsGenerator;
        /// <summary>
        /// Gets the async database commands.
        /// </summary>
        /// <value>The async database commands.</value>
        public override IAsyncDatabaseCommands AsyncDatabaseCommands
        {
            get
            {
                if (asyncDatabaseCommandsGenerator == null)
                    return null;
                return asyncDatabaseCommandsGenerator();
            }
        }

        /// <summary>
        /// Initializes a new instance of the <see cref="DocumentStore"/> class.
        /// </summary>
        public DocumentStore()
        {
            Replication = new ReplicationBehavior(this);
            Credentials = CredentialCache.DefaultNetworkCredentials;
            ResourceManagerId = new Guid("E749BAA6-6F76-4EEF-A069-40A4378954F8");
            SharedOperationsHeaders = new System.Collections.Specialized.NameValueCollection();
            Conventions = new DocumentConvention();
        }

        private string identifier;

        /// <summary>
        /// Gets or sets the credentials.
        /// </summary>
        /// <value>The credentials.</value>
        public ICredentials Credentials { get; set; }

        /// <summary>
        /// Gets or sets the identifier for this store.
        /// </summary>
        /// <value>The identifier.</value>
        public override string Identifier
        {
            get
            {
                if (identifier != null)
                    return identifier;
                if (Url == null)
                    return null;
                if (DefaultDatabase != null)
                    return Url + " (DB: " + DefaultDatabase + ")";
                return Url;
            }
            set { identifier = value; }
        }

        /// <summary>
        /// The API Key to use when authenticating against a RavenDB server that
        /// supports API Key authentication
        /// </summary>
        public string ApiKey { get; set; }

        private string connectionStringName;

        /// <summary>
        /// Gets or sets the name of the connection string name.
        /// </summary>
        public string ConnectionStringName
        {
            get { return connectionStringName; }
            set
            {
                connectionStringName = value;
                SetConnectionStringSettings(GetConnectionStringOptions());
            }
        }

        /// <summary>
        /// Set document store settings based on a given connection string.
        /// </summary>
        /// <param name="connString">The connection string to parse</param>
        public void ParseConnectionString(string connString)
        {
            var connectionStringOptions = ConnectionStringParser<RavenConnectionStringOptions>.FromConnectionString(connString);
            connectionStringOptions.Parse();
            SetConnectionStringSettings(connectionStringOptions.ConnectionStringOptions);
        }

        /// <summary>
        /// Copy the relevant connection string settings
        /// </summary>
        protected virtual void SetConnectionStringSettings(RavenConnectionStringOptions options)
        {
            if (options.ResourceManagerId != Guid.Empty)
                ResourceManagerId = options.ResourceManagerId;
            if (options.Credentials != null)
                Credentials = options.Credentials;
            if (string.IsNullOrEmpty(options.Url) == false)
                Url = options.Url;
            if (string.IsNullOrEmpty(options.DefaultDatabase) == false)
                DefaultDatabase = options.DefaultDatabase;
            if (string.IsNullOrEmpty(options.ApiKey) == false)
                ApiKey = options.ApiKey;
            if (options.FailoverServers != null)
                FailoverServers = options.FailoverServers;

            EnlistInDistributedTransactions = options.EnlistInDistributedTransactions;
        }

        /// <summary>
        /// Create the connection string parser
        /// </summary>
        protected virtual RavenConnectionStringOptions GetConnectionStringOptions()
        {
            var connectionStringOptions = ConnectionStringParser<RavenConnectionStringOptions>.FromConnectionStringName(connectionStringName);
            connectionStringOptions.Parse();
            return connectionStringOptions.ConnectionStringOptions;
        }

        /// <summary>
        /// Gets or sets the default database name.
        /// </summary>
        /// <value>The default database name.</value>
        public string DefaultDatabase { get; set; }

        /// <summary>
        /// Performs application-defined tasks associated with freeing, releasing, or resetting unmanaged resources.
        /// </summary>
        public override void Dispose()
        {
>>>>>>> b19bf61a
#if DEBUG
            GC.SuppressFinalize(this);
#endif

<<<<<<< HEAD
			foreach (var observeChangesAndEvictItemsFromCacheForDatabase in observeChangesAndEvictItemsFromCacheForDatabases)
			{
				observeChangesAndEvictItemsFromCacheForDatabase.Value.Dispose();
			}

			var tasks = new List<Task>();
			foreach (var databaseChange in databaseChanges)
			{
				var remoteDatabaseChanges = databaseChange.Value as RemoteDatabaseChanges;
				if (remoteDatabaseChanges != null)
				{
					tasks.Add(remoteDatabaseChanges.DisposeAsync());
				}
				else
				{
					using (databaseChange.Value as IDisposable) { }
				}
			}

			foreach (var replicationInformer in replicationInformers)
			{
				replicationInformer.Value.Dispose();
			}

			// try to wait until all the async disposables are completed
			Task.WaitAll(tasks.ToArray(), TimeSpan.FromSeconds(3));

			if (Subscriptions != null)
				Subscriptions.Dispose();

			// if this is still going, we continue with disposal, it is for grace only, anyway

			if (jsonRequestFactory != null)
				jsonRequestFactory.Dispose();

			WasDisposed = true;
			var afterDispose = AfterDispose;
			if (afterDispose != null)
				afterDispose(this, EventArgs.Empty);
		}
		private ServicePoint rootServicePoint;
=======
            foreach (var observeChangesAndEvictItemsFromCacheForDatabase in observeChangesAndEvictItemsFromCacheForDatabases)
            {
                observeChangesAndEvictItemsFromCacheForDatabase.Value.Dispose();
            }

            var tasks = new List<Task>();
            foreach (var databaseChange in databaseChanges)
            {
                var remoteDatabaseChanges = databaseChange.Value as RemoteDatabaseChanges;
                if (remoteDatabaseChanges != null)
                {
                    tasks.Add(remoteDatabaseChanges.DisposeAsync());
                }
                else
                {
                    using (databaseChange.Value as IDisposable) { }
                }
            }

            foreach (var replicationInformer in replicationInformers)
            {
                replicationInformer.Value.Dispose();
            }

            // try to wait until all the async disposables are completed
            Task.WaitAll(tasks.ToArray(), TimeSpan.FromSeconds(3));

            if(Subscriptions != null)
                Subscriptions.Dispose();

            // if this is still going, we continue with disposal, it is for grace only, anyway

            if (jsonRequestFactory != null)
                jsonRequestFactory.Dispose();

            WasDisposed = true;
            var afterDispose = AfterDispose;
            if (afterDispose != null)
                afterDispose(this, EventArgs.Empty);
        }
        private ServicePoint rootServicePoint;
>>>>>>> b19bf61a

#if DEBUG
        private readonly System.Diagnostics.StackTrace e = new System.Diagnostics.StackTrace();


        ~DocumentStore()
        {
            var buffer = e.ToString();
            var stacktraceDebug = string.Format("StackTrace of un-disposed document store recorded. Please make sure to dispose any document store in the tests in order to avoid race conditions in tests.{0}{1}{0}{0}", Environment.NewLine, buffer);
            Console.WriteLine(stacktraceDebug);
        }
#endif

<<<<<<< HEAD
		/// <summary>
		/// Opens the session.
		/// </summary>
		/// <returns></returns>
		public override IDocumentSession OpenSession()
		{
			return OpenSession(new OpenSessionOptions());
		}

		/// <summary>
		/// Opens the session for a particular database
		/// </summary>
		public override IDocumentSession OpenSession(string database)
		{
			return OpenSession(new OpenSessionOptions
			{
				Database = database
			});
		}

		public override IDocumentSession OpenSession(OpenSessionOptions options)
		{
			EnsureNotClosed();

			var sessionId = Guid.NewGuid();
			currentSessionId = sessionId;
			try
			{
				var session = new DocumentSession(options.Database, this, Listeners, sessionId,
					SetupCommands(DatabaseCommands, options.Database, options.Credentials, options))
					{
						DatabaseName = options.Database ?? DefaultDatabase ?? MultiDatabase.GetDatabaseName(Url)
					};
				AfterSessionCreated(session);
				return session;
			}
			finally
			{
				currentSessionId = null;
			}
		}

		private static IDatabaseCommands SetupCommands(IDatabaseCommands databaseCommands, string database, ICredentials credentialsForSession, OpenSessionOptions options)
		{
			if (database != null)
				databaseCommands = databaseCommands.ForDatabase(database);
			if (credentialsForSession != null)
				databaseCommands = databaseCommands.With(credentialsForSession);
			if (options.ForceReadFromMaster)
				databaseCommands.ForceReadFromMaster();
			return databaseCommands;
		}

		private static IAsyncDatabaseCommands SetupCommandsAsync(IAsyncDatabaseCommands databaseCommands, string database, ICredentials credentialsForSession, OpenSessionOptions options)
		{
			if (database != null)
				databaseCommands = databaseCommands.ForDatabase(database);
			if (credentialsForSession != null)
				databaseCommands = databaseCommands.With(credentialsForSession);
			if (options.ForceReadFromMaster)
				databaseCommands.ForceReadFromMaster();
			return databaseCommands;
		}

		public override IDocumentStore Initialize()
		{
			return Initialize(true);
		}

		/// <summary>
		/// Initializes this instance.
		/// </summary>
		/// <returns></returns>
		public IDocumentStore Initialize(bool ensureDatabaseExists)
		{
			if (initialized)
				return this;

			AssertValidConfiguration();

		    jsonRequestFactory = new HttpJsonRequestFactory(MaxNumberOfCachedRequests, HttpMessageHandlerFactory, Conventions.AcceptGzipContent);

		    try
			{

				if (string.IsNullOrEmpty(ApiKey) == false)
				{
					Credentials = null;
				}
				SecurityExtensions.InitializeSecurity(Conventions, jsonRequestFactory, Url, Credentials);

				InitializeInternal();

				if (Conventions.DocumentKeyGenerator == null)// don't overwrite what the user is doing
				{
					var generator = new MultiDatabaseHiLoGenerator(32);
					Conventions.DocumentKeyGenerator = (dbName, databaseCommands, entity) => generator.GenerateDocumentKey(dbName, databaseCommands, Conventions, entity);
				}

				if (Conventions.AsyncDocumentKeyGenerator == null && asyncDatabaseCommandsGenerator != null)
				{
					var generator = new AsyncMultiDatabaseHiLoKeyGenerator(32);
					Conventions.AsyncDocumentKeyGenerator = (dbName, commands, entity) => generator.GenerateDocumentKeyAsync(dbName, commands, Conventions, entity);
				}

				initialized = true;
=======
        /// <summary>
        /// Opens the session.
        /// </summary>
        /// <returns></returns>
        public override IDocumentSession OpenSession()
        {
            return OpenSession(new OpenSessionOptions());
        }

        /// <summary>
        /// Opens the session for a particular database
        /// </summary>
        public override IDocumentSession OpenSession(string database)
        {
            return OpenSession(new OpenSessionOptions
            {
                Database = database
            });
        }

        public override IDocumentSession OpenSession(OpenSessionOptions options)
        {
            EnsureNotClosed();

            var sessionId = Guid.NewGuid();
            currentSessionId = sessionId;
            try
            {
                var session = new DocumentSession(options.Database, this, Listeners, sessionId,
                    SetupCommands(DatabaseCommands, options.Database, options.Credentials, options))
                    {
                        DatabaseName = options.Database ?? DefaultDatabase ?? MultiDatabase.GetDatabaseName(Url)
                    };
                AfterSessionCreated(session);
                return session;
            }
            finally
            {
                currentSessionId = null;
            }
        }

        private static IDatabaseCommands SetupCommands(IDatabaseCommands databaseCommands, string database, ICredentials credentialsForSession, OpenSessionOptions options)
        {
            if (database != null)
                databaseCommands = databaseCommands.ForDatabase(database);
            if (credentialsForSession != null)
                databaseCommands = databaseCommands.With(credentialsForSession);
            if (options.ForceReadFromMaster)
                databaseCommands.ForceReadFromMaster();
            return databaseCommands;
        }

        private static IAsyncDatabaseCommands SetupCommandsAsync(IAsyncDatabaseCommands databaseCommands, string database, ICredentials credentialsForSession, OpenSessionOptions options)
        {
            if (database != null)
                databaseCommands = databaseCommands.ForDatabase(database);
            if (credentialsForSession != null)
                databaseCommands = databaseCommands.With(credentialsForSession);
            if (options.ForceReadFromMaster)
                databaseCommands.ForceReadFromMaster();
            return databaseCommands;
        }

        public override IDocumentStore Initialize()
        {
            return Initialize(true);
        }

        /// <summary>
        /// Initializes this instance.
        /// </summary>
        /// <returns></returns>
        public IDocumentStore Initialize(bool ensureDatabaseExists)
        {
            if (initialized)
                return this;

            AssertValidConfiguration();

            jsonRequestFactory = new HttpJsonRequestFactory(MaxNumberOfCachedRequests, HttpMessageHandlerFactory, Conventions.AcceptGzipContent);

            try
            {
                InitializeSecurity();

                InitializeInternal();

                if (Conventions.DocumentKeyGenerator == null)// don't overwrite what the user is doing
                {
                    var generator = new MultiDatabaseHiLoGenerator(32);
                    Conventions.DocumentKeyGenerator = (dbName, databaseCommands, entity) => generator.GenerateDocumentKey(dbName, databaseCommands, Conventions, entity);
                }

                if (Conventions.AsyncDocumentKeyGenerator == null && asyncDatabaseCommandsGenerator != null)
                {
                    var generator = new AsyncMultiDatabaseHiLoKeyGenerator(32);
                    Conventions.AsyncDocumentKeyGenerator = (dbName, commands, entity) => generator.GenerateDocumentKeyAsync(dbName, commands, Conventions, entity);
                }

                initialized = true;
>>>>>>> b19bf61a

#if !MONO
                RecoverPendingTransactions();
#endif

<<<<<<< HEAD
				if (ensureDatabaseExists &&
					string.IsNullOrEmpty(DefaultDatabase) == false &&
					DefaultDatabase.Equals(Constants.SystemDatabase) == false) //system database exists anyway
				{
					DatabaseCommands.ForSystemDatabase().GlobalAdmin.EnsureDatabaseExists(DefaultDatabase, ignoreFailures: true);
				}
			}
			catch (Exception)
			{
				Dispose();
				throw;
			}

			return this;
		}

	    public override void InitializeProfiling()
		{
			if (jsonRequestFactory == null)
				throw new InvalidOperationException("Cannot call InitializeProfiling() before Initialize() was called.");
			Conventions.DisableProfiling = false;
			jsonRequestFactory.LogRequest += (sender, args) =>
			{
				if (Conventions.DisableProfiling)
					return;
				if (args.TotalSize > 1024 * 1024 * 2)
				{
					profilingContext.RecordAction(sender, new RequestResultArgs
					{
						Url = args.Url,
						PostedData = "total request/response size > 2MB, not tracked",
						Result = "total request/response size > 2MB, not tracked",
					});
					return;
				}
				profilingContext.RecordAction(sender, args);
			};
		}

		public override bool CanEnlistInDistributedTransactions(string dbName)
		{
			return _dtcSupport.GetOrAdd(dbName, db => DatabaseCommands.ForDatabase(db).GetStatistics().SupportsDtc);
		}

		private void RecoverPendingTransactions()
		{
			if (EnlistInDistributedTransactions == false)
				return;

			var pendingTransactionRecovery = new PendingTransactionRecovery(this);
			pendingTransactionRecovery.Execute(ResourceManagerId, DatabaseCommands);
		}

		/// <summary>
		/// validate the configuration for the document store
		/// </summary>
		protected virtual void AssertValidConfiguration()
		{
			if (string.IsNullOrEmpty(Url))
				throw new ArgumentException("Document store URL cannot be empty", "Url");
		}

		/// <summary>
		/// Initialize the document store access method to RavenDB
		/// </summary>
		protected virtual void InitializeInternal()
		{
			var rootDatabaseUrl = MultiDatabase.GetRootDatabaseUrl(Url);

			rootServicePoint = ServicePointManager.FindServicePoint(new Uri(rootDatabaseUrl));
			rootServicePoint.UseNagleAlgorithm = false;
			rootServicePoint.Expect100Continue = false;
			rootServicePoint.ConnectionLimit = 256;
			rootServicePoint.MaxIdleTime = Timeout.Infinite;

			databaseCommandsGenerator = () =>
			{
				string databaseUrl = Url;
				if (string.IsNullOrEmpty(DefaultDatabase) == false)
				{
					databaseUrl = rootDatabaseUrl;
					databaseUrl = databaseUrl + "/databases/" + DefaultDatabase;
				}
				return new ServerClient(new AsyncServerClient(databaseUrl, Conventions, new OperationCredentials(ApiKey, Credentials), jsonRequestFactory,
					currentSessionId, GetRequestExecuterForDatabase, GetRequestTimeMetricForDatabase, null,
					Listeners.ConflictListeners, true, Conventions.ClusterBehavior));
			};

			asyncDatabaseCommandsGenerator = () =>
			{
				var asyncServerClient = new AsyncServerClient(Url, Conventions, new OperationCredentials(ApiKey, Credentials), jsonRequestFactory, currentSessionId, GetRequestExecuterForDatabase, GetRequestTimeMetricForDatabase, null, Listeners.ConflictListeners, true, Conventions.ClusterBehavior);

				if (string.IsNullOrEmpty(DefaultDatabase))
					return asyncServerClient;
				return asyncServerClient.ForDatabase(DefaultDatabase);
			};
		}

		public IDocumentStoreReplicationInformer GetReplicationInformerForDatabase(string dbName = null)
		{
			var key = Url;
			dbName = dbName ?? DefaultDatabase;
			if (string.IsNullOrEmpty(dbName) == false)
			{
				key = MultiDatabase.GetRootDatabaseUrl(Url) + "/databases/" + dbName;
			}

			var result = replicationInformers.GetOrAdd(key, url => Conventions.ReplicationInformerFactory(url, jsonRequestFactory));

			if (FailoverServers == null)
				return result;

			if (dbName == DefaultDatabase)
			{
				if (FailoverServers.IsSetForDefaultDatabase && result.FailoverServers == null)
					result.FailoverServers = FailoverServers.ForDefaultDatabase;
			}
			else
			{
				if (FailoverServers.IsSetForDatabase(dbName) && result.FailoverServers == null)
					result.FailoverServers = FailoverServers.GetForDatabase(dbName);
			}

			return result;
		}

		private IRequestExecuter GetRequestExecuterForDatabase(AsyncServerClient serverClient, string databaseName, ClusterBehavior clusterBehavior, bool incrementStrippingBase)
		{
			var key = Url;
			databaseName = databaseName ?? DefaultDatabase;
			if (string.IsNullOrEmpty(databaseName) == false)
				key = MultiDatabase.GetRootDatabaseUrl(Url) + "/databases/" + databaseName;

			IRequestExecuter requestExecuter;
			if (clusterBehavior == ClusterBehavior.None)
				requestExecuter = new ReplicationAwareRequestExecuter(replicationInformers.GetOrAdd(key, url => Conventions.ReplicationInformerFactory(url, jsonRequestFactory)), GetRequestTimeMetricForDatabase(databaseName));
			else
				requestExecuter = clusterAwareRequestExecuters.GetOrAdd(key, url => new ClusterAwareRequestExecuter());

			requestExecuter.GetReadStripingBase(incrementStrippingBase);

			if (FailoverServers == null)
				return requestExecuter;

			if (databaseName == DefaultDatabase)
			{
				if (FailoverServers.IsSetForDefaultDatabase && requestExecuter.FailoverServers == null)
					requestExecuter.FailoverServers = FailoverServers.ForDefaultDatabase;
			}
			else
			{
				if (FailoverServers.IsSetForDatabase(databaseName) && requestExecuter.FailoverServers == null)
					requestExecuter.FailoverServers = FailoverServers.GetForDatabase(databaseName);
			}

			return requestExecuter;
		}

		public RequestTimeMetric GetRequestTimeMetricForDatabase(string databaseName)
		{
			var key = Url;
			databaseName = databaseName ?? DefaultDatabase;
			if (string.IsNullOrEmpty(databaseName) == false)
				key = MultiDatabase.GetRootDatabaseUrl(Url) + "/databases/" + databaseName;

			return requestTimeMetrics.GetOrAdd(key, new RequestTimeMetric());
		}

		/// <summary>
		/// Setup the context for no aggressive caching
		/// </summary>
		/// <remarks>
		/// This is mainly useful for internal use inside RavenDB, when we are executing
		/// queries that have been marked with WaitForNonStaleResults, we temporarily disable
		/// aggressive caching.
		/// </remarks>
		public override IDisposable DisableAggressiveCaching()
		{
			AssertInitialized();

			var old = jsonRequestFactory.AggressiveCacheDuration;
			jsonRequestFactory.AggressiveCacheDuration = null;
			return new DisposableAction(() => jsonRequestFactory.AggressiveCacheDuration = old);
		}

		/// <summary>
		/// Subscribe to change notifications from the server
		/// </summary>
		public override IDatabaseChanges Changes(string database = null)
		{
			AssertInitialized();

			return databaseChanges.GetOrAdd(database ?? DefaultDatabase, CreateDatabaseChanges);
		}

		protected virtual IDatabaseChanges CreateDatabaseChanges(string database)
		{
			if (string.IsNullOrEmpty(Url))
				throw new InvalidOperationException("Changes API requires usage of server/client");

			database = database ?? DefaultDatabase ?? MultiDatabase.GetDatabaseName(Url);

			var dbUrl = MultiDatabase.GetRootDatabaseUrl(Url);
			if (string.IsNullOrEmpty(database) == false &&
			    string.Equals(database, Constants.SystemDatabase, StringComparison.OrdinalIgnoreCase) == false)
				dbUrl = dbUrl + "/databases/" + database;

			using (NoSynchronizationContext.Scope())
			{
				return new RemoteDatabaseChanges(dbUrl,
						ApiKey,
					Credentials,
					jsonRequestFactory,
					Conventions,
					() => databaseChanges.Remove(database),
					(key, etag, conflictIds, metadata) => ((AsyncServerClient)AsyncDatabaseCommands).TryResolveConflictByUsingRegisteredListenersAsync(key, etag, conflictIds, metadata));
			}
		}

		/// <summary>
		/// Setup the context for aggressive caching.
		/// </summary>
		/// <param name="cacheDuration">Specify the aggressive cache duration</param>
		/// <remarks>
		/// Aggressive caching means that we will not check the server to see whatever the response
		/// we provide is current or not, but will serve the information directly from the local cache
		/// without touching the server.
		/// </remarks>
		public override IDisposable AggressivelyCacheFor(TimeSpan cacheDuration)
		{
			AssertInitialized();

			if (cacheDuration.TotalSeconds < 1)
				throw new ArgumentException("cacheDuration must be longer than a single second");

			var old = jsonRequestFactory.AggressiveCacheDuration;
			jsonRequestFactory.AggressiveCacheDuration = cacheDuration;

			aggressiveCachingUsed = true;

			return new DisposableAction(() =>
			{
				jsonRequestFactory.AggressiveCacheDuration = old;
			});
		}

		/// <summary>
		/// Setup the WebRequest timeout for the session
		/// </summary>
		/// <param name="timeout">Specify the timeout duration</param>
		/// <remarks>
		/// Sets the timeout for the JsonRequest.  Scoped to the Current Thread.
		/// </remarks>
		public override IDisposable SetRequestsTimeoutFor(TimeSpan timeout)
		{
			AssertInitialized();

			var old = jsonRequestFactory.RequestTimeout;
			jsonRequestFactory.RequestTimeout = timeout;

			return new DisposableAction(() =>
			{
				jsonRequestFactory.RequestTimeout = old;
			});
		}

		private IAsyncDocumentSession OpenAsyncSessionInternal(OpenSessionOptions options)
		{
			AssertInitialized();
			EnsureNotClosed();

			var sessionId = Guid.NewGuid();
			currentSessionId = sessionId;
			try
			{
				var asyncDatabaseCommands = SetupCommandsAsync(AsyncDatabaseCommands, options.Database, options.Credentials, options);
				if (AsyncDatabaseCommands == null)
					throw new InvalidOperationException("You cannot open an async session because it is not supported on embedded mode");

				var session = new AsyncDocumentSession(options.Database, this, asyncDatabaseCommands, Listeners, sessionId)
				{
					DatabaseName = options.Database ?? DefaultDatabase ?? MultiDatabase.GetDatabaseName(Url)
				};
				AfterSessionCreated(session);
				return session;
			}
			finally
			{
				currentSessionId = null;
			}
		}

		/// <summary>
		/// Opens the async session.
		/// </summary>
		/// <returns></returns>
		public override IAsyncDocumentSession OpenAsyncSession()
		{
			return OpenAsyncSession(new OpenSessionOptions());
		}

		/// <summary>
		/// Opens the async session.
		/// </summary>
		/// <returns></returns>
		public override IAsyncDocumentSession OpenAsyncSession(string databaseName)
		{
			return OpenAsyncSession(new OpenSessionOptions
			{
				Database = databaseName
			});
		}

		public override IAsyncDocumentSession OpenAsyncSession(OpenSessionOptions options)
		{
			return OpenAsyncSessionInternal(options);
		}

		/// <summary>
		/// Called after dispose is completed
		/// </summary>
		public override event EventHandler AfterDispose;

		/// <summary>
		/// Max number of cached requests (default: 2048)
		/// </summary>
		public int MaxNumberOfCachedRequests
		{
			get { return maxNumberOfCachedRequests; }
			set
			{
				maxNumberOfCachedRequests = value;
                if (initialized == true)
                    jsonRequestFactory.ResetCache(maxNumberOfCachedRequests);
			}
		}

		public Func<HttpMessageHandler> HttpMessageHandlerFactory { get; set; }

		public override BulkInsertOperation BulkInsert(string database = null, BulkInsertOptions options = null)
		{
			return new BulkInsertOperation(database ?? DefaultDatabase, this, Listeners, options ?? new BulkInsertOptions(), Changes(database ?? DefaultDatabase));
		}

		protected override void AfterSessionCreated(InMemoryDocumentSessionOperations session)
		{
			if (Conventions.ShouldAggressiveCacheTrackChanges && aggressiveCachingUsed)
			{
				var databaseName = session.DatabaseName ?? Constants.SystemDatabase;
				observeChangesAndEvictItemsFromCacheForDatabases.GetOrAdd(databaseName ,
					_ => new EvictItemsFromCacheBasedOnChanges(databaseName,
						Changes(databaseName),
						jsonRequestFactory.ExpireItemsFromCache));
			}

			base.AfterSessionCreated(session);
		}

		public Task GetObserveChangesAndEvictItemsFromCacheTask(string database = null)
		{
			var databaseName = database ?? MultiDatabase.GetDatabaseName(Url) ?? Constants.SystemDatabase;
			var changes = observeChangesAndEvictItemsFromCacheForDatabases.GetOrDefault(databaseName);
=======
                if (ensureDatabaseExists &&
                    string.IsNullOrEmpty(DefaultDatabase) == false &&
                    DefaultDatabase.Equals(Constants.SystemDatabase) == false) //system database exists anyway
                {
                    DatabaseCommands.ForSystemDatabase().GlobalAdmin.EnsureDatabaseExists(DefaultDatabase, ignoreFailures: true);
                }
            }
            catch (Exception)
            {
                Dispose();
                throw;
            }

            return this;
        }

        public override void InitializeProfiling()
        {
            if (jsonRequestFactory == null)
                throw new InvalidOperationException("Cannot call InitializeProfiling() before Initialize() was called.");
            Conventions.DisableProfiling = false;
            jsonRequestFactory.LogRequest += (sender, args) =>
            {
                if (Conventions.DisableProfiling)
                    return;
                if (args.TotalSize > 1024 * 1024 * 2)
                {
                    profilingContext.RecordAction(sender, new RequestResultArgs
                    {
                        Url = args.Url,
                        PostedData = "total request/response size > 2MB, not tracked",
                        Result = "total request/response size > 2MB, not tracked",
                    });
                    return;
                }
                profilingContext.RecordAction(sender, args);
            };
        }

        public override bool CanEnlistInDistributedTransactions(string dbName)
        {
            return _dtcSupport.GetOrAdd(dbName, db => DatabaseCommands.ForDatabase(db).GetStatistics().SupportsDtc);
        }

        private void RecoverPendingTransactions()
        {
            if (EnlistInDistributedTransactions == false)
                return;

            var pendingTransactionRecovery = new PendingTransactionRecovery(this);
            pendingTransactionRecovery.Execute(ResourceManagerId, DatabaseCommands);
        }

        private void InitializeSecurity()
        {
            if (Conventions.HandleUnauthorizedResponseAsync != null)
                return; // already setup by the user

            if (string.IsNullOrEmpty(ApiKey) == false)
            {
                Credentials = null;
            }

            var basicAuthenticator = new BasicAuthenticator(jsonRequestFactory.EnableBasicAuthenticationOverUnsecuredHttpEvenThoughPasswordsWouldBeSentOverTheWireInClearTextToBeStolenByHackers);
            var securedAuthenticator = new SecuredAuthenticator();

            jsonRequestFactory.ConfigureRequest += basicAuthenticator.ConfigureRequest;
            jsonRequestFactory.ConfigureRequest += securedAuthenticator.ConfigureRequest;

            Conventions.HandleForbiddenResponseAsync = (forbiddenResponse, credentials) =>
            {
                if (credentials.ApiKey == null)
                {
                    AssertForbiddenCredentialSupportWindowsAuth(forbiddenResponse);
                    return null;
                }

                return null;
            };

            Conventions.HandleUnauthorizedResponseAsync = (unauthorizedResponse, credentials) =>
            {
                var oauthSource = unauthorizedResponse.Headers.GetFirstValue("OAuth-Source");

#if DEBUG && FIDDLER
                // Make sure to avoid a cross DNS security issue, when running with Fiddler
                if (string.IsNullOrEmpty(oauthSource) == false)
                    oauthSource = oauthSource.Replace("localhost:", "localhost.fiddler:");
#endif

                // Legacy support
                if (string.IsNullOrEmpty(oauthSource) == false &&
                    oauthSource.EndsWith("/OAuth/API-Key", StringComparison.CurrentCultureIgnoreCase) == false)
                {
                    return basicAuthenticator.HandleOAuthResponseAsync(oauthSource, credentials.ApiKey);
                }

                if (credentials.ApiKey == null)
                {
                    AssertUnauthorizedCredentialSupportWindowsAuth(unauthorizedResponse, credentials.Credentials);
                    return null;
                }

                if (string.IsNullOrEmpty(oauthSource))
                    oauthSource = Url + "/OAuth/API-Key";

                return securedAuthenticator.DoOAuthRequestAsync(Url, oauthSource, credentials.ApiKey);
            };

        }

        private void AssertUnauthorizedCredentialSupportWindowsAuth(HttpWebResponse response, ICredentials credentials)
        {
            if (credentials == null)
                return;

            var authHeaders = response.Headers["WWW-Authenticate"];
            if (authHeaders == null ||
                (authHeaders.Contains("NTLM") == false && authHeaders.Contains("Negotiate") == false)
                )
            {
                // we are trying to do windows auth, but we didn't get the windows auth headers
                throw new SecurityException(
                    "Attempted to connect to a RavenDB Server that requires authentication using Windows credentials," + Environment.NewLine
                    + " but either wrong credentials were entered or the specified server does not support Windows authentication." +
                    Environment.NewLine +
                    "If you are running inside IIS, make sure to enable Windows authentication.");
            }
        }

        private void AssertUnauthorizedCredentialSupportWindowsAuth(HttpResponseMessage response, ICredentials credentials)
        {
            if (credentials == null)
                return;

            var authHeaders = response.Headers.WwwAuthenticate.FirstOrDefault();
            if (authHeaders == null ||
                (authHeaders.ToString().Contains("NTLM") == false && authHeaders.ToString().Contains("Negotiate") == false)
                )
            {
                // we are trying to do windows auth, but we didn't get the windows auth headers
                throw new SecurityException(
                    "Attempted to connect to a RavenDB Server that requires authentication using Windows credentials," + Environment.NewLine
                    + " but either wrong credentials were entered or the specified server does not support Windows authentication." +
                    Environment.NewLine +
                    "If you are running inside IIS, make sure to enable Windows authentication.");
            }
        }

        private void AssertUnauthorizedCredentialSupportWindowsAuth(HttpResponseMessage response)
        {
            if (Credentials == null)
                return;

            var authHeaders = response.Headers.GetFirstValue("WWW-Authenticate");
            if (authHeaders == null ||
                (authHeaders.Contains("NTLM") == false && authHeaders.Contains("Negotiate") == false)
                )
            {
                // we are trying to do windows auth, but we didn't get the windows auth headers
                throw new SecurityException(
                    "Attempted to connect to a RavenDB Server that requires authentication using Windows credentials," + Environment.NewLine
                    + " but either wrong credentials were entered or the specified server does not support Windows authentication." +
                    Environment.NewLine +
                    "If you are running inside IIS, make sure to enable Windows authentication.");
            }
        }

        private void AssertForbiddenCredentialSupportWindowsAuth(HttpResponseMessage response)
        {
            if (Credentials == null)
                return;

            var requiredAuth = response.Headers.GetFirstValue("Raven-Required-Auth");
            if (requiredAuth == "Windows")
            {
                // we are trying to do windows auth, but we didn't get the windows auth headers
                throw new SecurityException(
                    "Attempted to connect to a RavenDB Server that requires authentication using Windows credentials, but the specified server does not support Windows authentication." +
                    Environment.NewLine +
                    "If you are running inside IIS, make sure to enable Windows authentication.");
            }
        }

        /// <summary>
        /// validate the configuration for the document store
        /// </summary>
        protected virtual void AssertValidConfiguration()
        {
            if (string.IsNullOrEmpty(Url))
                throw new ArgumentException("Document store URL cannot be empty", "Url");
        }

        /// <summary>
        /// Initialize the document store access method to RavenDB
        /// </summary>
        protected virtual void InitializeInternal()
        {
            var rootDatabaseUrl = MultiDatabase.GetRootDatabaseUrl(Url);

            rootServicePoint = ServicePointManager.FindServicePoint(new Uri(rootDatabaseUrl));
            rootServicePoint.UseNagleAlgorithm = false;
            rootServicePoint.Expect100Continue = false;
            rootServicePoint.ConnectionLimit = 256;
            rootServicePoint.MaxIdleTime = Timeout.Infinite;

            databaseCommandsGenerator = () =>
            {
                string databaseUrl = Url;
                if (string.IsNullOrEmpty(DefaultDatabase) == false)
                {
                    databaseUrl = rootDatabaseUrl;
                    databaseUrl = databaseUrl + "/databases/" + DefaultDatabase;
                }
                return new ServerClient(new AsyncServerClient(databaseUrl, Conventions, new OperationCredentials(ApiKey, Credentials), jsonRequestFactory,
                    currentSessionId, GetReplicationInformerForDatabase, null,
                    Listeners.ConflictListeners, true));
            };

            asyncDatabaseCommandsGenerator = () =>
            {
                var asyncServerClient = new AsyncServerClient(Url, Conventions, new OperationCredentials(ApiKey, Credentials), jsonRequestFactory, currentSessionId, GetReplicationInformerForDatabase, null, Listeners.ConflictListeners, true);

                if (string.IsNullOrEmpty(DefaultDatabase))
                    return asyncServerClient;
                return asyncServerClient.ForDatabase(DefaultDatabase);
            };
        }


        public IDocumentStoreReplicationInformer GetReplicationInformerForDatabase(string dbName = null)
        {
            var key = Url;
            dbName = dbName ?? DefaultDatabase;
            if (string.IsNullOrEmpty(dbName) == false)
            {
                key = MultiDatabase.GetRootDatabaseUrl(Url) + "/databases/" + dbName;
            }

            var result = replicationInformers.GetOrAdd(key, url => Conventions.ReplicationInformerFactory(url, jsonRequestFactory));

            if (FailoverServers == null)
                return result;

            if (dbName == DefaultDatabase)
            {
                if (FailoverServers.IsSetForDefaultDatabase && result.FailoverServers == null)
                    result.FailoverServers = FailoverServers.ForDefaultDatabase;
            }
            else
            {
                if (FailoverServers.IsSetForDatabase(dbName) && result.FailoverServers == null)
                    result.FailoverServers = FailoverServers.GetForDatabase(dbName);
            }

            return result;
        }

        /// <summary>
        /// Setup the context for no aggressive caching
        /// </summary>
        /// <remarks>
        /// This is mainly useful for internal use inside RavenDB, when we are executing
        /// queries that have been marked with WaitForNonStaleResults, we temporarily disable
        /// aggressive caching.
        /// </remarks>
        public override IDisposable DisableAggressiveCaching()
        {
            AssertInitialized();

            var old = jsonRequestFactory.AggressiveCacheDuration;
            jsonRequestFactory.AggressiveCacheDuration = null;
            return new DisposableAction(() => jsonRequestFactory.AggressiveCacheDuration = old);
        }

        /// <summary>
        /// Subscribe to change notifications from the server
        /// </summary>
        public override IDatabaseChanges Changes(string database = null)
        {
            AssertInitialized();

            return databaseChanges.GetOrAdd(database ?? DefaultDatabase, CreateDatabaseChanges);
        }

        protected virtual IDatabaseChanges CreateDatabaseChanges(string database)
        {
            if (string.IsNullOrEmpty(Url))
                throw new InvalidOperationException("Changes API requires usage of server/client");

            database = database ?? DefaultDatabase ?? MultiDatabase.GetDatabaseName(Url);

            var dbUrl = MultiDatabase.GetRootDatabaseUrl(Url);
            if (string.IsNullOrEmpty(database) == false &&
                string.Equals(database, Constants.SystemDatabase, StringComparison.OrdinalIgnoreCase) == false)
                dbUrl = dbUrl + "/databases/" + database;

            using (NoSynchronizationContext.Scope())
            {
                return new RemoteDatabaseChanges(dbUrl,
                        ApiKey,
                    Credentials,
                    jsonRequestFactory,
                    Conventions,
                    GetReplicationInformerForDatabase(database),
                    () => databaseChanges.Remove(database),
                    (key, etag, conflictIds, metadata) => ((AsyncServerClient) AsyncDatabaseCommands).TryResolveConflictByUsingRegisteredListenersAsync(key, etag, conflictIds, metadata));
            }
        }

        /// <summary>
        /// Setup the context for aggressive caching.
        /// </summary>
        /// <param name="cacheDuration">Specify the aggressive cache duration</param>
        /// <remarks>
        /// Aggressive caching means that we will not check the server to see whatever the response
        /// we provide is current or not, but will serve the information directly from the local cache
        /// without touching the server.
        /// </remarks>
        public override IDisposable AggressivelyCacheFor(TimeSpan cacheDuration)
        {
            AssertInitialized();

            if (cacheDuration.TotalSeconds < 1)
                throw new ArgumentException("cacheDuration must be longer than a single second");

            var old = jsonRequestFactory.AggressiveCacheDuration;
            jsonRequestFactory.AggressiveCacheDuration = cacheDuration;

            aggressiveCachingUsed = true;

            return new DisposableAction(() =>
            {
                jsonRequestFactory.AggressiveCacheDuration = old;
            });
        }

        /// <summary>
        /// Setup the WebRequest timeout for the session
        /// </summary>
        /// <param name="timeout">Specify the timeout duration</param>
        /// <remarks>
        /// Sets the timeout for the JsonRequest.  Scoped to the Current Thread.
        /// </remarks>
        public override IDisposable SetRequestsTimeoutFor(TimeSpan timeout)
        {
            AssertInitialized();

            var old = jsonRequestFactory.RequestTimeout;
            jsonRequestFactory.RequestTimeout = timeout;

            return new DisposableAction(() =>
            {
                jsonRequestFactory.RequestTimeout = old;
            });
        }

        private IAsyncDocumentSession OpenAsyncSessionInternal(OpenSessionOptions options)
        {
            AssertInitialized();
            EnsureNotClosed();

            var sessionId = Guid.NewGuid();
            currentSessionId = sessionId;
            try
            {
                var asyncDatabaseCommands = SetupCommandsAsync(AsyncDatabaseCommands, options.Database, options.Credentials, options);
                if (AsyncDatabaseCommands == null)
                    throw new InvalidOperationException("You cannot open an async session because it is not supported on embedded mode");

                var session = new AsyncDocumentSession(options.Database, this, asyncDatabaseCommands, Listeners, sessionId)
                {
                    DatabaseName = options.Database ?? DefaultDatabase ?? MultiDatabase.GetDatabaseName(Url)
                };
                AfterSessionCreated(session);
                return session;
            }
            finally
            {
                currentSessionId = null;
            }
        }

        /// <summary>
        /// Opens the async session.
        /// </summary>
        /// <returns></returns>
        public override IAsyncDocumentSession OpenAsyncSession()
        {
            return OpenAsyncSession(new OpenSessionOptions());
        }

        /// <summary>
        /// Opens the async session.
        /// </summary>
        /// <returns></returns>
        public override IAsyncDocumentSession OpenAsyncSession(string databaseName)
        {
            return OpenAsyncSession(new OpenSessionOptions
            {
                Database = databaseName
            });
        }

        public override IAsyncDocumentSession OpenAsyncSession(OpenSessionOptions options)
        {
            return OpenAsyncSessionInternal(options);
        }

        /// <summary>
        /// Called after dispose is completed
        /// </summary>
        public override event EventHandler AfterDispose;

        /// <summary>
        /// Max number of cached requests (default: 2048)
        /// </summary>
        public int MaxNumberOfCachedRequests
        {
            get { return maxNumberOfCachedRequests; }
            set
            {
                maxNumberOfCachedRequests = value;
                jsonRequestFactory.ResetCache(maxNumberOfCachedRequests);
            }
        }

        public Func<HttpMessageHandler> HttpMessageHandlerFactory { get; set; }

        public override BulkInsertOperation BulkInsert(string database = null, BulkInsertOptions options = null)
        {
            return new BulkInsertOperation(database ?? DefaultDatabase, this, Listeners, options ?? new BulkInsertOptions(), Changes(database ?? DefaultDatabase));
        }

        protected override void AfterSessionCreated(InMemoryDocumentSessionOperations session)
        {
            if (Conventions.ShouldAggressiveCacheTrackChanges && aggressiveCachingUsed)
            {
                var databaseName = session.DatabaseName ?? Constants.SystemDatabase;
                observeChangesAndEvictItemsFromCacheForDatabases.GetOrAdd(databaseName ,
                    _ => new EvictItemsFromCacheBasedOnChanges(databaseName,
                        Changes(databaseName),
                        jsonRequestFactory.ExpireItemsFromCache));
            }

            base.AfterSessionCreated(session);
        }

        public Task GetObserveChangesAndEvictItemsFromCacheTask(string database = null)
        {
            var databaseName = database ?? MultiDatabase.GetDatabaseName(Url) ?? Constants.SystemDatabase;
            var changes = observeChangesAndEvictItemsFromCacheForDatabases.GetOrDefault(databaseName);
>>>>>>> b19bf61a

            return changes == null ? new CompletedTask() : changes.ConnectionTask;
        }
    }
}<|MERGE_RESOLUTION|>--- conflicted
+++ resolved
@@ -30,7 +30,6 @@
 
 namespace Raven.Client.Document
 {
-<<<<<<< HEAD
 	/// <summary>
 	/// Manages access to RavenDB and open sessions to work with RavenDB.
 	/// </summary>
@@ -237,213 +236,10 @@
 		/// </summary>
 		public override void Dispose()
 		{
-=======
-    /// <summary>
-    /// Manages access to RavenDB and open sessions to work with RavenDB.
-    /// </summary>
-    public class DocumentStore : DocumentStoreBase
-    {
-        /// <summary>
-        /// The current session id - only used during construction
-        /// </summary>
-        [ThreadStatic]
-        protected static Guid? currentSessionId;
-        private const int DefaultNumberOfCachedRequests = 2048;
-        private int maxNumberOfCachedRequests = DefaultNumberOfCachedRequests;
-        private bool aggressiveCachingUsed;
-        private readonly ConcurrentDictionary<string, bool> _dtcSupport = new ConcurrentDictionary<string, bool>(StringComparer.OrdinalIgnoreCase);
-        /// <summary>
-        /// Generate new instance of database commands
-        /// </summary>
-        protected Func<IDatabaseCommands> databaseCommandsGenerator;
-
-        private readonly ConcurrentDictionary<string, IDocumentStoreReplicationInformer> replicationInformers = new ConcurrentDictionary<string, IDocumentStoreReplicationInformer>(StringComparer.OrdinalIgnoreCase);
-
-        private readonly AtomicDictionary<IDatabaseChanges> databaseChanges = new AtomicDictionary<IDatabaseChanges>(StringComparer.OrdinalIgnoreCase);
-
-        private HttpJsonRequestFactory jsonRequestFactory;
-
-        private readonly ConcurrentDictionary<string, EvictItemsFromCacheBasedOnChanges> observeChangesAndEvictItemsFromCacheForDatabases = new ConcurrentDictionary<string, EvictItemsFromCacheBasedOnChanges>();
-
-        /// <summary>
-        /// Whatever this instance has json request factory available
-        /// </summary>
-        public override bool HasJsonRequestFactory
-        {
-            get { return true; }
-        }
-
-        public ReplicationBehavior Replication { get; private set; }
-
-        ///<summary>
-        /// Get the <see cref="HttpJsonRequestFactory"/> for the stores
-        ///</summary>
-        public override HttpJsonRequestFactory JsonRequestFactory
-        {
-            get
-            {
-                return jsonRequestFactory;
-            }
-        }
-
-        /// <summary>
-        /// Gets the database commands.
-        /// </summary>
-        /// <value>The database commands.</value>
-        public override IDatabaseCommands DatabaseCommands
-        {
-            get
-            {
-                AssertInitialized();
-                var commands = databaseCommandsGenerator();
-                foreach (string key in SharedOperationsHeaders)
-                {
-                    var values = SharedOperationsHeaders.GetValues(key);
-                    if (values == null)
-                        continue;
-                    foreach (var value in values)
-                    {
-                        commands.OperationsHeaders[key] = value;
-                    }
-                }
-                return commands;
-            }
-        }
-
-        protected Func<IAsyncDatabaseCommands> asyncDatabaseCommandsGenerator;
-        /// <summary>
-        /// Gets the async database commands.
-        /// </summary>
-        /// <value>The async database commands.</value>
-        public override IAsyncDatabaseCommands AsyncDatabaseCommands
-        {
-            get
-            {
-                if (asyncDatabaseCommandsGenerator == null)
-                    return null;
-                return asyncDatabaseCommandsGenerator();
-            }
-        }
-
-        /// <summary>
-        /// Initializes a new instance of the <see cref="DocumentStore"/> class.
-        /// </summary>
-        public DocumentStore()
-        {
-            Replication = new ReplicationBehavior(this);
-            Credentials = CredentialCache.DefaultNetworkCredentials;
-            ResourceManagerId = new Guid("E749BAA6-6F76-4EEF-A069-40A4378954F8");
-            SharedOperationsHeaders = new System.Collections.Specialized.NameValueCollection();
-            Conventions = new DocumentConvention();
-        }
-
-        private string identifier;
-
-        /// <summary>
-        /// Gets or sets the credentials.
-        /// </summary>
-        /// <value>The credentials.</value>
-        public ICredentials Credentials { get; set; }
-
-        /// <summary>
-        /// Gets or sets the identifier for this store.
-        /// </summary>
-        /// <value>The identifier.</value>
-        public override string Identifier
-        {
-            get
-            {
-                if (identifier != null)
-                    return identifier;
-                if (Url == null)
-                    return null;
-                if (DefaultDatabase != null)
-                    return Url + " (DB: " + DefaultDatabase + ")";
-                return Url;
-            }
-            set { identifier = value; }
-        }
-
-        /// <summary>
-        /// The API Key to use when authenticating against a RavenDB server that
-        /// supports API Key authentication
-        /// </summary>
-        public string ApiKey { get; set; }
-
-        private string connectionStringName;
-
-        /// <summary>
-        /// Gets or sets the name of the connection string name.
-        /// </summary>
-        public string ConnectionStringName
-        {
-            get { return connectionStringName; }
-            set
-            {
-                connectionStringName = value;
-                SetConnectionStringSettings(GetConnectionStringOptions());
-            }
-        }
-
-        /// <summary>
-        /// Set document store settings based on a given connection string.
-        /// </summary>
-        /// <param name="connString">The connection string to parse</param>
-        public void ParseConnectionString(string connString)
-        {
-            var connectionStringOptions = ConnectionStringParser<RavenConnectionStringOptions>.FromConnectionString(connString);
-            connectionStringOptions.Parse();
-            SetConnectionStringSettings(connectionStringOptions.ConnectionStringOptions);
-        }
-
-        /// <summary>
-        /// Copy the relevant connection string settings
-        /// </summary>
-        protected virtual void SetConnectionStringSettings(RavenConnectionStringOptions options)
-        {
-            if (options.ResourceManagerId != Guid.Empty)
-                ResourceManagerId = options.ResourceManagerId;
-            if (options.Credentials != null)
-                Credentials = options.Credentials;
-            if (string.IsNullOrEmpty(options.Url) == false)
-                Url = options.Url;
-            if (string.IsNullOrEmpty(options.DefaultDatabase) == false)
-                DefaultDatabase = options.DefaultDatabase;
-            if (string.IsNullOrEmpty(options.ApiKey) == false)
-                ApiKey = options.ApiKey;
-            if (options.FailoverServers != null)
-                FailoverServers = options.FailoverServers;
-
-            EnlistInDistributedTransactions = options.EnlistInDistributedTransactions;
-        }
-
-        /// <summary>
-        /// Create the connection string parser
-        /// </summary>
-        protected virtual RavenConnectionStringOptions GetConnectionStringOptions()
-        {
-            var connectionStringOptions = ConnectionStringParser<RavenConnectionStringOptions>.FromConnectionStringName(connectionStringName);
-            connectionStringOptions.Parse();
-            return connectionStringOptions.ConnectionStringOptions;
-        }
-
-        /// <summary>
-        /// Gets or sets the default database name.
-        /// </summary>
-        /// <value>The default database name.</value>
-        public string DefaultDatabase { get; set; }
-
-        /// <summary>
-        /// Performs application-defined tasks associated with freeing, releasing, or resetting unmanaged resources.
-        /// </summary>
-        public override void Dispose()
-        {
->>>>>>> b19bf61a
 #if DEBUG
             GC.SuppressFinalize(this);
 #endif
 
-<<<<<<< HEAD
 			foreach (var observeChangesAndEvictItemsFromCacheForDatabase in observeChangesAndEvictItemsFromCacheForDatabases)
 			{
 				observeChangesAndEvictItemsFromCacheForDatabase.Value.Dispose();
@@ -485,49 +281,6 @@
 				afterDispose(this, EventArgs.Empty);
 		}
 		private ServicePoint rootServicePoint;
-=======
-            foreach (var observeChangesAndEvictItemsFromCacheForDatabase in observeChangesAndEvictItemsFromCacheForDatabases)
-            {
-                observeChangesAndEvictItemsFromCacheForDatabase.Value.Dispose();
-            }
-
-            var tasks = new List<Task>();
-            foreach (var databaseChange in databaseChanges)
-            {
-                var remoteDatabaseChanges = databaseChange.Value as RemoteDatabaseChanges;
-                if (remoteDatabaseChanges != null)
-                {
-                    tasks.Add(remoteDatabaseChanges.DisposeAsync());
-                }
-                else
-                {
-                    using (databaseChange.Value as IDisposable) { }
-                }
-            }
-
-            foreach (var replicationInformer in replicationInformers)
-            {
-                replicationInformer.Value.Dispose();
-            }
-
-            // try to wait until all the async disposables are completed
-            Task.WaitAll(tasks.ToArray(), TimeSpan.FromSeconds(3));
-
-            if(Subscriptions != null)
-                Subscriptions.Dispose();
-
-            // if this is still going, we continue with disposal, it is for grace only, anyway
-
-            if (jsonRequestFactory != null)
-                jsonRequestFactory.Dispose();
-
-            WasDisposed = true;
-            var afterDispose = AfterDispose;
-            if (afterDispose != null)
-                afterDispose(this, EventArgs.Empty);
-        }
-        private ServicePoint rootServicePoint;
->>>>>>> b19bf61a
 
 #if DEBUG
         private readonly System.Diagnostics.StackTrace e = new System.Diagnostics.StackTrace();
@@ -541,7 +294,6 @@
         }
 #endif
 
-<<<<<<< HEAD
 		/// <summary>
 		/// Opens the session.
 		/// </summary>
@@ -648,115 +400,11 @@
 				}
 
 				initialized = true;
-=======
-        /// <summary>
-        /// Opens the session.
-        /// </summary>
-        /// <returns></returns>
-        public override IDocumentSession OpenSession()
-        {
-            return OpenSession(new OpenSessionOptions());
-        }
-
-        /// <summary>
-        /// Opens the session for a particular database
-        /// </summary>
-        public override IDocumentSession OpenSession(string database)
-        {
-            return OpenSession(new OpenSessionOptions
-            {
-                Database = database
-            });
-        }
-
-        public override IDocumentSession OpenSession(OpenSessionOptions options)
-        {
-            EnsureNotClosed();
-
-            var sessionId = Guid.NewGuid();
-            currentSessionId = sessionId;
-            try
-            {
-                var session = new DocumentSession(options.Database, this, Listeners, sessionId,
-                    SetupCommands(DatabaseCommands, options.Database, options.Credentials, options))
-                    {
-                        DatabaseName = options.Database ?? DefaultDatabase ?? MultiDatabase.GetDatabaseName(Url)
-                    };
-                AfterSessionCreated(session);
-                return session;
-            }
-            finally
-            {
-                currentSessionId = null;
-            }
-        }
-
-        private static IDatabaseCommands SetupCommands(IDatabaseCommands databaseCommands, string database, ICredentials credentialsForSession, OpenSessionOptions options)
-        {
-            if (database != null)
-                databaseCommands = databaseCommands.ForDatabase(database);
-            if (credentialsForSession != null)
-                databaseCommands = databaseCommands.With(credentialsForSession);
-            if (options.ForceReadFromMaster)
-                databaseCommands.ForceReadFromMaster();
-            return databaseCommands;
-        }
-
-        private static IAsyncDatabaseCommands SetupCommandsAsync(IAsyncDatabaseCommands databaseCommands, string database, ICredentials credentialsForSession, OpenSessionOptions options)
-        {
-            if (database != null)
-                databaseCommands = databaseCommands.ForDatabase(database);
-            if (credentialsForSession != null)
-                databaseCommands = databaseCommands.With(credentialsForSession);
-            if (options.ForceReadFromMaster)
-                databaseCommands.ForceReadFromMaster();
-            return databaseCommands;
-        }
-
-        public override IDocumentStore Initialize()
-        {
-            return Initialize(true);
-        }
-
-        /// <summary>
-        /// Initializes this instance.
-        /// </summary>
-        /// <returns></returns>
-        public IDocumentStore Initialize(bool ensureDatabaseExists)
-        {
-            if (initialized)
-                return this;
-
-            AssertValidConfiguration();
-
-            jsonRequestFactory = new HttpJsonRequestFactory(MaxNumberOfCachedRequests, HttpMessageHandlerFactory, Conventions.AcceptGzipContent);
-
-            try
-            {
-                InitializeSecurity();
-
-                InitializeInternal();
-
-                if (Conventions.DocumentKeyGenerator == null)// don't overwrite what the user is doing
-                {
-                    var generator = new MultiDatabaseHiLoGenerator(32);
-                    Conventions.DocumentKeyGenerator = (dbName, databaseCommands, entity) => generator.GenerateDocumentKey(dbName, databaseCommands, Conventions, entity);
-                }
-
-                if (Conventions.AsyncDocumentKeyGenerator == null && asyncDatabaseCommandsGenerator != null)
-                {
-                    var generator = new AsyncMultiDatabaseHiLoKeyGenerator(32);
-                    Conventions.AsyncDocumentKeyGenerator = (dbName, commands, entity) => generator.GenerateDocumentKeyAsync(dbName, commands, Conventions, entity);
-                }
-
-                initialized = true;
->>>>>>> b19bf61a
 
 #if !MONO
                 RecoverPendingTransactions();
 #endif
 
-<<<<<<< HEAD
 				if (ensureDatabaseExists &&
 					string.IsNullOrEmpty(DefaultDatabase) == false &&
 					DefaultDatabase.Equals(Constants.SystemDatabase) == false) //system database exists anyway
@@ -1119,460 +767,6 @@
 		{
 			var databaseName = database ?? MultiDatabase.GetDatabaseName(Url) ?? Constants.SystemDatabase;
 			var changes = observeChangesAndEvictItemsFromCacheForDatabases.GetOrDefault(databaseName);
-=======
-                if (ensureDatabaseExists &&
-                    string.IsNullOrEmpty(DefaultDatabase) == false &&
-                    DefaultDatabase.Equals(Constants.SystemDatabase) == false) //system database exists anyway
-                {
-                    DatabaseCommands.ForSystemDatabase().GlobalAdmin.EnsureDatabaseExists(DefaultDatabase, ignoreFailures: true);
-                }
-            }
-            catch (Exception)
-            {
-                Dispose();
-                throw;
-            }
-
-            return this;
-        }
-
-        public override void InitializeProfiling()
-        {
-            if (jsonRequestFactory == null)
-                throw new InvalidOperationException("Cannot call InitializeProfiling() before Initialize() was called.");
-            Conventions.DisableProfiling = false;
-            jsonRequestFactory.LogRequest += (sender, args) =>
-            {
-                if (Conventions.DisableProfiling)
-                    return;
-                if (args.TotalSize > 1024 * 1024 * 2)
-                {
-                    profilingContext.RecordAction(sender, new RequestResultArgs
-                    {
-                        Url = args.Url,
-                        PostedData = "total request/response size > 2MB, not tracked",
-                        Result = "total request/response size > 2MB, not tracked",
-                    });
-                    return;
-                }
-                profilingContext.RecordAction(sender, args);
-            };
-        }
-
-        public override bool CanEnlistInDistributedTransactions(string dbName)
-        {
-            return _dtcSupport.GetOrAdd(dbName, db => DatabaseCommands.ForDatabase(db).GetStatistics().SupportsDtc);
-        }
-
-        private void RecoverPendingTransactions()
-        {
-            if (EnlistInDistributedTransactions == false)
-                return;
-
-            var pendingTransactionRecovery = new PendingTransactionRecovery(this);
-            pendingTransactionRecovery.Execute(ResourceManagerId, DatabaseCommands);
-        }
-
-        private void InitializeSecurity()
-        {
-            if (Conventions.HandleUnauthorizedResponseAsync != null)
-                return; // already setup by the user
-
-            if (string.IsNullOrEmpty(ApiKey) == false)
-            {
-                Credentials = null;
-            }
-
-            var basicAuthenticator = new BasicAuthenticator(jsonRequestFactory.EnableBasicAuthenticationOverUnsecuredHttpEvenThoughPasswordsWouldBeSentOverTheWireInClearTextToBeStolenByHackers);
-            var securedAuthenticator = new SecuredAuthenticator();
-
-            jsonRequestFactory.ConfigureRequest += basicAuthenticator.ConfigureRequest;
-            jsonRequestFactory.ConfigureRequest += securedAuthenticator.ConfigureRequest;
-
-            Conventions.HandleForbiddenResponseAsync = (forbiddenResponse, credentials) =>
-            {
-                if (credentials.ApiKey == null)
-                {
-                    AssertForbiddenCredentialSupportWindowsAuth(forbiddenResponse);
-                    return null;
-                }
-
-                return null;
-            };
-
-            Conventions.HandleUnauthorizedResponseAsync = (unauthorizedResponse, credentials) =>
-            {
-                var oauthSource = unauthorizedResponse.Headers.GetFirstValue("OAuth-Source");
-
-#if DEBUG && FIDDLER
-                // Make sure to avoid a cross DNS security issue, when running with Fiddler
-                if (string.IsNullOrEmpty(oauthSource) == false)
-                    oauthSource = oauthSource.Replace("localhost:", "localhost.fiddler:");
-#endif
-
-                // Legacy support
-                if (string.IsNullOrEmpty(oauthSource) == false &&
-                    oauthSource.EndsWith("/OAuth/API-Key", StringComparison.CurrentCultureIgnoreCase) == false)
-                {
-                    return basicAuthenticator.HandleOAuthResponseAsync(oauthSource, credentials.ApiKey);
-                }
-
-                if (credentials.ApiKey == null)
-                {
-                    AssertUnauthorizedCredentialSupportWindowsAuth(unauthorizedResponse, credentials.Credentials);
-                    return null;
-                }
-
-                if (string.IsNullOrEmpty(oauthSource))
-                    oauthSource = Url + "/OAuth/API-Key";
-
-                return securedAuthenticator.DoOAuthRequestAsync(Url, oauthSource, credentials.ApiKey);
-            };
-
-        }
-
-        private void AssertUnauthorizedCredentialSupportWindowsAuth(HttpWebResponse response, ICredentials credentials)
-        {
-            if (credentials == null)
-                return;
-
-            var authHeaders = response.Headers["WWW-Authenticate"];
-            if (authHeaders == null ||
-                (authHeaders.Contains("NTLM") == false && authHeaders.Contains("Negotiate") == false)
-                )
-            {
-                // we are trying to do windows auth, but we didn't get the windows auth headers
-                throw new SecurityException(
-                    "Attempted to connect to a RavenDB Server that requires authentication using Windows credentials," + Environment.NewLine
-                    + " but either wrong credentials were entered or the specified server does not support Windows authentication." +
-                    Environment.NewLine +
-                    "If you are running inside IIS, make sure to enable Windows authentication.");
-            }
-        }
-
-        private void AssertUnauthorizedCredentialSupportWindowsAuth(HttpResponseMessage response, ICredentials credentials)
-        {
-            if (credentials == null)
-                return;
-
-            var authHeaders = response.Headers.WwwAuthenticate.FirstOrDefault();
-            if (authHeaders == null ||
-                (authHeaders.ToString().Contains("NTLM") == false && authHeaders.ToString().Contains("Negotiate") == false)
-                )
-            {
-                // we are trying to do windows auth, but we didn't get the windows auth headers
-                throw new SecurityException(
-                    "Attempted to connect to a RavenDB Server that requires authentication using Windows credentials," + Environment.NewLine
-                    + " but either wrong credentials were entered or the specified server does not support Windows authentication." +
-                    Environment.NewLine +
-                    "If you are running inside IIS, make sure to enable Windows authentication.");
-            }
-        }
-
-        private void AssertUnauthorizedCredentialSupportWindowsAuth(HttpResponseMessage response)
-        {
-            if (Credentials == null)
-                return;
-
-            var authHeaders = response.Headers.GetFirstValue("WWW-Authenticate");
-            if (authHeaders == null ||
-                (authHeaders.Contains("NTLM") == false && authHeaders.Contains("Negotiate") == false)
-                )
-            {
-                // we are trying to do windows auth, but we didn't get the windows auth headers
-                throw new SecurityException(
-                    "Attempted to connect to a RavenDB Server that requires authentication using Windows credentials," + Environment.NewLine
-                    + " but either wrong credentials were entered or the specified server does not support Windows authentication." +
-                    Environment.NewLine +
-                    "If you are running inside IIS, make sure to enable Windows authentication.");
-            }
-        }
-
-        private void AssertForbiddenCredentialSupportWindowsAuth(HttpResponseMessage response)
-        {
-            if (Credentials == null)
-                return;
-
-            var requiredAuth = response.Headers.GetFirstValue("Raven-Required-Auth");
-            if (requiredAuth == "Windows")
-            {
-                // we are trying to do windows auth, but we didn't get the windows auth headers
-                throw new SecurityException(
-                    "Attempted to connect to a RavenDB Server that requires authentication using Windows credentials, but the specified server does not support Windows authentication." +
-                    Environment.NewLine +
-                    "If you are running inside IIS, make sure to enable Windows authentication.");
-            }
-        }
-
-        /// <summary>
-        /// validate the configuration for the document store
-        /// </summary>
-        protected virtual void AssertValidConfiguration()
-        {
-            if (string.IsNullOrEmpty(Url))
-                throw new ArgumentException("Document store URL cannot be empty", "Url");
-        }
-
-        /// <summary>
-        /// Initialize the document store access method to RavenDB
-        /// </summary>
-        protected virtual void InitializeInternal()
-        {
-            var rootDatabaseUrl = MultiDatabase.GetRootDatabaseUrl(Url);
-
-            rootServicePoint = ServicePointManager.FindServicePoint(new Uri(rootDatabaseUrl));
-            rootServicePoint.UseNagleAlgorithm = false;
-            rootServicePoint.Expect100Continue = false;
-            rootServicePoint.ConnectionLimit = 256;
-            rootServicePoint.MaxIdleTime = Timeout.Infinite;
-
-            databaseCommandsGenerator = () =>
-            {
-                string databaseUrl = Url;
-                if (string.IsNullOrEmpty(DefaultDatabase) == false)
-                {
-                    databaseUrl = rootDatabaseUrl;
-                    databaseUrl = databaseUrl + "/databases/" + DefaultDatabase;
-                }
-                return new ServerClient(new AsyncServerClient(databaseUrl, Conventions, new OperationCredentials(ApiKey, Credentials), jsonRequestFactory,
-                    currentSessionId, GetReplicationInformerForDatabase, null,
-                    Listeners.ConflictListeners, true));
-            };
-
-            asyncDatabaseCommandsGenerator = () =>
-            {
-                var asyncServerClient = new AsyncServerClient(Url, Conventions, new OperationCredentials(ApiKey, Credentials), jsonRequestFactory, currentSessionId, GetReplicationInformerForDatabase, null, Listeners.ConflictListeners, true);
-
-                if (string.IsNullOrEmpty(DefaultDatabase))
-                    return asyncServerClient;
-                return asyncServerClient.ForDatabase(DefaultDatabase);
-            };
-        }
-
-
-        public IDocumentStoreReplicationInformer GetReplicationInformerForDatabase(string dbName = null)
-        {
-            var key = Url;
-            dbName = dbName ?? DefaultDatabase;
-            if (string.IsNullOrEmpty(dbName) == false)
-            {
-                key = MultiDatabase.GetRootDatabaseUrl(Url) + "/databases/" + dbName;
-            }
-
-            var result = replicationInformers.GetOrAdd(key, url => Conventions.ReplicationInformerFactory(url, jsonRequestFactory));
-
-            if (FailoverServers == null)
-                return result;
-
-            if (dbName == DefaultDatabase)
-            {
-                if (FailoverServers.IsSetForDefaultDatabase && result.FailoverServers == null)
-                    result.FailoverServers = FailoverServers.ForDefaultDatabase;
-            }
-            else
-            {
-                if (FailoverServers.IsSetForDatabase(dbName) && result.FailoverServers == null)
-                    result.FailoverServers = FailoverServers.GetForDatabase(dbName);
-            }
-
-            return result;
-        }
-
-        /// <summary>
-        /// Setup the context for no aggressive caching
-        /// </summary>
-        /// <remarks>
-        /// This is mainly useful for internal use inside RavenDB, when we are executing
-        /// queries that have been marked with WaitForNonStaleResults, we temporarily disable
-        /// aggressive caching.
-        /// </remarks>
-        public override IDisposable DisableAggressiveCaching()
-        {
-            AssertInitialized();
-
-            var old = jsonRequestFactory.AggressiveCacheDuration;
-            jsonRequestFactory.AggressiveCacheDuration = null;
-            return new DisposableAction(() => jsonRequestFactory.AggressiveCacheDuration = old);
-        }
-
-        /// <summary>
-        /// Subscribe to change notifications from the server
-        /// </summary>
-        public override IDatabaseChanges Changes(string database = null)
-        {
-            AssertInitialized();
-
-            return databaseChanges.GetOrAdd(database ?? DefaultDatabase, CreateDatabaseChanges);
-        }
-
-        protected virtual IDatabaseChanges CreateDatabaseChanges(string database)
-        {
-            if (string.IsNullOrEmpty(Url))
-                throw new InvalidOperationException("Changes API requires usage of server/client");
-
-            database = database ?? DefaultDatabase ?? MultiDatabase.GetDatabaseName(Url);
-
-            var dbUrl = MultiDatabase.GetRootDatabaseUrl(Url);
-            if (string.IsNullOrEmpty(database) == false &&
-                string.Equals(database, Constants.SystemDatabase, StringComparison.OrdinalIgnoreCase) == false)
-                dbUrl = dbUrl + "/databases/" + database;
-
-            using (NoSynchronizationContext.Scope())
-            {
-                return new RemoteDatabaseChanges(dbUrl,
-                        ApiKey,
-                    Credentials,
-                    jsonRequestFactory,
-                    Conventions,
-                    GetReplicationInformerForDatabase(database),
-                    () => databaseChanges.Remove(database),
-                    (key, etag, conflictIds, metadata) => ((AsyncServerClient) AsyncDatabaseCommands).TryResolveConflictByUsingRegisteredListenersAsync(key, etag, conflictIds, metadata));
-            }
-        }
-
-        /// <summary>
-        /// Setup the context for aggressive caching.
-        /// </summary>
-        /// <param name="cacheDuration">Specify the aggressive cache duration</param>
-        /// <remarks>
-        /// Aggressive caching means that we will not check the server to see whatever the response
-        /// we provide is current or not, but will serve the information directly from the local cache
-        /// without touching the server.
-        /// </remarks>
-        public override IDisposable AggressivelyCacheFor(TimeSpan cacheDuration)
-        {
-            AssertInitialized();
-
-            if (cacheDuration.TotalSeconds < 1)
-                throw new ArgumentException("cacheDuration must be longer than a single second");
-
-            var old = jsonRequestFactory.AggressiveCacheDuration;
-            jsonRequestFactory.AggressiveCacheDuration = cacheDuration;
-
-            aggressiveCachingUsed = true;
-
-            return new DisposableAction(() =>
-            {
-                jsonRequestFactory.AggressiveCacheDuration = old;
-            });
-        }
-
-        /// <summary>
-        /// Setup the WebRequest timeout for the session
-        /// </summary>
-        /// <param name="timeout">Specify the timeout duration</param>
-        /// <remarks>
-        /// Sets the timeout for the JsonRequest.  Scoped to the Current Thread.
-        /// </remarks>
-        public override IDisposable SetRequestsTimeoutFor(TimeSpan timeout)
-        {
-            AssertInitialized();
-
-            var old = jsonRequestFactory.RequestTimeout;
-            jsonRequestFactory.RequestTimeout = timeout;
-
-            return new DisposableAction(() =>
-            {
-                jsonRequestFactory.RequestTimeout = old;
-            });
-        }
-
-        private IAsyncDocumentSession OpenAsyncSessionInternal(OpenSessionOptions options)
-        {
-            AssertInitialized();
-            EnsureNotClosed();
-
-            var sessionId = Guid.NewGuid();
-            currentSessionId = sessionId;
-            try
-            {
-                var asyncDatabaseCommands = SetupCommandsAsync(AsyncDatabaseCommands, options.Database, options.Credentials, options);
-                if (AsyncDatabaseCommands == null)
-                    throw new InvalidOperationException("You cannot open an async session because it is not supported on embedded mode");
-
-                var session = new AsyncDocumentSession(options.Database, this, asyncDatabaseCommands, Listeners, sessionId)
-                {
-                    DatabaseName = options.Database ?? DefaultDatabase ?? MultiDatabase.GetDatabaseName(Url)
-                };
-                AfterSessionCreated(session);
-                return session;
-            }
-            finally
-            {
-                currentSessionId = null;
-            }
-        }
-
-        /// <summary>
-        /// Opens the async session.
-        /// </summary>
-        /// <returns></returns>
-        public override IAsyncDocumentSession OpenAsyncSession()
-        {
-            return OpenAsyncSession(new OpenSessionOptions());
-        }
-
-        /// <summary>
-        /// Opens the async session.
-        /// </summary>
-        /// <returns></returns>
-        public override IAsyncDocumentSession OpenAsyncSession(string databaseName)
-        {
-            return OpenAsyncSession(new OpenSessionOptions
-            {
-                Database = databaseName
-            });
-        }
-
-        public override IAsyncDocumentSession OpenAsyncSession(OpenSessionOptions options)
-        {
-            return OpenAsyncSessionInternal(options);
-        }
-
-        /// <summary>
-        /// Called after dispose is completed
-        /// </summary>
-        public override event EventHandler AfterDispose;
-
-        /// <summary>
-        /// Max number of cached requests (default: 2048)
-        /// </summary>
-        public int MaxNumberOfCachedRequests
-        {
-            get { return maxNumberOfCachedRequests; }
-            set
-            {
-                maxNumberOfCachedRequests = value;
-                jsonRequestFactory.ResetCache(maxNumberOfCachedRequests);
-            }
-        }
-
-        public Func<HttpMessageHandler> HttpMessageHandlerFactory { get; set; }
-
-        public override BulkInsertOperation BulkInsert(string database = null, BulkInsertOptions options = null)
-        {
-            return new BulkInsertOperation(database ?? DefaultDatabase, this, Listeners, options ?? new BulkInsertOptions(), Changes(database ?? DefaultDatabase));
-        }
-
-        protected override void AfterSessionCreated(InMemoryDocumentSessionOperations session)
-        {
-            if (Conventions.ShouldAggressiveCacheTrackChanges && aggressiveCachingUsed)
-            {
-                var databaseName = session.DatabaseName ?? Constants.SystemDatabase;
-                observeChangesAndEvictItemsFromCacheForDatabases.GetOrAdd(databaseName ,
-                    _ => new EvictItemsFromCacheBasedOnChanges(databaseName,
-                        Changes(databaseName),
-                        jsonRequestFactory.ExpireItemsFromCache));
-            }
-
-            base.AfterSessionCreated(session);
-        }
-
-        public Task GetObserveChangesAndEvictItemsFromCacheTask(string database = null)
-        {
-            var databaseName = database ?? MultiDatabase.GetDatabaseName(Url) ?? Constants.SystemDatabase;
-            var changes = observeChangesAndEvictItemsFromCacheForDatabases.GetOrDefault(databaseName);
->>>>>>> b19bf61a
 
             return changes == null ? new CompletedTask() : changes.ConnectionTask;
         }
