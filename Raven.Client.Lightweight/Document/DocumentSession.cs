//-----------------------------------------------------------------------
// <copyright file="DocumentSession.cs" company="Hibernating Rhinos LTD">
//     Copyright (c) Hibernating Rhinos LTD. All rights reserved.
// </copyright>
//-----------------------------------------------------------------------
#if !SILVERLIGHT && !NETFX_CORE
using System.Collections.Generic;
using System.Linq;
using System.Linq.Expressions;
using System;
using System.Reflection;
using System.Threading;
using System.Threading.Tasks;
using Raven.Abstractions.Data;
using Raven.Abstractions.Extensions;
using Raven.Client.Document.Batches;
using Raven.Client.Connection;
using Raven.Client.Document.SessionOperations;
using Raven.Client.Indexes;
using Raven.Client.Linq;
using Raven.Client.Util;
using Raven.Client.WinRT.MissingFromWinRT;
using Raven.Imports.Newtonsoft.Json.Utilities;
using Raven.Json.Linq;

namespace Raven.Client.Document
{
	/// <summary>
	/// Implements Unit of Work for accessing the RavenDB server
	/// </summary>
	public class DocumentSession : InMemoryDocumentSessionOperations, IDocumentSessionImpl, ITransactionalDocumentSession,
								   ISyncAdvancedSessionOperation, IDocumentQueryGenerator
	{
		private readonly List<ILazyOperation> pendingLazyOperations = new List<ILazyOperation>();
		private readonly Dictionary<ILazyOperation, Action<object>> onEvaluateLazy = new Dictionary<ILazyOperation, Action<object>>();

		/// <summary>
		/// Gets the database commands.
		/// </summary>
		/// <value>The database commands.</value>
		public IDatabaseCommands DatabaseCommands { get; private set; }

		/// <summary>
		/// Access the lazy operations
		/// </summary>
		public ILazySessionOperations Lazily
		{
			get { return this; }
		}

		/// <summary>
		/// Access the eager operations
		/// </summary>
		public IEagerSessionOperations Eagerly
		{
			get { return this; }
		}

		/// <summary>
		/// Initializes a new instance of the <see cref="DocumentSession"/> class.
		/// </summary>
		public DocumentSession(string dbName, DocumentStore documentStore,
							   DocumentSessionListeners listeners,
							   Guid id,
							   IDatabaseCommands databaseCommands)
			: base(dbName, documentStore, listeners, id)
		{
			DatabaseCommands = databaseCommands;
		}

		/// <summary>
		/// Get the accessor for advanced operations
		/// </summary>
		/// <remarks>
		/// Those operations are rarely needed, and have been moved to a separate 
		/// property to avoid cluttering the API
		/// </remarks>
		public ISyncAdvancedSessionOperation Advanced
		{
			get { return this; }
		}

		/// <summary>
		/// Begin a load while including the specified path 
		/// </summary>
		/// <param name="path">The path.</param>
		ILazyLoaderWithInclude<T> ILazySessionOperations.Include<T>(Expression<Func<T, object>> path)
		{
			return new LazyMultiLoaderWithInclude<T>(this).Include(path);
		}

		/// <summary>
		/// Loads the specified ids.
		/// </summary>
		/// <param name="ids">The ids.</param>
		Lazy<T[]> ILazySessionOperations.Load<T>(params string[] ids)
		{
			return Lazily.Load<T>(ids, null);
		}

		/// <summary>
		/// Loads the specified ids.
		/// </summary>
		Lazy<T[]> ILazySessionOperations.Load<T>(IEnumerable<string> ids)
		{
			return Lazily.Load<T>(ids, null);
		}

		/// <summary>
		/// Loads the specified id.
		/// </summary>
		/// <typeparam name="T"></typeparam>
		/// <param name="id">The id.</param>
		/// <returns></returns>
		Lazy<T> ILazySessionOperations.Load<T>(string id)
		{
			return Lazily.Load(id, (Action<T>)null);
		}

		/// <summary>
		/// Loads the specified ids and a function to call when it is evaluated
		/// </summary>
		public Lazy<T[]> Load<T>(IEnumerable<string> ids, Action<T[]> onEval)
		{
			return LazyLoadInternal(ids.ToArray(), new KeyValuePair<string, Type>[0], onEval);
		}

		/// <summary>
		/// Loads the specified id and a function to call when it is evaluated
		/// </summary>
		public Lazy<T> Load<T>(string id, Action<T> onEval)
		{
			if (IsLoaded(id))
				return new Lazy<T>(() => Load<T>(id));
			var lazyLoadOperation = new LazyLoadOperation<T>(id, new LoadOperation(this, DatabaseCommands.DisableAllCaching, id), handleInternalMetadata: HandleInternalMetadata);
			return AddLazyOperation(lazyLoadOperation, onEval);
		}

		/// <summary>
		/// Loads the specified entities with the specified id after applying
		/// conventions on the provided id to get the real document id.
		/// </summary>
		/// <remarks>
		/// This method allows you to call:
		/// Load{Post}(1)
		/// And that call will internally be translated to 
		/// Load{Post}("posts/1");
		/// 
		/// Or whatever your conventions specify.
		/// </remarks>
		Lazy<T> ILazySessionOperations.Load<T>(ValueType id, Action<T> onEval)
		{
			var documentKey = Conventions.FindFullDocumentKeyFromNonStringIdentifier(id, typeof(T), false);
			return Lazily.Load(documentKey, onEval);
		}

		Lazy<T[]> ILazySessionOperations.Load<T>(params ValueType[] ids)
		{
			var documentKeys = ids.Select(id => Conventions.FindFullDocumentKeyFromNonStringIdentifier(id, typeof(T), false));
			return Lazily.Load<T>(documentKeys, null);
		}

		Lazy<T[]> ILazySessionOperations.Load<T>(IEnumerable<ValueType> ids)
		{
			var documentKeys = ids.Select(id => Conventions.FindFullDocumentKeyFromNonStringIdentifier(id, typeof(T), false));
			return Lazily.Load<T>(documentKeys, null);
		}

		Lazy<T[]> ILazySessionOperations.Load<T>(IEnumerable<ValueType> ids, Action<T[]> onEval)
		{
			var documentKeys = ids.Select(id => Conventions.FindFullDocumentKeyFromNonStringIdentifier(id, typeof(T), false));
			return LazyLoadInternal(documentKeys.ToArray(), new KeyValuePair<string, Type>[0], onEval);
		}

		Lazy<TResult> ILazySessionOperations.Load<TTransformer, TResult>(string id)
		{
			var transformer = new TTransformer().TransformerName;
			var lazyLoadOperation = new LazyTransformerLoadOperation<TResult>(id, transformer,
			                                                                  new LoadTransformerOperation(this, transformer, 1),
																			  singleResult: true);
			return AddLazyOperation<TResult>(lazyLoadOperation, null);
		}

		Lazy<TResult[]> ILazySessionOperations.Load<TTransformer, TResult>(string[] ids)
		{
			var transformer = new TTransformer().TransformerName;
			var multiLoadOperation = new MultiLoadOperation(this, DatabaseCommands.DisableAllCaching, ids, null);
			var lazyOp = new LazyMultiLoadOperation<TResult>(multiLoadOperation, ids, null, transformer);
			return AddLazyOperation<TResult[]>(lazyOp, null);
		}

		/// <summary>
		/// Begin a load while including the specified path 
		/// </summary>
		/// <param name="path">The path.</param>
		ILazyLoaderWithInclude<object> ILazySessionOperations.Include(string path)
		{
			return new LazyMultiLoaderWithInclude<object>(this).Include(path);
		}

		/// <summary>
		/// Loads the specified entities with the specified id after applying
		/// conventions on the provided id to get the real document id.
		/// </summary>
		/// <remarks>
		/// This method allows you to call:
		/// Load{Post}(1)
		/// And that call will internally be translated to 
		/// Load{Post}("posts/1");
		/// 
		/// Or whatever your conventions specify.
		/// </remarks>
		Lazy<T> ILazySessionOperations.Load<T>(ValueType id)
		{
			return Lazily.Load(id, (Action<T>)null);
		}

		/// <summary>
		/// Loads the specified entity with the specified id.
		/// </summary>
		/// <typeparam name="T"></typeparam>
		/// <param name="id">The id.</param>
		/// <returns></returns>
		public T Load<T>(string id)
		{
			if (id == null)
				throw new ArgumentNullException("id", "The document id cannot be null");
			if (IsDeleted(id))
				return default(T);
			object existingEntity;
			if (entitiesByKey.TryGetValue(id, out existingEntity))
			{
				return (T)existingEntity;
			}

			IncrementRequestCount();
			var loadOperation = new LoadOperation(this, DatabaseCommands.DisableAllCaching, id);
			bool retry;
			do
			{
				loadOperation.LogOperation();
				using (loadOperation.EnterLoadContext())
				{
					retry = loadOperation.SetResult(DatabaseCommands.Get(id));
				}
			} while (retry);
			return loadOperation.Complete<T>();
		}

		/// <summary>
		/// Loads the specified entities with the specified ids.
		/// </summary>
		/// <typeparam name="T"></typeparam>
		/// <param name="ids">The ids.</param>
		/// <returns></returns>
		public T[] Load<T>(params string[] ids)
		{
			return LoadInternal<T>(ids);
		}

		/// <summary>
		/// Loads the specified entities with the specified ids.
		/// </summary>
		/// <param name="ids">The ids.</param>
		public T[] Load<T>(IEnumerable<string> ids)
		{
			return ((IDocumentSessionImpl)this).LoadInternal<T>(ids.ToArray());
		}

		/// <summary>
		/// Loads the specified entity with the specified id after applying
		/// conventions on the provided id to get the real document id.
		/// </summary>
		/// <remarks>
		/// This method allows you to call:
		/// Load{Post}(1)
		/// And that call will internally be translated to 
		/// Load{Post}("posts/1");
		/// 
		/// Or whatever your conventions specify.
		/// </remarks>
		public T Load<T>(ValueType id)
		{
			var documentKey = Conventions.FindFullDocumentKeyFromNonStringIdentifier(id, typeof(T), false);
			return Load<T>(documentKey);
		}

		/// <summary>
		/// Loads the specified entities with the specified id after applying
		/// conventions on the provided id to get the real document id.
		/// </summary>
		/// <remarks>
		/// This method allows you to call:
		/// Load{Post}(1,2,3)
		/// And that call will internally be translated to 
		/// Load{Post}("posts/1","posts/2","posts/3");
		/// 
		/// Or whatever your conventions specify.
		/// </remarks>
		public T[] Load<T>(params ValueType[] ids)
		{
			var documentKeys = ids.Select(id => Conventions.FindFullDocumentKeyFromNonStringIdentifier(id, typeof(T), false));
			return Load<T>(documentKeys);
		}

		/// <summary>
		/// Loads the specified entities with the specified id after applying
		/// conventions on the provided id to get the real document id.
		/// </summary>
		/// <remarks>
		/// This method allows you to call:
		/// Load{Post}(new List&lt;int&gt;(){1,2,3})
		/// And that call will internally be translated to 
		/// Load{Post}("posts/1","posts/2","posts/3");
		/// 
		/// Or whatever your conventions specify.
		/// </remarks>
		public T[] Load<T>(IEnumerable<ValueType> ids)
		{
			var documentKeys = ids.Select(id => Conventions.FindFullDocumentKeyFromNonStringIdentifier(id, typeof(T), false));
			return Load<T>(documentKeys);
		}

		private T[] LoadInternal<T>(string[] ids, string transformer, Dictionary<string, RavenJToken> queryInputs = null)
		{
			if (ids.Length == 0)
				return new T[0];

			IncrementRequestCount();

<<<<<<< HEAD
			var multiLoadResult = DatabaseCommands.Get(ids, new string[] {}, transformer, queryInputs);
			return new LoadTransformerOperation(this, transformer, ids.Length).Complete<T>(multiLoadResult);
		}

		internal object ProjectionToInstance(RavenJObject y, Type type)
		{
			HandleInternalMetadata(y);
			foreach (var conversionListener in listeners.ExtendedConversionListeners)
			{
				conversionListener.BeforeConversionToEntity(null, y, null);
			}
			var instance = y.Deserialize(type, Conventions);
			foreach (var conversionListener in listeners.ConversionListeners)
			{
				conversionListener.DocumentToEntity(null, instance, y, null);
			}
			foreach (var conversionListener in listeners.ExtendedConversionListeners)
			{
				conversionListener.AfterConversionToEntity(null, y, null, instance);
			}
			return instance;
		}

=======
            var items = DatabaseCommands.Get(ids, new string[] { }, transformer, queryInputs).Results
		                                  .Select(x =>
		                                  {
		                                      var result = JsonObjectToClrInstancesWithoutTracking(typeof (T), x);
		                                
                                              var array = result as Array;
                                              if (array != null &&  typeof(T).IsArray == false && array.Length > ids.Length)
                                              {
                                                  throw new InvalidOperationException(
                                                      String.Format(
                                                          "A load was attempted with transformer {0}, and more than one item was returned per entity - please use {1}[] as the projection type instead of {1}",
                                                          transformer,
                                                          typeof(T).Name));
                                              }

		                                      return result;
		                                  })
                                          .Cast<T>()
		                                  .ToArray();
          
            
            return items;
		}

	
>>>>>>> 314cce0b
		public T[] LoadInternal<T>(string[] ids, KeyValuePair<string, Type>[] includes)
		{
			if (ids.Length == 0)
				return new T[0];

			var includePaths = includes != null ? includes.Select(x => x.Key).ToArray() : null;

			IncrementRequestCount();
			var multiLoadOperation = new MultiLoadOperation(this, DatabaseCommands.DisableAllCaching, ids, includes);
			MultiLoadResult multiLoadResult;
			do
			{
				multiLoadOperation.LogOperation();
				using (multiLoadOperation.EnterMultiLoadContext())
				{
					multiLoadResult = DatabaseCommands.Get(ids, includePaths);
				}
			} while (multiLoadOperation.SetResult(multiLoadResult));

			return multiLoadOperation.Complete<T>();
		}

		public T[] LoadInternal<T>(string[] ids)
		{
			if (ids.Length == 0)
				return new T[0];

			// only load documents that aren't already cached
			var idsOfNotExistingObjects = ids.Where(id => IsLoaded(id) == false && IsDeleted(id) == false)
											 .Distinct(StringComparer.OrdinalIgnoreCase)
											 .ToArray();

			if (idsOfNotExistingObjects.Length > 0)
			{
				IncrementRequestCount();
				var multiLoadOperation = new MultiLoadOperation(this, DatabaseCommands.DisableAllCaching, idsOfNotExistingObjects, null);
				MultiLoadResult multiLoadResult;
				do
				{
					multiLoadOperation.LogOperation();
					using (multiLoadOperation.EnterMultiLoadContext())
					{
						multiLoadResult = DatabaseCommands.Get(idsOfNotExistingObjects, null);
					}
				} while (multiLoadOperation.SetResult(multiLoadResult));

				multiLoadOperation.Complete<T>();
			}

			return ids.Select(id =>
			{
				object val;
				entitiesByKey.TryGetValue(id, out val);
				return (T)val;
			}).ToArray();
		}

		/// <summary>
		/// Queries the specified index using Linq.
		/// </summary>
		/// <typeparam name="T">The result of the query</typeparam>
		/// <param name="indexName">Name of the index.</param>
		/// <param name="isMapReduce">Whatever we are querying a map/reduce index (modify how we treat identifier properties)</param>
		public IRavenQueryable<T> Query<T>(string indexName, bool isMapReduce = false)
		{
			var ravenQueryStatistics = new RavenQueryStatistics();
			var highlightings = new RavenQueryHighlightings();
			var ravenQueryProvider = new RavenQueryProvider<T>(this, indexName, ravenQueryStatistics, highlightings, DatabaseCommands, null, isMapReduce);
			return new RavenQueryInspector<T>(ravenQueryProvider, ravenQueryStatistics, highlightings, indexName, null, this, DatabaseCommands, null, isMapReduce);
		}

		/// <summary>
		/// Queries the index specified by <typeparamref name="TIndexCreator"/> using Linq.
		/// </summary>
		/// <typeparam name="T">The result of the query</typeparam>
		/// <typeparam name="TIndexCreator">The type of the index creator.</typeparam>
		/// <returns></returns>
		public IRavenQueryable<T> Query<T, TIndexCreator>() where TIndexCreator : AbstractIndexCreationTask, new()
		{
			var indexCreator = new TIndexCreator();
			return Query<T>(indexCreator.IndexName, indexCreator.IsMapReduce);
		}

		/// <summary>
		/// Refreshes the specified entity from Raven server.
		/// </summary>
		/// <typeparam name="T"></typeparam>
		/// <param name="entity">The entity.</param>
		public void Refresh<T>(T entity)
		{
			DocumentMetadata value;
			if (entitiesAndMetadata.TryGetValue(entity, out value) == false)
				throw new InvalidOperationException("Cannot refresh a transient instance");
			IncrementRequestCount();
			var jsonDocument = DatabaseCommands.Get(value.Key);
			if (jsonDocument == null)
				throw new InvalidOperationException("Document '" + value.Key + "' no longer exists and was probably deleted");

			value.Metadata = jsonDocument.Metadata;
			value.OriginalMetadata = (RavenJObject)jsonDocument.Metadata.CloneToken();
			value.ETag = jsonDocument.Etag;
			value.OriginalValue = jsonDocument.DataAsJson;
			var newEntity = ConvertToEntity<T>(value.Key, jsonDocument.DataAsJson, jsonDocument.Metadata);
			foreach (var property in entity.GetType().GetProperties(BindingFlags.Instance | BindingFlags.Public | BindingFlags.NonPublic))
			{
				if (!property.CanWrite || !property.CanRead || property.GetIndexParameters().Length != 0)
					continue;
				property.SetValue(entity, property.GetValue(newEntity, null), null);
			}
		}

		/// <summary>
		/// Get the json document by key from the store
		/// </summary>
		protected override JsonDocument GetJsonDocument(string documentKey)
		{
			var jsonDocument = DatabaseCommands.Get(documentKey);
			if (jsonDocument == null)
				throw new InvalidOperationException("Document '" + documentKey + "' no longer exists and was probably deleted");
			return jsonDocument;
		}

		protected override string GenerateKey(object entity)
		{
			return Conventions.GenerateDocumentKey(dbName, DatabaseCommands, entity);
		}

		protected override Task<string> GenerateKeyAsync(object entity)
		{
			throw new NotSupportedException("Cannot use async operation in sync session");
		}

		/// <summary>
		/// Begin a load while including the specified path
		/// </summary>
		/// <param name="path">The path.</param>
		/// <returns></returns>
		public ILoaderWithInclude<object> Include(string path)
		{
			return new MultiLoaderWithInclude<object>(this).Include(path);
		}

		/// <summary>
		/// Begin a load while including the specified path
		/// </summary>
		/// <param name="path">The path.</param>
		/// <returns></returns>
		public ILoaderWithInclude<T> Include<T>(Expression<Func<T, object>> path)
		{
			return new MultiLoaderWithInclude<T>(this).Include(path);
		}

		/// <summary>
		/// Begin a load while including the specified path
		/// </summary>
		/// <param name="path">The path.</param>
		/// <returns></returns>
		public ILoaderWithInclude<T> Include<T, TInclude>(Expression<Func<T, object>> path)
		{
			return new MultiLoaderWithInclude<T>(this).Include<TInclude>(path);
		}

		public TResult Load<TTransformer, TResult>(string id) where TTransformer : AbstractTransformerCreationTask, new()
		{
			var transformer = new TTransformer().TransformerName;
			return LoadInternal<TResult>(new[] { id }, transformer).FirstOrDefault();
		}

		public TResult Load<TTransformer, TResult>(string id, Action<ILoadConfiguration> configure) where TTransformer : AbstractTransformerCreationTask, new()
		{
			var transformer = new TTransformer().TransformerName;
			var configuration = new RavenLoadConfiguration();
			configure(configuration);
			return LoadInternal<TResult>(new[] { id }, transformer, configuration.QueryInputs).FirstOrDefault();
		}

		public TResult[] Load<TTransformer, TResult>(params string[] ids) where TTransformer : AbstractTransformerCreationTask, new()
		{
			var transformer = new TTransformer().TransformerName;
			return LoadInternal<TResult>(ids, transformer);

		}

		public TResult[] Load<TTransformer, TResult>(IEnumerable<string> ids, Action<ILoadConfiguration> configure) where TTransformer : AbstractTransformerCreationTask, new()
		{
			var transformer = new TTransformer().TransformerName;
			var configuration = new RavenLoadConfiguration();
			configure(configuration);
			return LoadInternal<TResult>(ids.ToArray(), transformer, configuration.QueryInputs);
		}

		/// <summary>
		/// Gets the document URL for the specified entity.
		/// </summary>
		/// <param name="entity">The entity.</param>
		/// <returns></returns>
		public string GetDocumentUrl(object entity)
		{
			DocumentMetadata value;
			if (entitiesAndMetadata.TryGetValue(entity, out value) == false)
				throw new InvalidOperationException("Could not figure out identifier for transient instance");

			return DatabaseCommands.UrlFor(value.Key);
		}

		public IEnumerator<StreamResult<T>> Stream<T>(IQueryable<T> query)
		{
			QueryHeaderInformation _;
			return Stream(query, out _);
		}

		public IEnumerator<StreamResult<T>> Stream<T>(IQueryable<T> query, out QueryHeaderInformation queryHeaderInformation)
		{
			var queryProvider = (IRavenQueryProvider)query.Provider;
			var docQuery = queryProvider.ToLuceneQuery<T>(query.Expression);
			return Stream(docQuery, out queryHeaderInformation);
		}

		public IEnumerator<StreamResult<T>> Stream<T>(IDocumentQuery<T> query)
		{
			QueryHeaderInformation _;
			return Stream(query, out _);
		}

		public IEnumerator<StreamResult<T>> Stream<T>(IDocumentQuery<T> query, out QueryHeaderInformation queryHeaderInformation)
		{
			var ravenQueryInspector = ((IRavenQueryInspector)query);
			var indexQuery = ravenQueryInspector.GetIndexQuery(false);
			var enumerator = DatabaseCommands.StreamQuery(ravenQueryInspector.IndexQueried, indexQuery, out queryHeaderInformation);
			return YieldQuery(query, enumerator);
		}

		private static IEnumerator<StreamResult<T>> YieldQuery<T>(IDocumentQuery<T> query, IEnumerator<RavenJObject> enumerator)
		{
			var queryOperation = ((DocumentQuery<T>)query).InitializeQueryOperation(null);
			queryOperation.DisableEntitiesTracking = true;
			while (enumerator.MoveNext())
			{
				var meta = enumerator.Current.Value<RavenJObject>(Constants.Metadata);

				string key = null;
				Etag etag = null;
				if (meta != null)
				{
				    key = meta.Value<string>("@id") ??
                          meta.Value<string>(Constants.DocumentIdFieldName);

					var value = meta.Value<string>("@etag");
					if (value != null)
						etag = Etag.Parse(value);
				}

				yield return new StreamResult<T>
				{
					Document = queryOperation.Deserialize<T>(enumerator.Current),
					Etag = etag,
					Key = key,
					Metadata = meta
				};
			}
		}

		public IEnumerator<StreamResult<T>> Stream<T>(Etag fromEtag, int start = 0, int pageSize = Int32.MaxValue)
		{
			return Stream<T>(fromEtag: fromEtag, startsWith: null, matches: null, start: start, pageSize: pageSize);
		}

		public IEnumerator<StreamResult<T>> Stream<T>(string startsWith, string matches = null, int start = 0, int pageSize = Int32.MaxValue)
		{
			return Stream<T>(fromEtag: null, startsWith: startsWith, matches: matches, start: start, pageSize: pageSize);
		}

		private IEnumerator<StreamResult<T>> Stream<T>(Etag fromEtag, string startsWith, string matches, int start, int pageSize)
		{
			var enumerator = DatabaseCommands.StreamDocs(fromEtag, startsWith, matches, start, pageSize);

			while (enumerator.MoveNext())
			{
				var document = SerializationHelper.RavenJObjectToJsonDocument(enumerator.Current);

				yield return new StreamResult<T>
				{
					Document = (T)ConvertToEntity<T>(document.Key, document.DataAsJson, document.Metadata),
					Etag = document.Etag,
					Key = document.Key,
					Metadata = document.Metadata
				};
			}
		}

		/// <summary>
		/// Saves all the changes to the Raven server.
		/// </summary>
		public void SaveChanges()
		{
			using (EntityToJson.EntitiesToJsonCachingScope())
			{
				var data = PrepareForSaveChanges();

				if (data.Commands.Count == 0)
					return; // nothing to do here
				IncrementRequestCount();
				LogBatch(data);

				var batchResults = DatabaseCommands.Batch(data.Commands);
				UpdateBatchResults(batchResults, data);
			}
		}

		/// <summary>
		/// Queries the index specified by <typeparamref name="TIndexCreator"/> using lucene syntax.
		/// </summary>
		/// <typeparam name="T">The result of the query</typeparam>
		/// <typeparam name="TIndexCreator">The type of the index creator.</typeparam>
		/// <returns></returns>
		public IDocumentQuery<T> LuceneQuery<T, TIndexCreator>() where TIndexCreator : AbstractIndexCreationTask, new()
		{
			var index = new TIndexCreator();
			return LuceneQuery<T>(index.IndexName, index.IsMapReduce);
		}

		/// <summary>
		/// Query the specified index using Lucene syntax
		/// </summary>
		/// <typeparam name="T"></typeparam>
		/// <param name="indexName">Name of the index.</param>
		/// <returns></returns>
		public IDocumentQuery<T> LuceneQuery<T>(string indexName, bool isMapReduce = false)
		{
			return new DocumentQuery<T>(this, DatabaseCommands, null, indexName, null, null, listeners.QueryListeners, isMapReduce);
		}

		/// <summary>
		/// Commits the specified tx id.
		/// </summary>
		/// <param name="txId">The tx id.</param>
		public override void Commit(string txId)
		{
			IncrementRequestCount();
			DatabaseCommands.Commit(txId);
			ClearEnlistment();
		}

		/// <summary>
		/// Rollbacks the specified tx id.
		/// </summary>
		/// <param name="txId">The tx id.</param>
		public override void Rollback(string txId)
		{
			IncrementRequestCount();
			DatabaseCommands.Rollback(txId);
			ClearEnlistment();
		}

		public void PrepareTransaction(string txId)
		{
			IncrementRequestCount();
			DatabaseCommands.PrepareTransaction(txId);
			ClearEnlistment();
		}

		/// <summary>
		/// Query RavenDB dynamically using LINQ
		/// </summary>
		/// <typeparam name="T">The result of the query</typeparam>
		public IRavenQueryable<T> Query<T>()
		{
			var indexName = "dynamic";
			if (typeof(T).IsEntityType())
			{
				indexName += "/" + Conventions.GetTypeTagName(typeof(T));
			}
			return Query<T>(indexName);
		}

		/// <summary>
		/// Dynamically query RavenDB using Lucene syntax
		/// </summary>
		public IDocumentQuery<T> LuceneQuery<T>()
		{
			string indexName = "dynamic";
			if (typeof(T).IsEntityType())
			{
				indexName += "/" + Conventions.GetTypeTagName(typeof(T));
			}
			return Advanced.LuceneQuery<T>(indexName);
		}

		/// <summary>
		/// Create a new query for <typeparam name="T"/>
		/// </summary>
		IDocumentQuery<T> IDocumentQueryGenerator.Query<T>(string indexName, bool isMapReduce)
		{
			return Advanced.LuceneQuery<T>(indexName, isMapReduce);
		}

		/// <summary>
		/// Create a new query for <typeparam name="T"/>
		/// </summary>
		IAsyncDocumentQuery<T> IDocumentQueryGenerator.AsyncQuery<T>(string indexName, bool isMapReduce)
		{
			throw new NotSupportedException();
		}

		internal Lazy<T> AddLazyOperation<T>(ILazyOperation operation, Action<T> onEval)
		{
			pendingLazyOperations.Add(operation);
			var lazyValue = new Lazy<T>(() =>
			{
				ExecuteAllPendingLazyOperations();
				return (T)operation.Result;
			});

			if (onEval != null)
				onEvaluateLazy[operation] = theResult => onEval((T)theResult);

			return lazyValue;
		}

		/// <summary>
		/// Register to lazily load documents and include
		/// </summary>
		public Lazy<T[]> LazyLoadInternal<T>(string[] ids, KeyValuePair<string, Type>[] includes, Action<T[]> onEval)
		{
			var multiLoadOperation = new MultiLoadOperation(this, DatabaseCommands.DisableAllCaching, ids, includes);
			var lazyOp = new LazyMultiLoadOperation<T>(multiLoadOperation, ids, includes);
			return AddLazyOperation(lazyOp, onEval);
		}

		public void ExecuteAllPendingLazyOperations()
		{
			if (pendingLazyOperations.Count == 0)
				return;

			try
			{
				IncrementRequestCount();
				while (ExecuteLazyOperationsSingleStep())
				{
					ThreadSleep.Sleep(100);
				}

				foreach (var pendingLazyOperation in pendingLazyOperations)
				{
					Action<object> value;
					if (onEvaluateLazy.TryGetValue(pendingLazyOperation, out value))
						value(pendingLazyOperation.Result);
				}
			}
			finally
			{
				pendingLazyOperations.Clear();
			}
		}

		private bool ExecuteLazyOperationsSingleStep()
		{
			var disposables = pendingLazyOperations.Select(x => x.EnterContext()).Where(x => x != null).ToList();
			try
			{
				if (DatabaseCommands is ServerClient) // server mode
				{
					var requests = pendingLazyOperations.Select(x => x.CreateRequest()).ToArray();
					var responses = DatabaseCommands.MultiGet(requests);
					for (int i = 0; i < pendingLazyOperations.Count; i++)
					{
						if (responses[i].RequestHasErrors())
						{
							throw new InvalidOperationException("Got an error from server, status code: " + responses[i].Status +
																Environment.NewLine + responses[i].Result);
						}
						pendingLazyOperations[i].HandleResponse(responses[i]);
						if (pendingLazyOperations[i].RequiresRetry)
						{
							return true;
						}
					}
					return false;
				}
				else // embedded mode
				{
					var responses = pendingLazyOperations.Select(x => x.ExecuteEmbedded(DatabaseCommands)).ToArray();
					for (int i = 0; i < pendingLazyOperations.Count; i++)
					{
						pendingLazyOperations[i].HandleEmbeddedResponse(responses[i]);
						if (pendingLazyOperations[i].RequiresRetry)
						{
							return true;
						}
					}
					return false;
				}
			}
			finally
			{
				foreach (var disposable in disposables)
				{
					disposable.Dispose();
				}
			}
		}

		public T[] LoadStartingWith<T>(string keyPrefix, string matches = null, int start = 0, int pageSize = 25, string exclude = null)
		{
			return DatabaseCommands.StartsWith(keyPrefix, matches, start, pageSize, exclude: exclude)
			                       .Select(TrackEntity<T>)
			                       .ToArray();
		}

		Lazy<T[]> ILazySessionOperations.LoadStartingWith<T>(string keyPrefix, string matches, int start, int pageSize, string exclude)
		{
			var operation = new LazyStartsWithOperation<T>(keyPrefix, matches, exclude, start, pageSize, this);

			return AddLazyOperation<T[]>(operation, null);
		}
	}
}

#endif<|MERGE_RESOLUTION|>--- conflicted
+++ resolved
@@ -176,8 +176,8 @@
 		{
 			var transformer = new TTransformer().TransformerName;
 			var lazyLoadOperation = new LazyTransformerLoadOperation<TResult>(id, transformer,
-			                                                                  new LoadTransformerOperation(this, transformer, 1),
-																			  singleResult: true);
+																		  new LoadTransformerOperation(this, transformer, 1),
+																		  singleResult: true);
 			return AddLazyOperation<TResult>(lazyLoadOperation, null);
 		}
 
@@ -321,6 +321,7 @@
 			return Load<T>(documentKeys);
 		}
 
+
 		private T[] LoadInternal<T>(string[] ids, string transformer, Dictionary<string, RavenJToken> queryInputs = null)
 		{
 			if (ids.Length == 0)
@@ -328,8 +329,7 @@
 
 			IncrementRequestCount();
 
-<<<<<<< HEAD
-			var multiLoadResult = DatabaseCommands.Get(ids, new string[] {}, transformer, queryInputs);
+			var multiLoadResult = DatabaseCommands.Get(ids, new string[] { }, transformer, queryInputs);
 			return new LoadTransformerOperation(this, transformer, ids.Length).Complete<T>(multiLoadResult);
 		}
 
@@ -352,33 +352,8 @@
 			return instance;
 		}
 
-=======
-            var items = DatabaseCommands.Get(ids, new string[] { }, transformer, queryInputs).Results
-		                                  .Select(x =>
-		                                  {
-		                                      var result = JsonObjectToClrInstancesWithoutTracking(typeof (T), x);
-		                                
-                                              var array = result as Array;
-                                              if (array != null &&  typeof(T).IsArray == false && array.Length > ids.Length)
-                                              {
-                                                  throw new InvalidOperationException(
-                                                      String.Format(
-                                                          "A load was attempted with transformer {0}, and more than one item was returned per entity - please use {1}[] as the projection type instead of {1}",
-                                                          transformer,
-                                                          typeof(T).Name));
-                                              }
-
-		                                      return result;
-		                                  })
-                                          .Cast<T>()
-		                                  .ToArray();
-          
-            
-            return items;
-		}
 
 	
->>>>>>> 314cce0b
 		public T[] LoadInternal<T>(string[] ids, KeyValuePair<string, Type>[] includes)
 		{
 			if (ids.Length == 0)
@@ -600,7 +575,7 @@
 		public IEnumerator<StreamResult<T>> Stream<T>(IDocumentQuery<T> query)
 		{
 			QueryHeaderInformation _;
-			return Stream(query, out _);
+			return Stream<T>(query, out _);
 		}
 
 		public IEnumerator<StreamResult<T>> Stream<T>(IDocumentQuery<T> query, out QueryHeaderInformation queryHeaderInformation)
