--- conflicted
+++ resolved
@@ -31,11 +31,8 @@
     <WarningLevel>4</WarningLevel>
     <DocumentationFile>bin\Debug\Raven.Client.Lightweight.xml</DocumentationFile>
     <NoWarn>1591, 618</NoWarn>
-<<<<<<< HEAD
     <CodeAnalysisRuleSet />
-=======
     <LangVersion>5</LangVersion>
->>>>>>> 3435ab70
   </PropertyGroup>
   <PropertyGroup Condition=" '$(Configuration)|$(Platform)' == 'Release|AnyCPU' ">
     <DebugType>pdbonly</DebugType>
@@ -220,11 +217,8 @@
     <Compile Include="Metrics\TimeUnit.cs" />
     <Compile Include="Metrics\VolatileDouble.cs" />
     <Compile Include="FileSystem\SynchronizationServerClient.cs" />
-<<<<<<< HEAD
-=======
     <Compile Include="Helpers\EnvironmentHelper.cs" />
     <Compile Include="Util\Auth\SingleAuthTokenRetriever.cs" />
->>>>>>> 3435ab70
     <Compile Include="Indexes\AbstractScriptedIndexCreationTask.cs" />
     <Compile Include="Util\DisposableStream.cs" />
     <Compile Include="Util\HttpClientCache.cs" />
