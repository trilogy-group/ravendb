#if !NETFX_CORE && !SILVERLIGHT
//-----------------------------------------------------------------------
// <copyright file="HttpJsonRequest.cs" company="Hibernating Rhinos LTD">
//     Copyright (c) Hibernating Rhinos LTD. All rights reserved.
// </copyright>
//-----------------------------------------------------------------------
using System;
using System.Collections.Generic;
#if SILVERLIGHT || NETFX_CORE
using Raven.Client.Silverlight.MissingFromSilverlight;
#else
using System.Collections.Specialized;
#endif
using System.Diagnostics;
using System.IO;
#if !SILVERLIGHT
using System.IO.Compression;
#endif
#if NETFX_CORE
using Raven.Client.WinRT.Connection;
#endif
using System.Globalization;
using System.Net;
using System.Net.Http;
using System.Net.Http.Headers;
using System.Text;
using System.Threading;
using System.Threading.Tasks;
using Raven.Abstractions.Data;
using Raven.Abstractions.Exceptions;
using Raven.Abstractions.Util;
using Raven.Imports.Newtonsoft.Json;
using Raven.Imports.Newtonsoft.Json.Linq;
using Raven.Abstractions.Extensions;
using Raven.Abstractions.Connection;
using Raven.Client.Connection.Profiling;
using Raven.Client.Document;
using Raven.Json.Linq;

namespace Raven.Client.Connection
{
	/// <summary>
	/// A representation of an HTTP json request to the RavenDB server
	/// </summary>
	public class HttpJsonRequest
	{
		internal readonly string Url;
		internal readonly string Method;

		private WebRequestHandler handler;
		internal volatile HttpClient httpClient;
		internal volatile HttpWebRequest webRequest;

		private NameValueCollection headers = new NameValueCollection();

		// temporary create a strong reference to the cached data for this request
		// avoid the potential for clearing the cache from a cached item
		internal CachedRequest CachedRequestDetails;
		private readonly HttpJsonRequestFactory factory;
		private readonly IHoldProfilingInformation owner;
		private readonly DocumentConvention conventions;
		private string postedData;
		private bool isRequestSentToServer;

		private Stopwatch sp = Stopwatch.StartNew();
		internal bool ShouldCacheRequest;
		private Stream postedStream;
		private bool writeCalled;
		public static readonly string ClientVersion = typeof(HttpJsonRequest).Assembly.GetName().Version.ToString();
		private bool disabledAuthRetries;
		private string primaryUrl;

		private string operationUrl;

		public Action<string, string, string> HandleReplicationStatusChanges = delegate { };

		/// <summary>
		/// Gets or sets the response headers.
		/// </summary>
		/// <value>The response headers.</value>
		public NameValueCollection ResponseHeaders { get; set; }

		internal HttpJsonRequest(
			CreateHttpJsonRequestParams requestParams,
			HttpJsonRequestFactory factory)
		{
			Url = requestParams.Url;
			Method = requestParams.Method;

			this.factory = factory;
			owner = requestParams.Owner;
			conventions = requestParams.Convention;

			handler = new WebRequestHandler
			{
				UseDefaultCredentials = true,
				Credentials = requestParams.Credentials,
			};
			httpClient = new HttpClient(handler);

			webRequest = (HttpWebRequest)WebRequest.Create(requestParams.Url);
			webRequest.UseDefaultCredentials = true;
			webRequest.Credentials = requestParams.Credentials;
			webRequest.Method = requestParams.Method;

			if (factory.DisableRequestCompression == false && requestParams.DisableRequestCompression == false)
			{
				if (requestParams.Method == "POST" || requestParams.Method == "PUT" ||
					requestParams.Method == "PATCH" || requestParams.Method == "EVAL")
				{
					webRequest.Headers["Content-Encoding"] = "gzip";
					httpClient.DefaultRequestHeaders.TryAddWithoutValidation("Content-Encoding", "gzip");
				}

				webRequest.Headers["Accept-Encoding"] = "gzip";
				httpClient.DefaultRequestHeaders.TryAddWithoutValidation("Accept-Encoding", "gzip");
			}

			webRequest.ContentType = "application/json; charset=utf-8";
			httpClient.DefaultRequestHeaders.Accept.Add(new MediaTypeWithQualityHeaderValue("application/json") { CharSet = "utf-8" });
			headers.Add("Raven-Client-Version", ClientVersion);

			WriteMetadata(requestParams.Metadata);
			requestParams.UpdateHeaders(webRequest);
		}

		public void DisableAuthentication()
		{
			webRequest.Credentials = null;
			webRequest.UseDefaultCredentials = false;
			disabledAuthRetries = true;
		}

		public void RemoveAuthorizationHeader()
		{
			webRequest.Headers.Remove("Authorization");
		}

		public Task ExecuteRequestAsync()
		{
			return ReadResponseJsonAsync();
		}

		/// <summary>
		/// Begins the read response string.
		/// </summary>
		public async Task<RavenJToken> ReadResponseJsonAsync()
		{
			if (isRequestSentToServer)
				throw new InvalidOperationException("Request was already sent to the server, cannot retry request.");

			isRequestSentToServer = true;

			if (SkipServerCheck)
			{
				var result = factory.GetCachedResponse(this);
				factory.InvokeLogRequest(owner, () => new RequestResultArgs
				{
					DurationMilliseconds = CalculateDuration(),
					Method = webRequest.Method,
					HttpResult = (int)ResponseStatusCode,
					Status = RequestStatus.AggressivelyCached,
					Result = result.ToString(),
					Url = webRequest.RequestUri.PathAndQuery,
					PostedData = postedData
				});
				return result;
			}

			int retries = 0;
			while (true)
			{
				ErrorResponseException webException;
				try
				{
					if (writeCalled == false)
					{
						try
						{
<<<<<<< HEAD
						    var httpRequestMessage = new HttpRequestMessage(new HttpMethod(Method), Url);
						    CopyHeadersToHttpRequestMessage(httpRequestMessage);
						    Response = await httpClient.SendAsync(httpRequestMessage);
=======
							var httpRequestMessage = new HttpRequestMessage(new HttpMethod(Method), Url);
							CopyHeadersToHttpRequestMessage(httpRequestMessage);
							HttpResponseMessage httpResponseMessage = await httpClient.SendAsync(httpRequestMessage);
							Response = httpResponseMessage;
>>>>>>> 20a98a1a
							SetResponseHeaders(Response);

							ResponseStatusCode = Response.StatusCode;
						}
						finally
						{
							sp.Stop();
						}
<<<<<<< HEAD
						var result = await CheckForErrorsAndReturnCachedResultIfAnyAsync();
					    if (result != null)
					        return result;
=======
						var result = await this.CheckForErrorsAndReturnCachedResultIfAnyAsync();
						if (result != null)
							return result;
>>>>>>> 20a98a1a
					}
					return await ReadJsonInternalAsync();
				}
				catch (ErrorResponseException e)
				{
					if (++retries >= 3 || disabledAuthRetries)
						throw;

					if (e.StatusCode != HttpStatusCode.Unauthorized &&
						e.StatusCode != HttpStatusCode.Forbidden &&
						e.StatusCode != HttpStatusCode.PreconditionFailed)
						throw;

					webException = e;
				}

				if (Response.StatusCode == HttpStatusCode.Forbidden)
				{
					await HandleForbiddenResponseAsync(Response);
					await new CompletedTask(webException).Task; // Throws, preserving original stack
				}

				if (await HandleUnauthorizedResponseAsync(Response) == false)
					await new CompletedTask(webException).Task; // Throws, preserving original stack
			}
		}

		private void CopyHeadersToHttpRequestMessage(HttpRequestMessage httpRequestMessage)
		{
			for (int i = 0; i < headers.Count; i++)
			{
				var key = headers.GetKey(i);
				var values = headers.GetValues(i);
				Debug.Assert(values != null);
				httpRequestMessage.Headers.Add(key, values);
			}
		}

		private void SetResponseHeaders(HttpResponseMessage response)
		{
			ResponseHeaders = new NameValueCollection();
			foreach (var header in response.Headers)
			{
				foreach (var val in header.Value)
				{
					ResponseHeaders.Add(header.Key, val);
				}
			}
		}

		private async Task<RavenJToken> CheckForErrorsAndReturnCachedResultIfAnyAsync()
		{
			if (Response.IsSuccessStatusCode == false)
			{
				if (Response.StatusCode == HttpStatusCode.Unauthorized ||
					Response.StatusCode == HttpStatusCode.NotFound ||
					Response.StatusCode == HttpStatusCode.Conflict)
				{
					factory.InvokeLogRequest(owner, () => new RequestResultArgs
					{
						DurationMilliseconds = CalculateDuration(),
						Method = webRequest.Method,
						HttpResult = (int)Response.StatusCode,
						Status = RequestStatus.ErrorOnServer,
						Result = Response.StatusCode.ToString(),
						Url = webRequest.RequestUri.PathAndQuery,
						PostedData = postedData
					});

					throw new ErrorResponseException(Response);
				}

				if (Response.StatusCode == HttpStatusCode.NotModified
					&& CachedRequestDetails != null)
				{
					factory.UpdateCacheTime(this);
					var result = factory.GetCachedResponse(this, ResponseHeaders);

					// here we explicitly need to get Response.Headers, and NOT ResponseHeaders because we are 
					// getting the value _right now_ from the secondary, and don't care about the 304, the force check
					// is still valid
					HandleReplicationStatusChanges(Response.Headers.GetFirstValue(Constants.RavenForcePrimaryServerCheck), primaryUrl, operationUrl);

					factory.InvokeLogRequest(owner, () => new RequestResultArgs
					{
						DurationMilliseconds = CalculateDuration(),
						Method = webRequest.Method,
						HttpResult = (int)Response.StatusCode,
						Status = RequestStatus.Cached,
						Result = result.ToString(),
						Url = webRequest.RequestUri.PathAndQuery,
						PostedData = postedData
					});

					return result;
				}


				using (var sr = new StreamReader(await Response.GetResponseStreamWithHttpDecompression()))
				{
					var readToEnd = sr.ReadToEnd();

					factory.InvokeLogRequest(owner, () => new RequestResultArgs
					{
						DurationMilliseconds = CalculateDuration(),
						Method = webRequest.Method,
						HttpResult = (int)Response.StatusCode,
						Status = RequestStatus.Cached,
						Result = readToEnd,
						Url = webRequest.RequestUri.PathAndQuery,
						PostedData = postedData
					});

					if (string.IsNullOrWhiteSpace(readToEnd))
						throw new ErrorResponseException(Response);

					RavenJObject ravenJObject;
					try
					{
						ravenJObject = RavenJObject.Parse(readToEnd);
					}
					catch (Exception e)
					{
						throw new ErrorResponseException(Response, readToEnd, e);
					}
					if (ravenJObject.ContainsKey("IndexDefinitionProperty"))
					{
						throw new IndexCompilationException(ravenJObject.Value<string>("Message"))
						{
							IndexDefinitionProperty = ravenJObject.Value<string>("IndexDefinitionProperty"),
							ProblematicText = ravenJObject.Value<string>("ProblematicText")
						};
					}
					if (Response.StatusCode == HttpStatusCode.BadRequest && ravenJObject.ContainsKey("Message"))
					{
						throw new BadRequestException(ravenJObject.Value<string>("Message"), new ErrorResponseException(Response));
					}
					if (ravenJObject.ContainsKey("Error"))
					{
						var sb = new StringBuilder();
						foreach (var prop in ravenJObject)
						{
							if (prop.Key == "Error")
								continue;

							sb.Append(prop.Key).Append(": ").AppendLine(prop.Value.ToString(Formatting.Indented));
						}

						if (sb.Length > 0)
							sb.AppendLine();
						sb.Append(ravenJObject.Value<string>("Error"));

						throw new ErrorResponseException(Response, sb.ToString());
					}
					throw new ErrorResponseException(Response, readToEnd);
				}
			}
			return null;
		}

		public async Task<byte[]> ReadResponseBytesAsync()
		{
			if (isRequestSentToServer)
				throw new InvalidOperationException("Request was already sent to the server, cannot retry request.");
			isRequestSentToServer = true;

			var httpRequestMessage = new HttpRequestMessage(new HttpMethod(Method), Url);
			CopyHeadersToHttpRequestMessage(httpRequestMessage);
			Response = await httpClient.SendAsync(httpRequestMessage);
<<<<<<< HEAD

			// throw the conflict exception
			await CheckForErrorsAndReturnCachedResultIfAnyAsync();
			
=======
			await CheckForErrorsAndReturnCachedResultIfAnyAsync();
>>>>>>> 20a98a1a
			using (var stream = await Response.GetResponseStreamWithHttpDecompression())
			{
				SetResponseHeaders(Response);
				return await stream.ReadDataAsync();
			}
		}

		public void ExecuteRequest()
		{
			ReadResponseJson();
		}

		public byte[] ReadResponseBytes()
		{
			if (writeCalled == false)
				webRequest.ContentLength = 0;
			using (var webResponse = webRequest.GetResponse())
			using (var stream = webResponse.GetResponseStreamWithHttpDecompression())
			{
				ResponseHeaders = new NameValueCollection(webResponse.Headers);
				return stream.ReadData();
			}
		}

		/// <summary>
		/// Reads the response string.
		/// </summary>
		/// <returns></returns>
		public RavenJToken ReadResponseJson()
		{
			if (SkipServerCheck)
			{
				var result = factory.GetCachedResponse(this);
				factory.InvokeLogRequest(owner, () => new RequestResultArgs
				{
					DurationMilliseconds = CalculateDuration(),
					Method = webRequest.Method,
					HttpResult = (int)ResponseStatusCode,
					Status = RequestStatus.AggressivelyCached,
					Result = result.ToString(),
					Url = webRequest.RequestUri.PathAndQuery,
					PostedData = postedData
				});
				return result;
			}

			int retries = 0;
			while (true)
			{
				try
				{
					if (writeCalled == false)
						webRequest.ContentLength = 0;
					CopyHeadersToWebRequest();
					return ReadJsonInternal(webRequest.GetResponse);
				}
				catch (WebException e)
				{
					if (++retries >= 3 || disabledAuthRetries)
						throw;

					var httpWebResponse = e.Response as HttpWebResponse;
					if (httpWebResponse == null ||
						(httpWebResponse.StatusCode != HttpStatusCode.Unauthorized &&
						 httpWebResponse.StatusCode != HttpStatusCode.Forbidden &&
						 httpWebResponse.StatusCode != HttpStatusCode.PreconditionFailed))
						throw;

					if (httpWebResponse.StatusCode == HttpStatusCode.Forbidden)
					{
						HandleForbiddenResponse(httpWebResponse);
						throw;
					}

					if (HandleUnauthorizedResponse(httpWebResponse) == false)
						throw;
				}
			}
		}

		private void CopyHeadersToWebRequest()
		{
			for (int i = 0; i < headers.Count; i++)
			{
				var key = headers.GetKey(i);
				var values = headers.GetValues(i);
				Debug.Assert(values != null);
				foreach (var value in values)
				{
					webRequest.Headers.Set(key, value);
				}
			}
		}

		public bool HandleUnauthorizedResponse(HttpWebResponse unauthorizedResponse)
		{
			if (conventions.HandleUnauthorizedResponse == null)
				return false;

			var handleUnauthorizedResponse = conventions.HandleUnauthorizedResponse(unauthorizedResponse);
			if (handleUnauthorizedResponse == null)
				return false;

			RecreateWebRequest(handleUnauthorizedResponse);
			return true;
		}

		private void HandleForbiddenResponse(HttpWebResponse forbiddenResponse)
		{
			if (conventions.HandleForbiddenResponse == null)
				return;

			conventions.HandleForbiddenResponse(forbiddenResponse);
		}

		public async Task<bool> HandleUnauthorizedResponseAsync(HttpResponseMessage unauthorizedResponse)
		{
			if (conventions.HandleUnauthorizedResponseAsync == null)
				return false;

			var unauthorizedResponseAsync = conventions.HandleUnauthorizedResponseAsync(unauthorizedResponse);
			if (unauthorizedResponseAsync == null)
				return false;

			await RecreateHttpClient(await unauthorizedResponseAsync);
			return true;
		}

		private async Task HandleForbiddenResponseAsync(HttpResponseMessage forbiddenResponse)
		{
			if (conventions.HandleForbiddenResponseAsync == null)
				return;

			var forbiddenResponseAsync = conventions.HandleForbiddenResponseAsync(forbiddenResponse);
			if (forbiddenResponseAsync == null)
				return;

			await forbiddenResponseAsync;
		}

		private async Task RecreateHttpClient(Action<HttpClient> result)
		{
			var newHttpClient = new HttpClient(new HttpClientHandler
			{
				Credentials = handler.Credentials,
			});
			// HttpJsonRequestHelper.CopyHeaders(webRequest, newWebRequest);
			result(newHttpClient);
			httpClient = newHttpClient;
			isRequestSentToServer = false;

			if (postedData == null)
				return;

			await WriteAsync(postedData);
		}

		private void RecreateWebRequest(Action<HttpWebRequest> action)
		{
			// we now need to clone the request, since just calling GetRequest again wouldn't do anything

			var newWebRequest = (HttpWebRequest)WebRequest.Create(Url);
			newWebRequest.Method = webRequest.Method;
			HttpRequestHelper.CopyHeaders(webRequest, newWebRequest);
			newWebRequest.UseDefaultCredentials = webRequest.UseDefaultCredentials;
			newWebRequest.Credentials = webRequest.Credentials;
			action(newWebRequest);

			if (postedData != null)
			{
				HttpRequestHelper.WriteDataToRequest(newWebRequest, postedData, factory.DisableRequestCompression);
			}
			if (postedStream != null)
			{
				postedStream.Position = 0;
				using (var stream = newWebRequest.GetRequestStream())
				using (var commpressedData = new GZipStream(stream, CompressionMode.Compress))
				{
					if (factory.DisableRequestCompression == false)
						postedStream.CopyTo(commpressedData);
					else
						postedStream.CopyTo(stream);

					commpressedData.Flush();
					stream.Flush();
				}
			}
			webRequest = newWebRequest;
		}

		private RavenJToken ReadJsonInternal(Func<WebResponse> getResponse)
		{
			WebResponse response;
			try
			{
				response = getResponse();
				sp.Stop();
			}
			catch (WebException e)
			{
				sp.Stop();
				var result = HandleErrors(e);
				if (result == null)
					throw;
				return result;
			}

			ResponseHeaders = new NameValueCollection(response.Headers);
			ResponseStatusCode = ((HttpWebResponse)response).StatusCode;

			HandleReplicationStatusChanges(ResponseHeaders[Constants.RavenForcePrimaryServerCheck], primaryUrl, operationUrl);

			using (response)
			using (var responseStream = response.GetResponseStreamWithHttpDecompression())
			{
				var data = RavenJToken.TryLoad(responseStream);

				if (Method == "GET" && ShouldCacheRequest)
				{
					factory.CacheResponse(Url, data, ResponseHeaders);
				}

				factory.InvokeLogRequest(owner, () => new RequestResultArgs
				{
					DurationMilliseconds = CalculateDuration(),
					Method = webRequest.Method,
					HttpResult = (int)ResponseStatusCode,
					Status = RequestStatus.SentToServer,
					Result = (data ?? "").ToString(),
					Url = webRequest.RequestUri.PathAndQuery,
					PostedData = postedData
				});

				return data;
			}
		}

		private async Task<RavenJToken> ReadJsonInternalAsync()
		{
			HandleReplicationStatusChanges(ResponseHeaders.Get(Constants.RavenForcePrimaryServerCheck), primaryUrl, operationUrl);

			using (var responseStream = await Response.GetResponseStreamWithHttpDecompression())
			{
				var data = await RavenJToken.TryLoadAsync(responseStream);

				if (Method == "GET" && ShouldCacheRequest)
				{
					factory.CacheResponse(Url, data, ResponseHeaders);
				}

				factory.InvokeLogRequest(owner, () => new RequestResultArgs
				{
					DurationMilliseconds = CalculateDuration(),
					Method = webRequest.Method,
					HttpResult = (int)ResponseStatusCode,
					Status = RequestStatus.SentToServer,
					Result = (data ?? "").ToString(),
					Url = webRequest.RequestUri.PathAndQuery,
					PostedData = postedData
				});

				return data;
			}
		}

		private RavenJToken HandleErrors(WebException e)
		{
			var httpWebResponse = e.Response as HttpWebResponse;
			if (httpWebResponse == null ||
				httpWebResponse.StatusCode == HttpStatusCode.Unauthorized ||
				httpWebResponse.StatusCode == HttpStatusCode.NotFound ||
				httpWebResponse.StatusCode == HttpStatusCode.Conflict)
			{
				int httpResult = -1;
				if (httpWebResponse != null)
					httpResult = (int)httpWebResponse.StatusCode;

				factory.InvokeLogRequest(owner, () => new RequestResultArgs
				{
					DurationMilliseconds = CalculateDuration(),
					Method = webRequest.Method,
					HttpResult = httpResult,
					Status = RequestStatus.ErrorOnServer,
					Result = e.Message,
					Url = webRequest.RequestUri.PathAndQuery,
					PostedData = postedData
				});

				return null;//throws
			}

			if (httpWebResponse.StatusCode == HttpStatusCode.NotModified
				&& CachedRequestDetails != null)
			{
				factory.UpdateCacheTime(this);
				var result = factory.GetCachedResponse(this, httpWebResponse.Headers);

				HandleReplicationStatusChanges(httpWebResponse.Headers[Constants.RavenForcePrimaryServerCheck], primaryUrl, operationUrl);

				factory.InvokeLogRequest(owner, () => new RequestResultArgs
				{
					DurationMilliseconds = CalculateDuration(),
					Method = webRequest.Method,
					HttpResult = (int)httpWebResponse.StatusCode,
					Status = RequestStatus.Cached,
					Result = result.ToString(),
					Url = webRequest.RequestUri.PathAndQuery,
					PostedData = postedData
				});

				return result;
			}


			using (var sr = new StreamReader(e.Response.GetResponseStreamWithHttpDecompression()))
			{
				var readToEnd = sr.ReadToEnd();

				factory.InvokeLogRequest(owner, () => new RequestResultArgs
				{
					DurationMilliseconds = CalculateDuration(),
					Method = webRequest.Method,
					HttpResult = (int)httpWebResponse.StatusCode,
					Status = RequestStatus.Cached,
					Result = readToEnd,
					Url = webRequest.RequestUri.PathAndQuery,
					PostedData = postedData
				});

				if (string.IsNullOrWhiteSpace(readToEnd))
					return null;// throws

				RavenJObject ravenJObject;
				try
				{
					ravenJObject = RavenJObject.Parse(readToEnd);
				}
				catch (Exception)
				{
					throw new InvalidOperationException(readToEnd, e);
				}
				if (ravenJObject.ContainsKey("IndexDefinitionProperty"))
				{
					throw new IndexCompilationException(ravenJObject.Value<string>("Message"))
					{
						IndexDefinitionProperty = ravenJObject.Value<string>("IndexDefinitionProperty"),
						ProblematicText = ravenJObject.Value<string>("ProblematicText")
					};
				}
				if (httpWebResponse.StatusCode == HttpStatusCode.BadRequest && ravenJObject.ContainsKey("Message"))
				{
					throw new BadRequestException(ravenJObject.Value<string>("Message"), e);
				}
				if (ravenJObject.ContainsKey("Error"))
				{
					var sb = new StringBuilder();
					foreach (var prop in ravenJObject)
					{
						if (prop.Key == "Error")
							continue;

						sb.Append(prop.Key).Append(": ").AppendLine(prop.Value.ToString(Formatting.Indented));
					}

					if (sb.Length > 0)
						sb.AppendLine();
					sb.Append(ravenJObject.Value<string>("Error"));

					throw new InvalidOperationException(sb.ToString(), e);
				}
				throw new InvalidOperationException(readToEnd, e);
			}
		}

		/// <summary>
		/// Adds the operation headers.
		/// </summary>
		/// <param name="operationsHeaders">The operations headers.</param>
		public HttpJsonRequest AddOperationHeaders(IDictionary<string, string> operationsHeaders)
		{
			foreach (var header in operationsHeaders)
			{
				httpClient.DefaultRequestHeaders.Add(header.Key, header.Value);
			}
			return this;
		}

		/// <summary>
		/// Adds the operation header.
		/// </summary>
		public HttpJsonRequest AddOperationHeader(string key, string value)
		{
			headers[key] = value;
			return this;
		}

		public HttpJsonRequest AddReplicationStatusHeaders(string thePrimaryUrl, string currentUrl, ReplicationInformer replicationInformer, FailoverBehavior failoverBehavior, Action<string, string, string> handleReplicationStatusChanges)
		{
			if (thePrimaryUrl.Equals(currentUrl, StringComparison.OrdinalIgnoreCase))
				return this;
			if (replicationInformer.GetFailureCount(thePrimaryUrl) <= 0)
				return this; // not because of failover, no need to do this.

			var lastPrimaryCheck = replicationInformer.GetFailureLastCheck(thePrimaryUrl);
			headers.Set(Constants.RavenClientPrimaryServerUrl, ToRemoteUrl(thePrimaryUrl));
			headers.Set(Constants.RavenClientPrimaryServerLastCheck, lastPrimaryCheck.ToString("s"));

			primaryUrl = thePrimaryUrl;
			operationUrl = currentUrl;

			HandleReplicationStatusChanges = handleReplicationStatusChanges;

			return this;
		}

		private static string ToRemoteUrl(string primaryUrl)
		{
			var uriBuilder = new UriBuilder(primaryUrl);
			if (uriBuilder.Host == "localhost" || uriBuilder.Host == "127.0.0.1")
				uriBuilder.Host = Environment.MachineName;
			return uriBuilder.Uri.ToString();
		}

		/// <summary>
		/// The request duration
		/// </summary>
		public double CalculateDuration()
		{
			return sp.ElapsedMilliseconds;
		}

		/// <summary>
		/// Gets or sets the response status code.
		/// </summary>
		/// <value>The response status code.</value>
		public HttpStatusCode ResponseStatusCode { get; set; }

		///<summary>
		/// Whatever we can skip the server check and directly return the cached result
		///</summary>
		public bool SkipServerCheck { get; set; }

		/// <summary>
		/// The underlying request content type
		/// </summary>
		public string ContentType
		{
			get { return webRequest.ContentType; }
			set { webRequest.ContentType = value; }
		}

		public TimeSpan Timeout
		{
			set { webRequest.Timeout = (int)value.TotalMilliseconds; }
		}

		public HttpResponseMessage Response { get; private set; }

		private void WriteMetadata(RavenJObject metadata)
		{
			if (metadata == null || metadata.Count == 0)
			{
				return;
			}

			foreach (var prop in metadata)
			{
				if (prop.Value == null)
					continue;

				if (prop.Value.Type == JTokenType.Object ||
					prop.Value.Type == JTokenType.Array)
					continue;

				var headerName = prop.Key;
				var value = prop.Value.Value<object>().ToString();
				if (headerName == "ETag")
				{
					headerName = "If-None-Match";
					if (!value.StartsWith("\""))
					{
						value = "\"" + value;
					}
					if (!value.EndsWith("\""))
					{
						value = value + "\"";
					}
				}

				bool isRestricted;
				try
				{
					isRestricted = WebHeaderCollection.IsRestricted(headerName);
				}
				catch (Exception e)
				{
					throw new InvalidOperationException("Could not figure out how to treat header: " + headerName, e);
				}
				// Restricted headers require their own special treatment, otherwise an exception will
				// be thrown.
				// See http://msdn.microsoft.com/en-us/library/78h415ay.aspx
				if (isRestricted)
				{
					switch (headerName)
					{
						/*case "Date":
						case "Referer":
						case "Content-Length":
						case "Expect":
						case "Range":
						case "Transfer-Encoding":
						case "User-Agent":
						case "Proxy-Connection":
						case "Host": // Host property is not supported by 3.5
							break;*/
						case "Content-Type":
							webRequest.ContentType = value;
							break;
						case "If-Modified-Since":
							DateTime tmp;
							DateTime.TryParse(value, CultureInfo.InvariantCulture, DateTimeStyles.RoundtripKind, out tmp);
							webRequest.IfModifiedSince = tmp;
							break;
						case "Accept":
							webRequest.Accept = value;
							break;
						case "Connection":
							webRequest.Connection = value;
							break;
					}
				}
				else
				{
					headers[headerName] = value;
				}
			}
		}

		/// <summary>
		/// Writes the specified data.
		/// </summary>
		/// <param name="data">The data.</param>
		public void Write(string data)
		{
			writeCalled = true;
			postedData = data;
			CopyHeadersToWebRequest();
			HttpRequestHelper.WriteDataToRequest(webRequest, data, factory.DisableRequestCompression);
		}


		/// <summary>
		/// Begins the write operation
		/// </summary>
		/// <param name="dataToWrite">The byte array.</param>
		/// <param name="callback">The callback.</param>
		/// <param name="state">The state.</param>
		/// <returns></returns>
		public IAsyncResult BeginWrite(string dataToWrite, AsyncCallback callback, object state)
		{
			writeCalled = true;
			postedData = dataToWrite;

			return webRequest.BeginGetRequestStream(callback, state);
		}

		/// <summary>
		/// Ends the write operation.
		/// </summary>
		/// <param name="result">The result.</param>
		public void EndWrite(IAsyncResult result)
		{
			using (var dataStream = webRequest.EndGetRequestStream(result))
			using (var compressed = new GZipStream(dataStream, CompressionMode.Compress))
            using (var writer = factory.DisableRequestCompression == false ?
                    new StreamWriter(compressed, Encoding.UTF8) :
                    new StreamWriter(dataStream, Encoding.UTF8))
			{
				writer.Write(postedData);
				writer.Flush();
#if !MONO
                if (factory.DisableRequestCompression == false)
                    compressed.Flush();
#endif
				dataStream.Flush();
			}
		}


		private class ImmediateCompletionResult : IAsyncResult, IDisposable
		{
			private ManualResetEvent manualResetEvent;

			public bool IsCompleted
			{
				get { return true; }
			}

			public WaitHandle AsyncWaitHandle
			{
				get
				{
					if (manualResetEvent == null)
					{
						lock (this)
						{
							if (manualResetEvent == null)
								manualResetEvent = new ManualResetEvent(true);
						}
					}
					return manualResetEvent;
				}
			}

			public object AsyncState
			{
				get { return null; }
			}

			public bool CompletedSynchronously
			{
				get { return true; }
			}

			public void Dispose()
			{
				if (manualResetEvent != null)
					manualResetEvent.Close();
			}
		}


		public void Write(Stream streamToWrite)
		{
			writeCalled = true;
			postedStream = streamToWrite;
			webRequest.SendChunked = true;
			CopyHeadersToWebRequest();
			using (var stream = webRequest.GetRequestStream())
			using (var commpressedData = new GZipStream(stream, CompressionMode.Compress))
			{
				streamToWrite.CopyTo(commpressedData);

				commpressedData.Flush();
				stream.Flush();
			}
		}

		public async Task<IObservable<string>> ServerPullAsync()
		{
			int retries = 0;
			while (true)
			{
				ErrorResponseException webException;

				try
				{
					Response = await httpClient.SendAsync(new HttpRequestMessage(new HttpMethod(Method), Url), HttpCompletionOption.ResponseHeadersRead);
					await CheckForErrorsAndReturnCachedResultIfAnyAsync();

					var stream = await Response.GetResponseStreamWithHttpDecompression();
					var observableLineStream = new ObservableLineStream(stream, () => Response.Dispose());
					SetResponseHeaders(Response);
					observableLineStream.Start();
					return (IObservable<string>)observableLineStream;
				}
				catch (ErrorResponseException e)
				{
					if (++retries >= 3 || disabledAuthRetries)
						throw;

					if (e.StatusCode != HttpStatusCode.Unauthorized &&
						e.StatusCode != HttpStatusCode.Forbidden &&
						e.StatusCode != HttpStatusCode.PreconditionFailed)
						throw;

					webException = e;
				}

				if (webException.StatusCode == HttpStatusCode.Forbidden)
				{
					await HandleForbiddenResponseAsync(webException.Response);
					await new CompletedTask(webException).Task; // Throws, preserving original stack
				}

				if (await HandleUnauthorizedResponseAsync(webException.Response) == false)
					await new CompletedTask(webException).Task; // Throws, preserving original stack
			}
		}

		public async Task ExecuteWriteAsync(string data)
		{
			await WriteAsync(data);
			await ExecuteRequestAsync();
		}

		public async Task ExecuteWriteAsync(Stream data)
		{
			await WriteAsync(data);
			await ExecuteRequestAsync();
		}

<<<<<<< HEAD
	    private async Task WriteAsync(Stream streamToWrite)
	    {
	        postedStream = streamToWrite;

	        Response = await httpClient.SendAsync(new HttpRequestMessage(new HttpMethod(Method), Url)
	        {
	            Content = new CompressedStreamContent(streamToWrite)
	        });

	        if (Response.IsSuccessStatusCode == false)
	            throw new ErrorResponseException(Response);

	        SetResponseHeaders(Response);
	    }
=======
		private async Task WriteAsync(Stream streamToWrite)
		{
			postedStream = streamToWrite;
			writeCalled = true;
			Response = await httpClient.SendAsync(new HttpRequestMessage(new HttpMethod(Method), Url)
			{
				Content = new CompressedStreamContent(streamToWrite)
			});

			if (Response.IsSuccessStatusCode == false)
				throw new ErrorResponseException(Response);

			SetResponseHeaders(Response);
		}
>>>>>>> 20a98a1a

	    public async Task WriteAsync(string data)
		{
			writeCalled = true;
			Response = await httpClient.SendAsync(new HttpRequestMessage(new HttpMethod(Method), Url)
			{
				Content = new CompressedStringContent(data, factory.DisableRequestCompression),
			});

			if (Response.IsSuccessStatusCode == false)
				throw new ErrorResponseException(Response);

			SetResponseHeaders(Response);
		}

		public Task<Stream> GetRawRequestStream()
		{
			CopyHeadersToWebRequest();
			webRequest.SendChunked = true;
			return Task.Factory.FromAsync<Stream>(webRequest.BeginGetRequestStream, webRequest.EndGetRequestStream, null);
		}

		public WebResponse RawExecuteRequest()
		{
			try
			{
				CopyHeadersToWebRequest();
				return webRequest.GetResponse();
			}
			catch (WebException we)
			{
				var httpWebResponse = we.Response as HttpWebResponse;
				if (httpWebResponse == null)
					throw;
				var sb = new StringBuilder()
					.Append(httpWebResponse.StatusCode)
					.Append(" ")
					.Append(httpWebResponse.StatusDescription)
					.AppendLine();

				using (var reader = new StreamReader(httpWebResponse.GetResponseStreamWithHttpDecompression()))
				{
					string line;
					while ((line = reader.ReadLine()) != null)
					{
						sb.AppendLine(line);
					}
				}
				throw new InvalidOperationException(sb.ToString(), we);
			}
		}

		public async Task<WebResponse> RawExecuteRequestAsync()
		{
			try
			{
				CopyHeadersToWebRequest();
				return await webRequest.GetResponseAsync();
			}
			catch (WebException we)
			{
				var httpWebResponse = we.Response as HttpWebResponse;
				if (httpWebResponse == null)
					throw;
				var sb = new StringBuilder()
					.Append(httpWebResponse.StatusCode)
					.Append(" ")
					.Append(httpWebResponse.StatusDescription)
					.AppendLine();

				using (var reader = new StreamReader(httpWebResponse.GetResponseStreamWithHttpDecompression()))
				{
					string line;
					while ((line = reader.ReadLine()) != null)
					{
						sb.AppendLine(line);
					}
				}
				throw new InvalidOperationException(sb.ToString(), we);
			}
		}

		public void PrepareForLongRequest()
		{
			Timeout = TimeSpan.FromHours(6);
			webRequest.AllowWriteStreamBuffering = false;
		}

		public void AddHeader(string key, string val)
		{
			headers.Set(key, val);
		}
	}
}
#endif<|MERGE_RESOLUTION|>--- conflicted
+++ resolved
@@ -51,7 +51,7 @@
 		internal volatile HttpClient httpClient;
 		internal volatile HttpWebRequest webRequest;
 
-		private NameValueCollection headers = new NameValueCollection();
+        private NameValueCollection headers = new NameValueCollection();
 
 		// temporary create a strong reference to the cached data for this request
 		// avoid the potential for clearing the cache from a cached item
@@ -106,14 +106,14 @@
 			if (factory.DisableRequestCompression == false && requestParams.DisableRequestCompression == false)
 			{
 				if (requestParams.Method == "POST" || requestParams.Method == "PUT" ||
-					requestParams.Method == "PATCH" || requestParams.Method == "EVAL")
-				{
-					webRequest.Headers["Content-Encoding"] = "gzip";
-					httpClient.DefaultRequestHeaders.TryAddWithoutValidation("Content-Encoding", "gzip");
-				}
-
-				webRequest.Headers["Accept-Encoding"] = "gzip";
-				httpClient.DefaultRequestHeaders.TryAddWithoutValidation("Accept-Encoding", "gzip");
+				    requestParams.Method == "PATCH" || requestParams.Method == "EVAL")
+				{
+                    webRequest.Headers["Content-Encoding"] = "gzip";
+                    httpClient.DefaultRequestHeaders.TryAddWithoutValidation("Content-Encoding", "gzip");
+				}
+
+                webRequest.Headers["Accept-Encoding"] = "gzip";
+                httpClient.DefaultRequestHeaders.TryAddWithoutValidation("Accept-Encoding", "gzip");
 			}
 
 			webRequest.ContentType = "application/json; charset=utf-8";
@@ -177,16 +177,9 @@
 					{
 						try
 						{
-<<<<<<< HEAD
 						    var httpRequestMessage = new HttpRequestMessage(new HttpMethod(Method), Url);
 						    CopyHeadersToHttpRequestMessage(httpRequestMessage);
 						    Response = await httpClient.SendAsync(httpRequestMessage);
-=======
-							var httpRequestMessage = new HttpRequestMessage(new HttpMethod(Method), Url);
-							CopyHeadersToHttpRequestMessage(httpRequestMessage);
-							HttpResponseMessage httpResponseMessage = await httpClient.SendAsync(httpRequestMessage);
-							Response = httpResponseMessage;
->>>>>>> 20a98a1a
 							SetResponseHeaders(Response);
 
 							ResponseStatusCode = Response.StatusCode;
@@ -195,15 +188,9 @@
 						{
 							sp.Stop();
 						}
-<<<<<<< HEAD
 						var result = await CheckForErrorsAndReturnCachedResultIfAnyAsync();
 					    if (result != null)
 					        return result;
-=======
-						var result = await this.CheckForErrorsAndReturnCachedResultIfAnyAsync();
-						if (result != null)
-							return result;
->>>>>>> 20a98a1a
 					}
 					return await ReadJsonInternalAsync();
 				}
@@ -231,18 +218,18 @@
 			}
 		}
 
-		private void CopyHeadersToHttpRequestMessage(HttpRequestMessage httpRequestMessage)
-		{
-			for (int i = 0; i < headers.Count; i++)
-			{
-				var key = headers.GetKey(i);
-				var values = headers.GetValues(i);
-				Debug.Assert(values != null);
-				httpRequestMessage.Headers.Add(key, values);
-			}
-		}
-
-		private void SetResponseHeaders(HttpResponseMessage response)
+	    private void CopyHeadersToHttpRequestMessage(HttpRequestMessage httpRequestMessage)
+	    {
+	        for (int i = 0; i < headers.Count; i++)
+	        {
+	            var key = headers.GetKey(i);
+	            var values = headers.GetValues(i);
+	            Debug.Assert(values != null);
+	            httpRequestMessage.Headers.Add(key, values);
+	        }
+	    }
+
+	    private void SetResponseHeaders(HttpResponseMessage response)
 		{
 			ResponseHeaders = new NameValueCollection();
 			foreach (var header in response.Headers)
@@ -282,9 +269,9 @@
 					factory.UpdateCacheTime(this);
 					var result = factory.GetCachedResponse(this, ResponseHeaders);
 
-					// here we explicitly need to get Response.Headers, and NOT ResponseHeaders because we are 
-					// getting the value _right now_ from the secondary, and don't care about the 304, the force check
-					// is still valid
+                    // here we explicitly need to get Response.Headers, and NOT ResponseHeaders because we are 
+                    // getting the value _right now_ from the secondary, and don't care about the 304, the force check
+                    // is still valid
 					HandleReplicationStatusChanges(Response.Headers.GetFirstValue(Constants.RavenForcePrimaryServerCheck), primaryUrl, operationUrl);
 
 					factory.InvokeLogRequest(owner, () => new RequestResultArgs
@@ -327,7 +314,7 @@
 					}
 					catch (Exception e)
 					{
-						throw new ErrorResponseException(Response, readToEnd, e);
+                        throw new ErrorResponseException(Response, readToEnd, e);
 					}
 					if (ravenJObject.ContainsKey("IndexDefinitionProperty"))
 					{
@@ -361,7 +348,7 @@
 					throw new ErrorResponseException(Response, readToEnd);
 				}
 			}
-			return null;
+		    return null;
 		}
 
 		public async Task<byte[]> ReadResponseBytesAsync()
@@ -373,14 +360,10 @@
 			var httpRequestMessage = new HttpRequestMessage(new HttpMethod(Method), Url);
 			CopyHeadersToHttpRequestMessage(httpRequestMessage);
 			Response = await httpClient.SendAsync(httpRequestMessage);
-<<<<<<< HEAD
 
 			// throw the conflict exception
 			await CheckForErrorsAndReturnCachedResultIfAnyAsync();
 			
-=======
-			await CheckForErrorsAndReturnCachedResultIfAnyAsync();
->>>>>>> 20a98a1a
 			using (var stream = await Response.GetResponseStreamWithHttpDecompression())
 			{
 				SetResponseHeaders(Response);
@@ -434,7 +417,7 @@
 				{
 					if (writeCalled == false)
 						webRequest.ContentLength = 0;
-					CopyHeadersToWebRequest();
+				    CopyHeadersToWebRequest();
 					return ReadJsonInternal(webRequest.GetResponse);
 				}
 				catch (WebException e)
@@ -461,21 +444,21 @@
 			}
 		}
 
-		private void CopyHeadersToWebRequest()
-		{
-			for (int i = 0; i < headers.Count; i++)
-			{
-				var key = headers.GetKey(i);
-				var values = headers.GetValues(i);
-				Debug.Assert(values != null);
-				foreach (var value in values)
-				{
-					webRequest.Headers.Set(key, value);
-				}
-			}
-		}
-
-		public bool HandleUnauthorizedResponse(HttpWebResponse unauthorizedResponse)
+	    private void CopyHeadersToWebRequest()
+	    {
+	        for (int i = 0; i < headers.Count; i++)
+	        {
+	            var key = headers.GetKey(i);
+	            var values = headers.GetValues(i);
+	            Debug.Assert(values != null);
+	            foreach (var value in values)
+	            {
+	                webRequest.Headers.Set(key, value);
+	            }
+	        }
+	    }
+
+	    public bool HandleUnauthorizedResponse(HttpWebResponse unauthorizedResponse)
 		{
 			if (conventions.HandleUnauthorizedResponse == null)
 				return false;
@@ -635,7 +618,7 @@
 				{
 					DurationMilliseconds = CalculateDuration(),
 					Method = webRequest.Method,
-					HttpResult = (int)ResponseStatusCode,
+					HttpResult = (int) ResponseStatusCode,
 					Status = RequestStatus.SentToServer,
 					Result = (data ?? "").ToString(),
 					Url = webRequest.RequestUri.PathAndQuery,
@@ -730,10 +713,10 @@
 						ProblematicText = ravenJObject.Value<string>("ProblematicText")
 					};
 				}
-				if (httpWebResponse.StatusCode == HttpStatusCode.BadRequest && ravenJObject.ContainsKey("Message"))
-				{
-					throw new BadRequestException(ravenJObject.Value<string>("Message"), e);
-				}
+                if (httpWebResponse.StatusCode == HttpStatusCode.BadRequest && ravenJObject.ContainsKey("Message"))
+			    {
+                    throw new BadRequestException(ravenJObject.Value<string>("Message"), e);
+			    }
 				if (ravenJObject.ContainsKey("Error"))
 				{
 					var sb = new StringBuilder();
@@ -834,7 +817,7 @@
 
 		public TimeSpan Timeout
 		{
-			set { webRequest.Timeout = (int)value.TotalMilliseconds; }
+			set { webRequest.Timeout = (int) value.TotalMilliseconds; }
 		}
 
 		public HttpResponseMessage Response { get; private set; }
@@ -927,7 +910,7 @@
 		{
 			writeCalled = true;
 			postedData = data;
-			CopyHeadersToWebRequest();
+            CopyHeadersToWebRequest();
 			HttpRequestHelper.WriteDataToRequest(webRequest, data, factory.DisableRequestCompression);
 		}
 
@@ -1018,7 +1001,7 @@
 			writeCalled = true;
 			postedStream = streamToWrite;
 			webRequest.SendChunked = true;
-			CopyHeadersToWebRequest();
+            CopyHeadersToWebRequest();
 			using (var stream = webRequest.GetRequestStream())
 			using (var commpressedData = new GZipStream(stream, CompressionMode.Compress))
 			{
@@ -1045,7 +1028,7 @@
 					var observableLineStream = new ObservableLineStream(stream, () => Response.Dispose());
 					SetResponseHeaders(Response);
 					observableLineStream.Start();
-					return (IObservable<string>)observableLineStream;
+					return (IObservable<string>) observableLineStream;
 				}
 				catch (ErrorResponseException e)
 				{
@@ -1053,8 +1036,8 @@
 						throw;
 
 					if (e.StatusCode != HttpStatusCode.Unauthorized &&
-						e.StatusCode != HttpStatusCode.Forbidden &&
-						e.StatusCode != HttpStatusCode.PreconditionFailed)
+					    e.StatusCode != HttpStatusCode.Forbidden &&
+					    e.StatusCode != HttpStatusCode.PreconditionFailed)
 						throw;
 
 					webException = e;
@@ -1083,25 +1066,9 @@
 			await ExecuteRequestAsync();
 		}
 
-<<<<<<< HEAD
 	    private async Task WriteAsync(Stream streamToWrite)
 	    {
 	        postedStream = streamToWrite;
-
-	        Response = await httpClient.SendAsync(new HttpRequestMessage(new HttpMethod(Method), Url)
-	        {
-	            Content = new CompressedStreamContent(streamToWrite)
-	        });
-
-	        if (Response.IsSuccessStatusCode == false)
-	            throw new ErrorResponseException(Response);
-
-	        SetResponseHeaders(Response);
-	    }
-=======
-		private async Task WriteAsync(Stream streamToWrite)
-		{
-			postedStream = streamToWrite;
 			writeCalled = true;
 			Response = await httpClient.SendAsync(new HttpRequestMessage(new HttpMethod(Method), Url)
 			{
@@ -1113,7 +1080,6 @@
 
 			SetResponseHeaders(Response);
 		}
->>>>>>> 20a98a1a
 
 	    public async Task WriteAsync(string data)
 		{
@@ -1131,7 +1097,7 @@
 
 		public Task<Stream> GetRawRequestStream()
 		{
-			CopyHeadersToWebRequest();
+            CopyHeadersToWebRequest();
 			webRequest.SendChunked = true;
 			return Task.Factory.FromAsync<Stream>(webRequest.BeginGetRequestStream, webRequest.EndGetRequestStream, null);
 		}
@@ -1140,7 +1106,7 @@
 		{
 			try
 			{
-				CopyHeadersToWebRequest();
+                CopyHeadersToWebRequest();
 				return webRequest.GetResponse();
 			}
 			catch (WebException we)
@@ -1170,7 +1136,7 @@
 		{
 			try
 			{
-				CopyHeadersToWebRequest();
+                CopyHeadersToWebRequest();
 				return await webRequest.GetResponseAsync();
 			}
 			catch (WebException we)
@@ -1202,10 +1168,10 @@
 			webRequest.AllowWriteStreamBuffering = false;
 		}
 
-		public void AddHeader(string key, string val)
-		{
-			headers.Set(key, val);
-		}
+	    public void AddHeader(string key, string val)
+	    {
+	        headers.Set(key, val);
+	    }
 	}
 }
 #endif