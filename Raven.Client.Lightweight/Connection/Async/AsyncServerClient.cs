//-----------------------------------------------------------------------
// <copyright file="AsyncServerClient.cs" company="Hibernating Rhinos LTD">
//     Copyright (c) Hibernating Rhinos LTD. All rights reserved.
// </copyright>
//-----------------------------------------------------------------------
using System;
using System.Collections.Generic;
using System.Collections.Specialized;
using System.Globalization;
using System.IO;
using System.Linq;
using System.Net;
using System.Net.Http;
using System.Text;
using System.Threading;
using System.Threading.Tasks;
using Raven.Client.Indexes;
using Raven.Database.Data;
using Raven.Imports.Newtonsoft.Json.Linq;
using Raven.Abstractions;
using Raven.Abstractions.Commands;
using Raven.Abstractions.Connection;
using Raven.Abstractions.Data;
using Raven.Abstractions.Exceptions;
using Raven.Abstractions.Extensions;
using Raven.Abstractions.Indexing;
using Raven.Abstractions.Json;
using Raven.Abstractions.Replication;
using Raven.Abstractions.Util;
using Raven.Client.Changes;
using Raven.Client.Connection.Profiling;
using Raven.Client.Document;
using Raven.Client.Exceptions;
using Raven.Client.Extensions;
using Raven.Client.Listeners;
using Raven.Imports.Newtonsoft.Json;
using Raven.Json.Linq;

namespace Raven.Client.Connection.Async
{
	public class AsyncServerClient : IAsyncDatabaseCommands, IAsyncInfoDatabaseCommands
	{
		private readonly ProfilingInformation profilingInformation;
		private readonly IDocumentConflictListener[] conflictListeners;
		private readonly string url;
		private readonly string rootUrl;
		private readonly OperationCredentials credentialsThatShouldBeUsedOnlyInOperationsWithoutReplication;
		internal readonly DocumentConvention convention;
		private NameValueCollection operationsHeaders = new NameValueCollection();
		internal readonly HttpJsonRequestFactory jsonRequestFactory;
		private readonly Guid? sessionId;
		private readonly Func<string, IDocumentStoreReplicationInformer> replicationInformerGetter;
		private readonly string databaseName;
		private readonly IDocumentStoreReplicationInformer replicationInformer;
		private int requestCount;
		private int readStripingBase;

		public string Url
		{
			get { return url; }
		}

		public IDocumentStoreReplicationInformer ReplicationInformer
		{
			get { return replicationInformer; }
		}

		public OperationCredentials PrimaryCredentials
		{
			get
			{
				return credentialsThatShouldBeUsedOnlyInOperationsWithoutReplication;
			}
		}

		public AsyncServerClient(string url, DocumentConvention convention, OperationCredentials credentials,
								 HttpJsonRequestFactory jsonRequestFactory, Guid? sessionId,
								 Func<string, IDocumentStoreReplicationInformer> replicationInformerGetter, string databaseName,
								 IDocumentConflictListener[] conflictListeners, bool incrementReadStripe)
		{
			profilingInformation = ProfilingInformation.CreateProfilingInformation(sessionId);
			this.url = url;
			if (this.url.EndsWith("/"))
				this.url = this.url.Substring(0, this.url.Length - 1);
			rootUrl = this.url;
			var databasesIndex = rootUrl.IndexOf("/databases/", StringComparison.OrdinalIgnoreCase);
			if (databasesIndex > 0)
			{
				rootUrl = rootUrl.Substring(0, databasesIndex);
			}
			this.jsonRequestFactory = jsonRequestFactory;
			this.sessionId = sessionId;
			this.convention = convention;
			this.credentialsThatShouldBeUsedOnlyInOperationsWithoutReplication = credentials;
			this.databaseName = databaseName;
			this.conflictListeners = conflictListeners;
			this.replicationInformerGetter = replicationInformerGetter;
			this.replicationInformer = replicationInformerGetter(databaseName);
			this.readStripingBase = replicationInformer.GetReadStripingBase(incrementReadStripe);

			this.replicationInformer.UpdateReplicationInformationIfNeeded(this);
		}

		public void Dispose()
		{
		}

		public Task<string[]> GetIndexNamesAsync(int start, int pageSize, CancellationToken token = default(CancellationToken))
		{
			return ExecuteWithReplication("GET", async operationMetadata =>
			{
				using (var request = jsonRequestFactory.CreateHttpJsonRequest(new CreateHttpJsonRequestParams(this, operationMetadata.Url.IndexNames(start, pageSize), "GET", operationMetadata.Credentials, convention)).AddReplicationStatusHeaders(url, operationMetadata.Url, replicationInformer, convention.FailoverBehavior, HandleReplicationStatusChanges))
				{
					var json = (RavenJArray)await request.ReadResponseJsonAsync().WithCancellation(token).ConfigureAwait(false);
					return json.Select(x => x.Value<string>()).ToArray();
				}
			}, token);
		}

		public Task<IndexDefinition[]> GetIndexesAsync(int start, int pageSize, CancellationToken token = default(CancellationToken))
		{
			return ExecuteWithReplication("GET", async operationMetadata =>
			{
				var operationUrl = operationMetadata.Url + "/indexes/?start=" + start + "&pageSize=" + pageSize;
				using (var request = jsonRequestFactory.CreateHttpJsonRequest(new CreateHttpJsonRequestParams(this, operationUrl, "GET", operationMetadata.Credentials, convention)))
				{
					request.AddReplicationStatusHeaders(url, operationMetadata.Url, replicationInformer, convention.FailoverBehavior, HandleReplicationStatusChanges);
					
					var json = (RavenJArray)await request.ReadResponseJsonAsync().WithCancellation(token).ConfigureAwait(false);
					//NOTE: To review, I'm not confidence this is the correct way to deserialize the index definition
					return json.Select(x =>
					{
						var value = ((RavenJObject)x)["definition"].ToString();
						return JsonConvert.DeserializeObject<IndexDefinition>(value, new JsonToJsonConverter());
					}).ToArray();
				}
			}, token);
		}

		public Task<TransformerDefinition[]> GetTransformersAsync(int start, int pageSize, CancellationToken token = default(CancellationToken))
		{
			return ExecuteWithReplication("GET", async operationMetadata =>
			{
				var operationUrl = operationMetadata.Url + "/transformers?start=" + start + "&pageSize=" + pageSize;
				using (var request = jsonRequestFactory.CreateHttpJsonRequest(new CreateHttpJsonRequestParams(this, operationUrl, "GET", operationMetadata.Credentials, convention)))
				{
					request.AddReplicationStatusHeaders(url, operationMetadata.Url, replicationInformer, convention.FailoverBehavior, HandleReplicationStatusChanges);

					var json = (RavenJArray)await request.ReadResponseJsonAsync().WithCancellation(token).ConfigureAwait(false);

					//NOTE: To review, I'm not confidence this is the correct way to deserialize the transformer definition
					return json.Select(x => JsonConvert.DeserializeObject<TransformerDefinition>(((RavenJObject)x)["definition"].ToString(), new JsonToJsonConverter())).ToArray();
				}
			}, token);
		}

		public Task ResetIndexAsync(string name, CancellationToken token = default(CancellationToken))
		{
			return ExecuteWithReplication("RESET", async operationMetadata =>
			{
				using (var request = jsonRequestFactory.CreateHttpJsonRequest(new CreateHttpJsonRequestParams(this, operationMetadata.Url + "/indexes/" + name, "RESET", operationMetadata.Credentials, convention)))
				{
					request.AddOperationHeaders(OperationsHeaders);
					request.AddReplicationStatusHeaders(url, operationMetadata.Url, replicationInformer, convention.FailoverBehavior, HandleReplicationStatusChanges);

					return await request.ReadResponseJsonAsync().WithCancellation(token);
				}
			}, token);
		}

		public Task<string> PutIndexAsync<TDocument, TReduceResult>(string name, IndexDefinitionBuilder<TDocument, TReduceResult> indexDef, CancellationToken token = default(CancellationToken))
		{
			return PutIndexAsync(name, indexDef, false, token);
		}

		public Task<string> PutIndexAsync<TDocument, TReduceResult>(string name,
					 IndexDefinitionBuilder<TDocument, TReduceResult> indexDef, bool overwrite = false, CancellationToken token = default(CancellationToken))
		{
			return PutIndexAsync(name, indexDef.ToIndexDefinition(convention), overwrite, token);
		}

		public Task<bool> IndexHasChangedAsync(string name, IndexDefinition indexDef, CancellationToken token = default(CancellationToken))
		{
			return ExecuteWithReplication("POST", operationMetadata => DirectIndexHasChangedAsync(name, indexDef, operationMetadata,token), token);
		}

		private async Task<bool> DirectIndexHasChangedAsync(string name, IndexDefinition indexDef, OperationMetadata operationMetadata, CancellationToken token)
		{
			var requestUri = operationMetadata.Url.Indexes(name) + "?op=hasChanged";
			using (var request = jsonRequestFactory.CreateHttpJsonRequest(new CreateHttpJsonRequestParams(this, requestUri, "POST", operationMetadata.Credentials, convention).AddOperationHeaders(OperationsHeaders)))
			{
				request.AddReplicationStatusHeaders(url, operationMetadata.Url, replicationInformer, convention.FailoverBehavior, HandleReplicationStatusChanges);

				var serializeObject = JsonConvert.SerializeObject(indexDef, Default.Converters);

				await request.WriteAsync(serializeObject).WithCancellation(token).ConfigureAwait(false);
				var result = await request.ReadResponseJsonAsync().WithCancellation(token).ConfigureAwait(false);
				return result.Value<bool>("Changed");
			}
		}

		public Task<string> PutIndexAsync(string name, IndexDefinition indexDef, CancellationToken token = default(CancellationToken))
		{
			return PutIndexAsync(name, indexDef, false,token);
		}

		public Task<string> PutIndexAsync(string name, IndexDefinition indexDef, bool overwrite, CancellationToken token = default(CancellationToken))
		{
			return ExecuteWithReplication("PUT", operationMetadata => DirectPutIndexAsync(name, indexDef, overwrite, operationMetadata, token), token);
		}

		public Task<string> PutTransformerAsync(string name, TransformerDefinition transformerDefinition, CancellationToken token = default(CancellationToken))
		{
			return ExecuteWithReplication("PUT", operationMetadata => DirectPutTransformerAsync(name, transformerDefinition, operationMetadata, token), token);
		}

		public async Task<string> DirectPutIndexAsync(string name, IndexDefinition indexDef, bool overwrite, OperationMetadata operationMetadata, CancellationToken token = default(CancellationToken))
		{
			var requestUri = operationMetadata.Url + "/indexes/" + Uri.EscapeUriString(name) + "?definition=yes";
			using (var webRequest = jsonRequestFactory.CreateHttpJsonRequest(new CreateHttpJsonRequestParams(this, requestUri, "GET", operationMetadata.Credentials, convention).AddOperationHeaders(OperationsHeaders)))
			{
				webRequest.AddReplicationStatusHeaders(url, operationMetadata.Url, replicationInformer, convention.FailoverBehavior, HandleReplicationStatusChanges);

				try
				{
					await webRequest.ExecuteRequestAsync().WithCancellation(token).ConfigureAwait(false);
					if (overwrite == false) throw new InvalidOperationException("Cannot put index: " + name + ", index already exists");
				}
				catch (ErrorResponseException e)
				{
					if (e.StatusCode != HttpStatusCode.NotFound) throw;
				}
			}

			using (var request = jsonRequestFactory.CreateHttpJsonRequest(new CreateHttpJsonRequestParams(this, requestUri, "PUT", operationMetadata.Credentials, convention).AddOperationHeaders(OperationsHeaders)))
			{
				var serializeObject = JsonConvert.SerializeObject(indexDef, Default.Converters);

				ErrorResponseException responseException;
				try
				{
					await request.WriteAsync(serializeObject).ConfigureAwait(false);
					var result = await request.ReadResponseJsonAsync().ConfigureAwait(false);
					return result.Value<string>("Index");
				}
				catch (ErrorResponseException e)
				{
					if (e.StatusCode != HttpStatusCode.BadRequest) throw;
					responseException = e;
				}
				var error = await responseException.TryReadErrorResponseObject(new { Error = "", Message = "", IndexDefinitionProperty = "", ProblematicText = "" }).ConfigureAwait(false);
				if (error == null) throw responseException;

				throw new IndexCompilationException(error.Message) { IndexDefinitionProperty = error.IndexDefinitionProperty, ProblematicText = error.ProblematicText };
			}
		}

		public async Task<string> DirectPutTransformerAsync(string name, TransformerDefinition transformerDefinition,
															OperationMetadata operationMetadata, CancellationToken token = default(CancellationToken))
		{
			var requestUri = operationMetadata.Url + "/transformers/" + name;

			using (var request = jsonRequestFactory.CreateHttpJsonRequest(new CreateHttpJsonRequestParams(this, requestUri, "PUT", operationMetadata.Credentials, convention).AddOperationHeaders(OperationsHeaders)))
			{
				var serializeObject = JsonConvert.SerializeObject(transformerDefinition, Default.Converters);

				ErrorResponseException responseException;
				try
				{
					await request.WriteAsync(serializeObject).ConfigureAwait(false);
					var result = await request.ReadResponseJsonAsync().WithCancellation(token).ConfigureAwait(false);
					return result.Value<string>("Transformer");
				}
				catch (BadRequestException e)
				{
					throw new TransformCompilationException(e.Message);
				}
				catch (ErrorResponseException e)
				{
					if (e.StatusCode != HttpStatusCode.BadRequest) throw;

					responseException = e;
				}
				var error = await responseException.TryReadErrorResponseObject(new { Error = "", Message = "" }).ConfigureAwait(false);
				if (error == null) throw responseException;

				throw new TransformCompilationException(error.Message);
			}
		}

		public Task DeleteIndexAsync(string name, CancellationToken token = default (CancellationToken))
		{
			return ExecuteWithReplication("DELETE", async operationMetadata =>
			{
				using (var request = jsonRequestFactory.CreateHttpJsonRequest(new CreateHttpJsonRequestParams(this, operationMetadata.Url.Indexes(name), "DELETE", operationMetadata.Credentials, convention).AddOperationHeaders(operationsHeaders)))
				{
					request.AddReplicationStatusHeaders(url, operationMetadata.Url, replicationInformer, convention.FailoverBehavior, HandleReplicationStatusChanges);
					await request.ExecuteRequestAsync().WithCancellation(token).ConfigureAwait(false);
				}
			}, token);
		}

		public Task<Operation> DeleteByIndexAsync(string indexName, IndexQuery queryToDelete, BulkOperationOptions options = null, CancellationToken token = default (CancellationToken))
		{
			return ExecuteWithReplication("DELETE", async operationMetadata =>
			{
				var notNullOptions = options ?? new BulkOperationOptions();
				string path = queryToDelete.GetIndexQueryUrl(operationMetadata.Url, indexName, "bulk_docs") + "&allowStale=" + notNullOptions.AllowStale
					 + "&details=" + notNullOptions.RetrieveDetails;
				if (notNullOptions.MaxOpsPerSec != null)
					path += "&maxOpsPerSec=" + notNullOptions.MaxOpsPerSec;
				if (notNullOptions.StaleTimeout != null)
					path += "&staleTimeout=" + notNullOptions.StaleTimeout;

				token.ThrowCancellationIfNotDefault(); //maybe the operation is canceled and we can spare the request..
				using (var request = jsonRequestFactory.CreateHttpJsonRequest(new CreateHttpJsonRequestParams(this, path, "DELETE", operationMetadata.Credentials, convention).AddOperationHeaders(OperationsHeaders)))
				{
					request.AddReplicationStatusHeaders(url, operationMetadata.Url, replicationInformer, convention.FailoverBehavior, HandleReplicationStatusChanges);
					RavenJToken jsonResponse;
					try
					{
						jsonResponse = await request.ReadResponseJsonAsync().WithCancellation(token).ConfigureAwait(false);
					}
					catch (ErrorResponseException e)
					{
						if (e.StatusCode == HttpStatusCode.NotFound) throw new InvalidOperationException("There is no index named: " + indexName, e);
						throw;
					}

					// Be compatible with the response from v2.0 server
					var opId = ((RavenJObject)jsonResponse)["OperationId"];

					if (opId == null || opId.Type != JTokenType.Integer) return null;

					return new Operation(this, opId.Value<long>());
				}
			}, token);
		}

		public Task DeleteTransformerAsync(string name, CancellationToken token = default (CancellationToken))
		{
			return ExecuteWithReplication("DELETE", async operationMetadata =>
			{
				using (var request = jsonRequestFactory.CreateHttpJsonRequest(new CreateHttpJsonRequestParams(this, operationMetadata.Url.Transformer(name), "DELETE", operationMetadata.Credentials, convention).AddOperationHeaders(operationsHeaders)))
				{
					request.AddReplicationStatusHeaders(url, operationMetadata.Url, replicationInformer, convention.FailoverBehavior, HandleReplicationStatusChanges);
					await request.ExecuteRequestAsync().WithCancellation(token).ConfigureAwait(false);
				}
			}, token);
		}

		public Task<RavenJObject> PatchAsync(string key, PatchRequest[] patches, CancellationToken token = default(CancellationToken))
		{
			return PatchAsync(key, patches, null, token);
		}

		public async Task<RavenJObject> PatchAsync(string key, PatchRequest[] patches, bool ignoreMissing, CancellationToken token = default(CancellationToken))
		{
			var batchResults = await BatchAsync(new ICommandData[]
					{
						new PatchCommandData
							{
								Key = key,
								Patches = patches,
							}
					}, token).ConfigureAwait(false);
			if (!ignoreMissing && batchResults[0].PatchResult != null &&
				batchResults[0].PatchResult == PatchResult.DocumentDoesNotExists)
				throw new DocumentDoesNotExistsException("Document with key " + key + " does not exist.");
			return batchResults[0].AdditionalData;
		}

		public Task<RavenJObject> PatchAsync(string key, ScriptedPatchRequest patch, CancellationToken token = default(CancellationToken))
		{
			return PatchAsync(key, patch, null, token);
		}

		public async Task<RavenJObject> PatchAsync(string key, PatchRequest[] patches, Etag etag, CancellationToken token = default(CancellationToken))
		{
			var batchResults = await BatchAsync(new ICommandData[]
					{
						new PatchCommandData
							{
								Key = key,
								Patches = patches,
								Etag = etag,
							}
					}, token).ConfigureAwait(false);
			return batchResults[0].AdditionalData;
		}

		public async Task<RavenJObject> PatchAsync(string key, PatchRequest[] patchesToExisting,
												   PatchRequest[] patchesToDefault, RavenJObject defaultMetadata, CancellationToken token = default(CancellationToken))
		{
			var batchResults = await BatchAsync(new ICommandData[]
					{
						new PatchCommandData
							{
								Key = key,
								Patches = patchesToExisting,
								PatchesIfMissing = patchesToDefault,
								Metadata = defaultMetadata
							}
					}, token).ConfigureAwait(false);
			return batchResults[0].AdditionalData;
		}

		public async Task<RavenJObject> PatchAsync(string key, ScriptedPatchRequest patch, bool ignoreMissing, CancellationToken token = default(CancellationToken))
		{
			var batchResults = await BatchAsync(new ICommandData[]
			{
				new ScriptedPatchCommandData
				{
					Key = key,
					Patch = patch,
				}
			}, token).ConfigureAwait(false);
			if (!ignoreMissing && batchResults[0].PatchResult != null &&
				batchResults[0].PatchResult == PatchResult.DocumentDoesNotExists)
				throw new DocumentDoesNotExistsException("Document with key " + key + " does not exist.");
			return batchResults[0].AdditionalData;
		}

		public async Task<RavenJObject> PatchAsync(string key, ScriptedPatchRequest patch, Etag etag, CancellationToken token = default(CancellationToken))
		{
			var batchResults = await BatchAsync(new ICommandData[]
			{
				new ScriptedPatchCommandData
				{
					Key = key,
					Patch = patch,
					Etag = etag
				}
			}, token).ConfigureAwait(false);
			return batchResults[0].AdditionalData;
		}

		public async Task<RavenJObject> PatchAsync(string key, ScriptedPatchRequest patchExisting,
												   ScriptedPatchRequest patchDefault, RavenJObject defaultMetadata, CancellationToken token = default(CancellationToken))
		{
			var batchResults = await BatchAsync(new ICommandData[]
			{
				new ScriptedPatchCommandData
				{
					Key = key,
					Patch = patchExisting,
					PatchIfMissing = patchDefault,
					Metadata = defaultMetadata
				}
			}, token).ConfigureAwait(false);
			return batchResults[0].AdditionalData;
		}

		public Task<PutResult> PutAsync(string key, Etag etag, RavenJObject document, RavenJObject metadata, CancellationToken token = default(CancellationToken))
		{
			return ExecuteWithReplication("PUT", operationMetadata => DirectPutAsync(operationMetadata, key, etag, document, metadata, token), token);
		}

		private async Task<PutResult> DirectPutAsync(OperationMetadata operationMetadata, string key, Etag etag, RavenJObject document, RavenJObject metadata, CancellationToken token = default(CancellationToken))
		{
			if (metadata == null)
				metadata = new RavenJObject();
			var method = String.IsNullOrEmpty(key) ? "POST" : "PUT";
			if (etag != null)
				metadata[Constants.MetadataEtagField] = new RavenJValue((string)etag);

			if (key != null)
				key = Uri.EscapeDataString(key);

			using (var request = jsonRequestFactory.CreateHttpJsonRequest(new CreateHttpJsonRequestParams(this, operationMetadata.Url + "/docs/" + key, method, metadata, operationMetadata.Credentials, convention).AddOperationHeaders(OperationsHeaders)))
			{
				request.AddReplicationStatusHeaders(url, operationMetadata.Url, replicationInformer, convention.FailoverBehavior, HandleReplicationStatusChanges);

				ErrorResponseException responseException;
				try
				{
					await request.WriteAsync(document).WithCancellation(token).ConfigureAwait(false);
					var result = await request.ReadResponseJsonAsync().WithCancellation(token).ConfigureAwait(false);
					if (result == null)
					{
						throw new InvalidOperationException("Got null response from the server after doing a put on " + key + ", something is very wrong. Probably a garbled response.");
					}
					return convention.CreateSerializer().Deserialize<PutResult>(new RavenJTokenReader(result));
				}
				catch (ErrorResponseException e)
				{
					if (e.StatusCode != HttpStatusCode.Conflict) throw;
					responseException = e;
				}
				throw FetchConcurrencyException(responseException);
			}
		}

		public IAsyncDatabaseCommands ForDatabase(string database)
		{
			return ForDatabaseInternal(database);
		}

		public IAsyncDatabaseCommands ForSystemDatabase()
		{
			return ForSystemDatabaseInternal();
		}

		internal AsyncServerClient ForDatabaseInternal(string database)
		{
			if (database == Constants.SystemDatabase)
				return ForSystemDatabaseInternal();

			var databaseUrl = MultiDatabase.GetRootDatabaseUrl(url);
			databaseUrl = databaseUrl + "/databases/" + database + "/";
			if (databaseUrl == url)
				return this;

			return new AsyncServerClient(databaseUrl, convention, credentialsThatShouldBeUsedOnlyInOperationsWithoutReplication, jsonRequestFactory, sessionId, replicationInformerGetter, database, conflictListeners, false) { operationsHeaders = operationsHeaders };
		}

		internal AsyncServerClient ForSystemDatabaseInternal()
		{
			var databaseUrl = MultiDatabase.GetRootDatabaseUrl(url);
			if (databaseUrl == url)
				return this;

			return new AsyncServerClient(databaseUrl, convention, credentialsThatShouldBeUsedOnlyInOperationsWithoutReplication, jsonRequestFactory, sessionId, replicationInformerGetter, databaseName, conflictListeners, false) { operationsHeaders = operationsHeaders };
		}

		public NameValueCollection OperationsHeaders
		{
			get { return operationsHeaders; }
			set { operationsHeaders = value; }
		}

		public IAsyncGlobalAdminDatabaseCommands GlobalAdmin { get { return new AsyncAdminServerClient(this); } }

		public IAsyncAdminDatabaseCommands Admin { get { return new AsyncAdminServerClient(this); } }

		public Task<JsonDocument> GetAsync(string key, CancellationToken token = default (CancellationToken))
		{
			EnsureIsNotNullOrEmpty(key, "key");

			return ExecuteWithReplication("GET", operationMetadata => DirectGetAsync(operationMetadata, key, token), token);
		}

		public Task<TransformerDefinition> GetTransformerAsync(string name, CancellationToken token = default(CancellationToken))
		{
			return ExecuteWithReplication("GET", async operationMetadata =>
			{
				try
				{
					using (var request = jsonRequestFactory.CreateHttpJsonRequest(new CreateHttpJsonRequestParams(this, operationMetadata.Url.Transformer(name), "GET", operationMetadata.Credentials, convention)).AddReplicationStatusHeaders(url, operationMetadata.Url, replicationInformer, convention.FailoverBehavior, HandleReplicationStatusChanges))
					{
						var transformerDefinitionJson = (RavenJObject)await request.ReadResponseJsonAsync().WithCancellation(token).ConfigureAwait(false);
						var value = transformerDefinitionJson.Value<RavenJObject>("Transformer");
						return convention.CreateSerializer().Deserialize<TransformerDefinition>(new RavenJTokenReader(value));
					}
				}
				catch (ErrorResponseException we)
				{
					if (we.StatusCode == HttpStatusCode.NotFound)
						return null;

					throw;
				}
			}, token);
		}

		public Task<IndexDefinition> GetIndexAsync(string name, CancellationToken token = default (CancellationToken))
		{
			return ExecuteWithReplication("GET", async operationMetadata =>
			{
				try
				{
					using (var request = jsonRequestFactory.CreateHttpJsonRequest(new CreateHttpJsonRequestParams(this, operationMetadata.Url.IndexDefinition(name), "GET", operationMetadata.Credentials, convention)).AddReplicationStatusHeaders(url, operationMetadata.Url, replicationInformer, convention.FailoverBehavior, HandleReplicationStatusChanges))
					{
						var indexDefinitionJson = (RavenJObject)await request.ReadResponseJsonAsync().WithCancellation(token).ConfigureAwait(false);
						var value = indexDefinitionJson.Value<RavenJObject>("Index");
						return convention.CreateSerializer().Deserialize<IndexDefinition>(new RavenJTokenReader(value));
					}
				}
				catch (ErrorResponseException we)
				{
					if (we.StatusCode == HttpStatusCode.NotFound)
						return null;

					throw;
				}

			}, token);
		}

		public async Task<JsonDocument> DirectGetAsync(OperationMetadata operationMetadata, string key, CancellationToken token)
		{
			if (key.Length > 127)
			{
				// avoid hitting UrlSegmentMaxLength limits in Http.sys
				var multiLoadResult = await DirectGetAsync(operationMetadata, new[] { key }, new string[0], null, new Dictionary<string, RavenJToken>(), false, token).WithCancellation(token).ConfigureAwait(false);
				var result = multiLoadResult.Results.FirstOrDefault();
				if (result == null)
					return null;
				return SerializationHelper.RavenJObjectToJsonDocument(result);
			}

			var metadata = new RavenJObject();
			AddTransactionInformation(metadata);
			var createHttpJsonRequestParams = new CreateHttpJsonRequestParams(this, (operationMetadata.Url + "/docs?id=" + Uri.EscapeDataString(key)), "GET", metadata, operationMetadata.Credentials, convention);
			using (var request = jsonRequestFactory.CreateHttpJsonRequest(createHttpJsonRequestParams.AddOperationHeaders(OperationsHeaders)).AddReplicationStatusHeaders(url, operationMetadata.Url, replicationInformer, convention.FailoverBehavior, HandleReplicationStatusChanges))
			{
				Task<JsonDocument> resolveConflictTask;
				try
				{
					var requestJson = await request.ReadResponseJsonAsync().WithCancellation(token).ConfigureAwait(false);
					var docKey = request.ResponseHeaders.Get(Constants.DocumentIdFieldName) ?? key;
					docKey = Uri.UnescapeDataString(docKey);
					request.ResponseHeaders.Remove(Constants.DocumentIdFieldName);
					var deserializeJsonDocument = SerializationHelper.DeserializeJsonDocument(docKey, requestJson, request.ResponseHeaders, request.ResponseStatusCode);
					return deserializeJsonDocument;
				}
				catch (ErrorResponseException e)
				{
					switch (e.StatusCode)
					{
						case HttpStatusCode.NotFound:
							return null;
						case HttpStatusCode.Conflict:
							resolveConflictTask = ResolveConflict(e.ResponseString, e.Etag, operationMetadata, key,token);
							break;
						default:
							throw;
					}
				}
				return await resolveConflictTask.WithCancellation(token).ConfigureAwait(false);
			}
		}

		private async Task<JsonDocument> ResolveConflict(string httpResponse, Etag etag, OperationMetadata operationMetadata, string key, CancellationToken token)
		{
			var conflicts = new StringReader(httpResponse);
			var conflictsDoc = RavenJObject.Load(new RavenJsonTextReader(conflicts));
			var result =
				await TryResolveConflictOrCreateConcurrencyException(operationMetadata, key, conflictsDoc, etag, token).ConfigureAwait(false);
			if (result != null)
				throw result;
			return await DirectGetAsync(operationMetadata, key, token).ConfigureAwait(false);
		}

		public Task<MultiLoadResult> GetAsync(string[] keys, string[] includes, string transformer = null,
											  Dictionary<string, RavenJToken> transformerParameters = null, bool metadataOnly = false, CancellationToken token = default (CancellationToken))
		{
			return ExecuteWithReplication("GET", operationMetadata => DirectGetAsync(operationMetadata, keys, includes, transformer, transformerParameters, metadataOnly, token), token);
		}

		private async Task<MultiLoadResult> DirectGetAsync(OperationMetadata operationMetadata, string[] keys, string[] includes, string transformer,
														   Dictionary<string, RavenJToken> transformerParameters, bool metadataOnly, CancellationToken token = default (CancellationToken))
		{
			var path = operationMetadata.Url + "/queries/?";
			if (metadataOnly)
				path += "&metadata-only=true";
			if (includes != null && includes.Length > 0)
			{
				path += string.Join("&", includes.Select(x => "include=" + x).ToArray());
			}
			if (string.IsNullOrEmpty(transformer) == false)
				path += "&transformer=" + transformer;

			if (transformerParameters != null)
			{
				path = transformerParameters.Aggregate(path,
											 (current, transformerParam) =>
											 current + ("&" + string.Format("tp-{0}={1}", transformerParam.Key, transformerParam.Value)));
			}

			var metadata = new RavenJObject();
			AddTransactionInformation(metadata);

			var uniqueIds = new HashSet<string>(keys);
			HttpJsonRequest request = null;

			try
			{
				// if it is too big, we drop to POST (note that means that we can't use the HTTP cache any longer)
				// we are fine with that, requests to load > 128 items are going to be rare
				if (uniqueIds.Sum(x => x.Length) < 1024)
				{
					path += "&" + string.Join("&", uniqueIds.Select(x => "id=" + Uri.EscapeDataString(x)).ToArray());
					request =
						jsonRequestFactory.CreateHttpJsonRequest(new CreateHttpJsonRequestParams(this, path, "GET", metadata, operationMetadata.Credentials,
																								 convention)
																	 .AddOperationHeaders(OperationsHeaders));

					request.AddReplicationStatusHeaders(url, operationMetadata.Url, replicationInformer, convention.FailoverBehavior,
														HandleReplicationStatusChanges);

					var result = await request.ReadResponseJsonAsync().ConfigureAwait(false);
					return await CompleteMultiGetAsync(operationMetadata, keys, includes, transformer, transformerParameters, result, token).ConfigureAwait(false);
				}
				request =
					jsonRequestFactory.CreateHttpJsonRequest(new CreateHttpJsonRequestParams(this, path, "POST", metadata, operationMetadata.Credentials, convention)
																 .AddOperationHeaders(OperationsHeaders));

				await request.WriteAsync(new RavenJArray(uniqueIds)).WithCancellation(token).ConfigureAwait(false);
				var responseResult = await request.ReadResponseJsonAsync().WithCancellation(token).ConfigureAwait(false);
				return await CompleteMultiGetAsync(operationMetadata, keys, includes, transformer, transformerParameters, responseResult, token).ConfigureAwait(false);
			}
			finally
			{
				if (request != null)
					request.Dispose();
			}
		}

		private async Task<MultiLoadResult> CompleteMultiGetAsync(OperationMetadata operationMetadata, string[] keys, string[] includes, string transformer,
														   Dictionary<string, RavenJToken> transformerParameters, RavenJToken result, CancellationToken token = default (CancellationToken))
		{
			ErrorResponseException responseException;
			try
			{
				var uniqueKeys = new HashSet<string>(keys);

				var results = result
					.Value<RavenJArray>("Results")
					.Select(x => x as RavenJObject)
					.ToList();

				var documents = results
					.Where(x => x != null && x.ContainsKey("@metadata") && x["@metadata"].Value<string>("@id") != null)
					.ToDictionary(x => x["@metadata"].Value<string>("@id"), x => x, StringComparer.OrdinalIgnoreCase);

				if (results.Count >= uniqueKeys.Count)
				{
					for (var i = 0; i < uniqueKeys.Count; i++)
					{
						var key = keys[i];
						if (documents.ContainsKey(key))
							continue;

						documents.Add(key, results[i]);
					}
				}

				var multiLoadResult = new MultiLoadResult
				{
					Includes = result.Value<RavenJArray>("Includes").Cast<RavenJObject>().ToList(),
					Results = documents.Count == 0 ? results : keys.Select(key => documents.ContainsKey(key) ? documents[key] : null).ToList()
				};

				var docResults = multiLoadResult.Results.Concat(multiLoadResult.Includes);

				return
					await
					RetryOperationBecauseOfConflict(operationMetadata, docResults, multiLoadResult,
													() => DirectGetAsync(operationMetadata, keys, includes, transformer, transformerParameters, false, token), token: token).ConfigureAwait(false);
			}
			catch (ErrorResponseException e)
			{
				if (e.StatusCode != HttpStatusCode.Conflict)
					throw;
				responseException = e;
			}
			throw FetchConcurrencyException(responseException);
		}

		public Task<JsonDocument[]> GetDocumentsAsync(int start, int pageSize, bool metadataOnly = false, CancellationToken token = default (CancellationToken))
		{
			return ExecuteWithReplication("GET", async operationMetadata =>
			{
				var result = await GetDocumentsInternalAsync(start, null, pageSize, operationMetadata, metadataOnly, token).ConfigureAwait(false);

				return result.Cast<RavenJObject>()
							 .ToJsonDocuments()
							 .ToArray();
			}, token);
		}

		public Task<JsonDocument[]> GetDocumentsAsync(Etag fromEtag, int pageSize, bool metadataOnly = false, CancellationToken token = default (CancellationToken))
		{
			return ExecuteWithReplication("GET", async operationMetadata =>
			{
				var result = await GetDocumentsInternalAsync(null, fromEtag, pageSize, operationMetadata, metadataOnly, token).ConfigureAwait(false);
				return result.Cast<RavenJObject>()
							 .ToJsonDocuments()
							 .ToArray();
			}, token);
		}

		public async Task<RavenJArray> GetDocumentsInternalAsync(int? start, Etag fromEtag, int pageSize, OperationMetadata operationMetadata, bool metadataOnly = false, CancellationToken token = default (CancellationToken))
		{
			var requestUri = url + "/docs/?";
			if (start.HasValue && start.Value > 0)
			{
				requestUri += "start=" + start;
			}
			else if (fromEtag != null)
			{
				requestUri += "etag=" + fromEtag;
			}
			requestUri += "&pageSize=" + pageSize;
			if (metadataOnly)
				requestUri += "&metadata-only=true";
			var @params = new CreateHttpJsonRequestParams(this, requestUri, "GET", operationMetadata.Credentials, convention)
				.AddOperationHeaders(OperationsHeaders);

			using (var request = jsonRequestFactory.CreateHttpJsonRequest(@params))
			{
				return (RavenJArray)await request.ReadResponseJsonAsync().WithCancellation(token).ConfigureAwait(false);
			}
		}

		public Task<Operation> UpdateByIndexAsync(string indexName, IndexQuery queryToUpdate, ScriptedPatchRequest patch, BulkOperationOptions options = null, CancellationToken token = default(CancellationToken))
		{
			var notNullOptions = options ?? new BulkOperationOptions();
			var requestData = RavenJObject.FromObject(patch).ToString(Formatting.Indented);
			return UpdateByIndexImpl(indexName, queryToUpdate, notNullOptions, requestData, "EVAL", token);
		}

		public Task<Operation> UpdateByIndexAsync(string indexName, IndexQuery queryToUpdate, PatchRequest[] patchRequests,
				BulkOperationOptions options = null, CancellationToken token = default(CancellationToken))
		{
			var notNullOptions = options ?? new BulkOperationOptions();
			var requestData = new RavenJArray(patchRequests.Select(x => x.ToJson())).ToString(Formatting.Indented);
			return UpdateByIndexImpl(indexName, queryToUpdate, notNullOptions, requestData, "PATCH", token);
		}

		public async Task<MultiLoadResult> MoreLikeThisAsync(MoreLikeThisQuery query, CancellationToken token = default(CancellationToken))
		{
			var requestUrl = query.GetRequestUri();
			EnsureIsNotNullOrEmpty(requestUrl, "url");
			var result = await ExecuteWithReplication("GET", async operationMetadata =>
			{
				var metadata = new RavenJObject();
				AddTransactionInformation(metadata);
				using (var request = jsonRequestFactory.CreateHttpJsonRequest(new CreateHttpJsonRequestParams(this, operationMetadata.Url + requestUrl, "GET", metadata, operationMetadata.Credentials, convention).AddOperationHeaders(OperationsHeaders)))
				{
					return await request.ReadResponseJsonAsync().WithCancellation(token);
				}
			}, token).ConfigureAwait(false);
			return ((RavenJObject)result).Deserialize<MultiLoadResult>(convention);
		}

		public Task<long> NextIdentityForAsync(string name, CancellationToken token = default(CancellationToken))
		{
			return ExecuteWithReplication("POST", async operationMetadata =>
			{
				using (var request = jsonRequestFactory.CreateHttpJsonRequest(new CreateHttpJsonRequestParams(this, operationMetadata.Url + "/identity/next?name=" + Uri.EscapeDataString(name), "POST", operationMetadata.Credentials, convention).AddOperationHeaders(OperationsHeaders)))
				{
					var readResponseJson = await request.ReadResponseJsonAsync().WithCancellation(token).ConfigureAwait(false);
					return readResponseJson.Value<long>("Value");
				}
			}, token);
		}

		public Task<long> SeedIdentityForAsync(string name, long value, CancellationToken token = default(CancellationToken))
		{
			return ExecuteWithReplication("POST", async operationMetadata =>
			{
				using (var request = jsonRequestFactory.CreateHttpJsonRequest(new CreateHttpJsonRequestParams(this, url + "/identity/seed?name=" + Uri.EscapeDataString(name) + "&value=" + Uri.EscapeDataString(value.ToString()), "POST", operationMetadata.Credentials, convention).AddOperationHeaders(OperationsHeaders)))
				{
					var readResponseJson = await request.ReadResponseJsonAsync().WithCancellation(token).ConfigureAwait(false);

					return readResponseJson.Value<long>("Value");
				}
			}, token);
		}

		private Task<Operation> UpdateByIndexImpl(string indexName, IndexQuery queryToUpdate, BulkOperationOptions options, String requestData, String method, CancellationToken token = default(CancellationToken))
		{
			return ExecuteWithReplication(method, async operationMetadata =>
			{
				var notNullOptions = options ?? new BulkOperationOptions();
				string path = queryToUpdate.GetIndexQueryUrl(operationMetadata.Url, indexName, "bulk_docs") + "&allowStale=" + notNullOptions.AllowStale
					+ "&maxOpsPerSec=" + notNullOptions.MaxOpsPerSec + "&details=" + notNullOptions.RetrieveDetails;
				if (notNullOptions.StaleTimeout != null)
					path += "&staleTimeout=" + notNullOptions.StaleTimeout;
				using (var request = jsonRequestFactory.CreateHttpJsonRequest(new CreateHttpJsonRequestParams(this, path, method, operationMetadata.Credentials, convention)))
				{
					request.AddOperationHeaders(OperationsHeaders);
					await request.WriteAsync(requestData).ConfigureAwait(false);

					RavenJToken jsonResponse;
					try
					{
						jsonResponse = await request.ReadResponseJsonAsync().WithCancellation(token).ConfigureAwait(false);
					}
					catch (ErrorResponseException e)
					{
						if (e.StatusCode == HttpStatusCode.NotFound) throw new InvalidOperationException("There is no index named: " + indexName);
						throw;
					}

					return new Operation(this, jsonResponse.Value<long>("OperationId"));
				}
			}, token);
		}

		public Task<FacetResults> GetFacetsAsync(string index, IndexQuery query, string facetSetupDoc, int start = 0,
												 int? pageSize = null, CancellationToken token = default (CancellationToken))
		{
			return ExecuteWithReplication("GET", async operationMetadata =>
			{
				var requestUri = operationMetadata.Url + string.Format("/facets/{0}?facetDoc={1}{2}&facetStart={3}&facetPageSize={4}",
				Uri.EscapeUriString(index),
				Uri.EscapeDataString(facetSetupDoc),
				query.GetMinimalQueryString(),
				start,
				pageSize);

				using (var request = jsonRequestFactory.CreateHttpJsonRequest(new CreateHttpJsonRequestParams(this, requestUri, "GET", operationMetadata.Credentials, convention).AddOperationHeaders(OperationsHeaders)))
				{
					request.AddReplicationStatusHeaders(url, operationMetadata.Url, replicationInformer, convention.FailoverBehavior, HandleReplicationStatusChanges);

                    var cachedRequestDetails = jsonRequestFactory.ConfigureCaching(requestUri, (key, val) => request.AddHeader(key, val));
                    request.CachedRequestDetails = cachedRequestDetails.CachedRequest;
                    request.SkipServerCheck = cachedRequestDetails.SkipServerCheck;

					var json = (RavenJObject)await request.ReadResponseJsonAsync().WithCancellation(token).ConfigureAwait(false);
					return json.JsonDeserialization<FacetResults>();
				}
			}, token);
		}

		public Task<FacetResults[]> GetMultiFacetsAsync(FacetQuery[] facetedQueries, CancellationToken token = default(CancellationToken))
		{
            var multiGetReuestItems = facetedQueries.Select(x =>
            {
                string addition;
                if (x.FacetSetupDoc != null)
                    addition = "facetDoc=" + x.FacetSetupDoc;
                else
                    addition = "facets=" + Uri.EscapeDataString(JsonConvert.SerializeObject(x.Facets));

                return new GetRequest()
                {

                    Url = "/facets/" + x.IndexName,
                    Query = string.Format("{0}&facetStart={1}&facetPageSize={2}&{3}",
                        x.Query.GetMinimalQueryString(),
                        x.Query.Start,
                        x.Query.PageSize,
                        addition)
                };
            }).ToArray();

		    var results =  MultiGetAsync(multiGetReuestItems, token).ContinueWith(x =>
		    {
                var facetResults = new FacetResults[x.Result.Length];

		        for (var facetResultCounter = 0; facetResultCounter < facetResults.Length; facetResultCounter++)
		        {
                    var curFacetDoc = x.Result[facetResultCounter].Result;
                    facetResults[facetResultCounter] = curFacetDoc.JsonDeserialization<FacetResults>();
		        }

		        return facetResults;
		    }, token);
		    return results;
		}

		public Task<FacetResults> GetFacetsAsync(string index, IndexQuery query, List<Facet> facets, int start = 0,
<<<<<<< HEAD
												 int? pageSize = null, CancellationToken token = default (CancellationToken))
=======
												 int? pageSize = null,
												 CancellationToken token = default(CancellationToken))
>>>>>>> 86a8bfd1
		{

			string facetsJson = JsonConvert.SerializeObject(facets);
			var method = facetsJson.Length > 1024 ? "POST" : "GET";
		    if (method == "POST")
		    {
		        return GetMultiFacetsAsync(new []
		        {
                    new FacetQuery
                    {
                        Facets =  facets,
                        IndexName = index,
                        Query = query,
                        PageSize = pageSize,
                        PageStart = start
                    }
		        }).ContinueWith(x=>x.Result.FirstOrDefault());
		    }
			return ExecuteWithReplication(method, async operationMetadata =>
			{
				var requestUri = operationMetadata.Url + string.Format("/facets/{0}?{1}&facetStart={2}&facetPageSize={3}",
																Uri.EscapeUriString(index),
																query.GetQueryString(),
																start,
																pageSize);

				if (method == "GET")
					requestUri += "&facets=" + Uri.EscapeDataString(facetsJson);
			    using (var request = jsonRequestFactory.CreateHttpJsonRequest(new CreateHttpJsonRequestParams(this, requestUri, method, operationMetadata.Credentials, convention).AddOperationHeaders(OperationsHeaders)).AddReplicationStatusHeaders(Url, operationMetadata.Url, replicationInformer, convention.FailoverBehavior, HandleReplicationStatusChanges))
				{
				    if (method != "GET")
				    {
                        await request.WriteAsync(facetsJson).ConfigureAwait(false);
				    }

                    var json = await request.ReadResponseJsonAsync().ConfigureAwait(false);

                    return json.JsonDeserialization<FacetResults>();
				}
			});
		}

		public Task<LogItem[]> GetLogsAsync(bool errorsOnly, CancellationToken token = default(CancellationToken))
		{
			return ExecuteWithReplication("GET", async operationMetadata =>
			{
				var requestUri = url + "/logs";
				if (errorsOnly)
					requestUri += "?type=error";

				using (var request = jsonRequestFactory.CreateHttpJsonRequest(new CreateHttpJsonRequestParams(this, requestUri, "GET", operationMetadata.Credentials, convention)))
				{
					request.AddOperationHeaders(OperationsHeaders);
					request.AddReplicationStatusHeaders(url, operationMetadata.Url, replicationInformer, convention.FailoverBehavior, HandleReplicationStatusChanges);

					var result = await request.ReadResponseJsonAsync().WithCancellation(token).ConfigureAwait(false);
					return convention.CreateSerializer().Deserialize<LogItem[]>(new RavenJTokenReader(result));
				}
			}, token);
		}

		public async Task<LicensingStatus> GetLicenseStatusAsync(CancellationToken token = default(CancellationToken))
		{
			using (var request = jsonRequestFactory.CreateHttpJsonRequest(new CreateHttpJsonRequestParams(this, (url + "/license/status"), "GET", credentialsThatShouldBeUsedOnlyInOperationsWithoutReplication, convention)))
			{
				request.AddOperationHeaders(OperationsHeaders);

				var result = await request.ReadResponseJsonAsync().WithCancellation(token).ConfigureAwait(false);
				return convention.CreateSerializer().Deserialize<LicensingStatus>(new RavenJTokenReader(result));
			}
		}

		public async Task<BuildNumber> GetBuildNumberAsync(CancellationToken token = default (CancellationToken))
		{
			using (var request = jsonRequestFactory.CreateHttpJsonRequest(new CreateHttpJsonRequestParams(this, (url + "/build/version"), "GET", credentialsThatShouldBeUsedOnlyInOperationsWithoutReplication, convention)))
			{
				request.AddOperationHeaders(OperationsHeaders);

				var result = await request.ReadResponseJsonAsync().WithCancellation(token).ConfigureAwait(false);
				return convention.CreateSerializer().Deserialize<BuildNumber>(new RavenJTokenReader(result));
			}
		}

		public async Task<IndexMergeResults> GetIndexMergeSuggestionsAsync(CancellationToken token = default (CancellationToken))
		{
			using (var request = jsonRequestFactory.CreateHttpJsonRequest(new CreateHttpJsonRequestParams(this, (url + "/debug/suggest-index-merge"), "GET", credentialsThatShouldBeUsedOnlyInOperationsWithoutReplication, convention)))
			{
				request.AddOperationHeaders(OperationsHeaders);

				var result = await request.ReadResponseJsonAsync().WithCancellation(token).ConfigureAwait(false);
				return convention.CreateSerializer().Deserialize<IndexMergeResults>(new RavenJTokenReader(result));
			}
		}

		public Task<JsonDocument[]> StartsWithAsync(string keyPrefix, string matches, int start, int pageSize,
									RavenPagingInformation pagingInformation = null,
									bool metadataOnly = false,
									string exclude = null,
									string transformer = null,
									Dictionary<string, RavenJToken> transformerParameters = null,
									string skipAfter = null, CancellationToken token = default(CancellationToken))
		{
			return ExecuteWithReplication("GET", async operationMetadata =>
			{
				var metadata = new RavenJObject();
				AddTransactionInformation(metadata);

				var actualStart = start;

				var nextPage = pagingInformation != null && pagingInformation.IsForPreviousPage(start, pageSize);
				if (nextPage)
					actualStart = pagingInformation.NextPageStart;

				var actualUrl = string.Format("{0}/docs?startsWith={1}&matches={5}&exclude={4}&start={2}&pageSize={3}", operationMetadata.Url,
											  Uri.EscapeDataString(keyPrefix), actualStart.ToInvariantString(), pageSize.ToInvariantString(), exclude, matches);

				if (metadataOnly)
					actualUrl += "&metadata-only=true";

				if (string.IsNullOrEmpty(skipAfter) == false)
					actualUrl += "&skipAfter=" + Uri.EscapeDataString(skipAfter);

				if (string.IsNullOrEmpty(transformer) == false)
				{
					actualUrl += "&transformer=" + transformer;

					if (transformerParameters != null)
					{
						actualUrl = transformerParameters.Aggregate(actualUrl,
											 (current, transformerParamater) =>
											 current + ("&" + string.Format("tp-{0}={1}", transformerParamater.Key, transformerParamater.Value)));
					}
				}

				if (nextPage)
					actualUrl += "&next-page=true";

				using (var request = jsonRequestFactory.CreateHttpJsonRequest(new CreateHttpJsonRequestParams(this, actualUrl, "GET", metadata, operationMetadata.Credentials, convention).AddOperationHeaders(OperationsHeaders)))
				{
					request.AddReplicationStatusHeaders(url, operationMetadata.Url, replicationInformer, convention.FailoverBehavior, HandleReplicationStatusChanges);

					var result = (RavenJArray)await request.ReadResponseJsonAsync().WithCancellation(token).ConfigureAwait(false);

					int nextPageStart;
					if (pagingInformation != null && int.TryParse(request.ResponseHeaders[Constants.NextPageStart], out nextPageStart)) pagingInformation.Fill(start, pageSize, nextPageStart);

					var docResults = result.OfType<RavenJObject>().ToList();
					var startsWithResults = SerializationHelper.RavenJObjectsToJsonDocuments(docResults.Select(x => (RavenJObject)x.CloneToken())).ToArray();
					return await RetryOperationBecauseOfConflict(operationMetadata, docResults, startsWithResults, () => 
						StartsWithAsync(keyPrefix, matches, start, pageSize, pagingInformation, metadataOnly, exclude, transformer, transformerParameters, skipAfter, token), conflictedResultId => 
							new ConflictException("Conflict detected on " + conflictedResultId.Substring(0, conflictedResultId.IndexOf("/conflicts/", StringComparison.InvariantCulture)) +
								", conflict must be resolved before the document will be accessible", true) { ConflictedVersionIds = new[] { conflictedResultId } }, token).ConfigureAwait(false);
				}
			}, token);
		}

		public Task<GetResponse[]> MultiGetAsync(GetRequest[] requests, CancellationToken token = default (CancellationToken))
		{
			return ExecuteWithReplication<GetResponse[]>("GET", async operationMetadata => // logical GET even though the actual request is a POST
			{
				var multiGetOperation = new MultiGetOperation(this, convention, operationMetadata.Url, requests);

				using (var request = jsonRequestFactory.CreateHttpJsonRequest(new CreateHttpJsonRequestParams(this, multiGetOperation.RequestUri, "POST", operationMetadata.Credentials, convention).AddOperationHeaders(OperationsHeaders)))
				{
					request.AddReplicationStatusHeaders(url, operationMetadata.Url, replicationInformer, convention.FailoverBehavior, HandleReplicationStatusChanges);

					var requestsForServer = multiGetOperation.PreparingForCachingRequest(jsonRequestFactory);

					var postedData = JsonConvert.SerializeObject(requestsForServer);

					if (multiGetOperation.CanFullyCache(jsonRequestFactory, request, postedData))
					{
						var cachedResponses = multiGetOperation.HandleCachingResponse(new GetResponse[requests.Length], jsonRequestFactory);
						return cachedResponses;
					}

					await request.WriteAsync(postedData).ConfigureAwait(false);
					var result = await request.ReadResponseJsonAsync().ConfigureAwait(false);
					var responses = convention.CreateSerializer().Deserialize<GetResponse[]>(new RavenJTokenReader(result));

					await multiGetOperation.TryResolveConflictOrCreateConcurrencyException(responses, (key, conflictDoc, etag) => TryResolveConflictOrCreateConcurrencyException(operationMetadata, key, conflictDoc, etag,token)).ConfigureAwait(false);

					return multiGetOperation.HandleCachingResponse(responses, jsonRequestFactory);
				}
			}, token);
		}

		public Task<QueryResult> QueryAsync(string index, IndexQuery query, string[] includes = null, bool metadataOnly = false, bool indexEntriesOnly = false, CancellationToken token = default(CancellationToken))
		{
			var method = (query.Query == null || query.Query.Length <= convention.MaxLengthOfQueryUsingGetUrl)
				? "GET" : "POST";
			
		    if (method == "POST")
		    {
                return QueryAsyncAsPost(index, query, includes, token);
		    }

				
			return QueryAsyncAsGet(index, query, includes, metadataOnly, indexEntriesOnly, method, token);
		}

		private Task<QueryResult> QueryAsyncAsGet(string index, IndexQuery query, string[] includes, bool metadataOnly, bool indexEntriesOnly, string method, CancellationToken token = default(CancellationToken))
	    {
	        return ExecuteWithReplication(method, async operationMetadata =>
	        {
	            EnsureIsNotNullOrEmpty(index, "index");
	            string path = query.GetIndexQueryUrl(operationMetadata.Url, index, "indexes", includeQuery: method == "GET");


	            if (metadataOnly)
	                path += "&metadata-only=true";
	            if (indexEntriesOnly)
	                path += "&debug=entries";
	            if (includes != null && includes.Length > 0)
	            {
	                path += "&" + string.Join("&", includes.Select(x => "include=" + x).ToArray());
	            }


	            using (var request = jsonRequestFactory.CreateHttpJsonRequest(new CreateHttpJsonRequestParams(this, path, method, operationMetadata.Credentials, convention) {AvoidCachingRequest = query.DisableCaching}.AddOperationHeaders(OperationsHeaders)))
	            {
	                RavenJObject json = null;
	                request.AddReplicationStatusHeaders(operationMetadata.Url, operationMetadata.Url, replicationInformer, convention.FailoverBehavior, HandleReplicationStatusChanges);
                    
	                json = (RavenJObject) await request.ReadResponseJsonAsync().WithCancellation(token).ConfigureAwait(false);


	                ErrorResponseException responseException;
	                try
	                {
	                    if (json == null) throw new InvalidOperationException("Got empty response from the server for the following request: " + request.Url);

	                    var queryResult = SerializationHelper.ToQueryResult(json, request.ResponseHeaders.GetEtagHeader(), request.ResponseHeaders.Get("Temp-Request-Time"), request.Size);

	                    var docResults = queryResult.Results.Concat(queryResult.Includes);
	                    return await RetryOperationBecauseOfConflict(operationMetadata, docResults, queryResult, () => 
							QueryAsync(index, query, includes, metadataOnly, indexEntriesOnly, token), conflictedResultId => 
								new ConflictException("Conflict detected on " + conflictedResultId.Substring(0, conflictedResultId.IndexOf("/conflicts/", StringComparison.InvariantCulture)) + 
									", conflict must be resolved before the document will be accessible", true) {ConflictedVersionIds = new[] {conflictedResultId}}, token).ConfigureAwait(false);
	                }
	                catch (ErrorResponseException e)
	                {
	                    if (e.StatusCode == HttpStatusCode.NotFound)
	                    {
	                        var text = e.ResponseString;
	                        if (text.Contains("maxQueryString")) throw new ErrorResponseException(e, text);
	                        throw new ErrorResponseException(e, "There is no index named: " + index);
	                    }
	                    responseException = e;
	                }
	                if (HandleException(responseException)) return null;
	                throw responseException;
	            }
	        }, token);
	    }

		private Task<QueryResult> QueryAsyncAsPost(string index, IndexQuery query, IEnumerable<string> includes, CancellationToken token = default(CancellationToken))
	    {
	        var stringBuilder = new StringBuilder();
	        query.AppendQueryString(stringBuilder);

	        foreach (var include in includes)
	        {
	            stringBuilder.Append("&include=").Append(include);
	        }

	        var result = MultiGetAsync(new[]
	        {
	            new GetRequest
	            {
	                Query = stringBuilder.ToString(),
	                Url = "/indexes/" + index
	            }
	        }, token).ContinueWith(x =>
	        {
	            if (x.IsFaulted || x.IsCanceled)
	            {
	                if (x.Exception == null)
	                    throw new TaskCanceledException(string.Format("Canceled Index {0} Query", index));
	                AggregateException aggregateException = x.Exception;
	                var e = aggregateException.InnerException;
	                var errorResponseException = e as ErrorResponseException;

	                if (errorResponseException != null)
	                {
	                    if (errorResponseException.StatusCode == HttpStatusCode.NotFound)
	                    {
	                        var text = errorResponseException.ResponseString;
	                        if (text.Contains("maxQueryString")) throw new ErrorResponseException(errorResponseException, text);
	                        throw new ErrorResponseException(errorResponseException, "There is no index named: " + index);
	                    }

	                    if (HandleException(errorResponseException)) return null;
	                }

	                throw e;
	            }

	            var getResponse = x.Result.FirstOrDefault();
	            var json = (RavenJObject) getResponse.Result;
	            var queryResult = SerializationHelper.ToQueryResult(json, getResponse.GetEtagHeader(), getResponse.Headers["Temp-Request-Time"], -1);
	            return queryResult;
	        }, token);
	        return result;
	    }

	    /// <summary>
		/// Attempts to handle an exception raised when receiving a response from the server
		/// </summary>
		/// <param name="e">The exception to handle</param>
		/// <returns>returns true if the exception is handled, false if it should be thrown</returns>
private bool HandleException(ErrorResponseException e)
		{
			if (e.StatusCode == HttpStatusCode.InternalServerError)
			{
				var content = e.ResponseString;
				var json = RavenJObject.Load(new JsonTextReader(new StringReader(content)));
				var error = json.Deserialize<ServerRequestError>(convention);

				throw new ErrorResponseException(e, error.Error);
			}
			return false;
		}

public Task<SuggestionQueryResult> SuggestAsync(string index, SuggestionQuery suggestionQuery, CancellationToken token = default(CancellationToken))
		{
			if (suggestionQuery == null)
				throw new ArgumentNullException("suggestionQuery");

			return ExecuteWithReplication("GET", async operationMetadata =>
			{
				var requestUri = operationMetadata.Url + string.Format("/suggest/{0}?term={1}&field={2}&max={3}&popularity={4}",
					Uri.EscapeUriString(index),
					Uri.EscapeDataString(suggestionQuery.Term),
					Uri.EscapeDataString(suggestionQuery.Field),
					Uri.EscapeDataString(suggestionQuery.MaxSuggestions.ToInvariantString()),
															  suggestionQuery.Popularity);

				if (suggestionQuery.Accuracy.HasValue)
					requestUri += "&accuracy=" + suggestionQuery.Accuracy.Value.ToInvariantString();

				if (suggestionQuery.Distance.HasValue)
					requestUri += "&distance=" + suggestionQuery.Distance;

				using (var request = jsonRequestFactory.CreateHttpJsonRequest(new CreateHttpJsonRequestParams(this, requestUri, "GET", operationMetadata.Credentials, convention).AddOperationHeaders(OperationsHeaders)))
				{
					request.AddReplicationStatusHeaders(url, operationMetadata.Url, replicationInformer, convention.FailoverBehavior, HandleReplicationStatusChanges);

					var json = (RavenJObject)await request.ReadResponseJsonAsync().WithCancellation(token).ConfigureAwait(false);
					return new SuggestionQueryResult { Suggestions = ((RavenJArray)json["Suggestions"]).Select(x => x.Value<string>()).ToArray(), };
				}
			}, token);
		}

		public Task<BatchResult[]> BatchAsync(ICommandData[] commandDatas, CancellationToken token = default (CancellationToken))
		{
			return ExecuteWithReplication("POST", async operationMetadata =>
			{
				var metadata = new RavenJObject();
				AddTransactionInformation(metadata);

				using (var request = jsonRequestFactory.CreateHttpJsonRequest(new CreateHttpJsonRequestParams(this, operationMetadata.Url + "/bulk_docs", "POST", metadata, operationMetadata.Credentials, convention).AddOperationHeaders(OperationsHeaders)))
				{
					request.AddReplicationStatusHeaders(url, operationMetadata.Url, replicationInformer, convention.FailoverBehavior, HandleReplicationStatusChanges);

					var serializedData = commandDatas.Select(x => x.ToJson()).ToList();
					var jArray = new RavenJArray(serializedData);

					ErrorResponseException responseException;
					try
					{
						await request.WriteAsync(jArray).WithCancellation(token).ConfigureAwait(false);
						var response = (RavenJArray)await request.ReadResponseJsonAsync().WithCancellation(token).ConfigureAwait(false);
						if (response == null)
						{
							throw new InvalidOperationException("Got null response from the server after doing a batch, something is very wrong. Probably a garbled response. Posted: " + jArray);
						}
						return convention.CreateSerializer().Deserialize<BatchResult[]>(new RavenJTokenReader(response));
					}
					catch (ErrorResponseException e)
					{
						if (e.StatusCode != HttpStatusCode.Conflict) throw;
						responseException = e;
					}
					throw FetchConcurrencyException(responseException);
				}
			}, token);
		}

		private static ConcurrencyException FetchConcurrencyException(ErrorResponseException e)
		{
			var text = e.ResponseString;
			var errorResults = JsonConvert.DeserializeAnonymousType(text, new
			{
				url = (string)null,
				actualETag = Etag.Empty,
				expectedETag = Etag.Empty,
				error = (string)null
			});
			return new ConcurrencyException(errorResults.error)
			{
				ActualETag = errorResults.actualETag,
				ExpectedETag = errorResults.expectedETag
			};
		}

		private void AddTransactionInformation(RavenJObject metadata)
		{
			if (convention.EnlistInDistributedTransactions == false)
				return;

			var transactionInformation = RavenTransactionAccessor.GetTransactionInformation();
			if (transactionInformation == null)
				return;

			string txInfo = string.Format("{0}, {1}", transactionInformation.Id, transactionInformation.Timeout);
			metadata["Raven-Transaction-Information"] = new RavenJValue(txInfo);
		}

		private static void EnsureIsNotNullOrEmpty(string key, string argName)
		{
			if (string.IsNullOrEmpty(key))
				throw new ArgumentException("Key cannot be null or empty", argName);
		}

		public async Task<DatabaseStatistics> GetStatisticsAsync(CancellationToken token = default(CancellationToken))
		{
			using (var request = jsonRequestFactory.CreateHttpJsonRequest(new CreateHttpJsonRequestParams(this, url.Stats(), "GET", credentialsThatShouldBeUsedOnlyInOperationsWithoutReplication, convention)))
			{
				var json = (RavenJObject)await request.ReadResponseJsonAsync().WithCancellation(token).ConfigureAwait(false);
				return json.Deserialize<DatabaseStatistics>(convention);
			}
		}

		[Obsolete("Use RavenFS instead.")]
		public Task<AttachmentInformation[]> GetAttachmentsAsync(int start, Etag startEtag, int pageSize, CancellationToken token = default (CancellationToken))
		{
			return ExecuteWithReplication("GET", async operationMetadata =>
			{
				using (var request = jsonRequestFactory.CreateHttpJsonRequest(new CreateHttpJsonRequestParams(this, operationMetadata.Url + "/static/?pageSize=" + pageSize + "&etag=" + startEtag + "&start=" + start, "GET", operationMetadata.Credentials, convention).AddOperationHeaders(OperationsHeaders)))
				{
					request.AddReplicationStatusHeaders(url, operationMetadata.Url, replicationInformer, convention.FailoverBehavior, HandleReplicationStatusChanges);

					var json = (RavenJArray)await request.ReadResponseJsonAsync().WithCancellation(token).ConfigureAwait(false);
					return convention.CreateSerializer().Deserialize<AttachmentInformation[]>(new RavenJTokenReader(json));
				}
			}, token);
		}

		[Obsolete("Use RavenFS instead.")]
		public Task PutAttachmentAsync(string key, Etag etag, Stream data, RavenJObject metadata, CancellationToken token = default(CancellationToken))
		{
			return ExecuteWithReplication("PUT", async operationMetadata =>
			{
				if (metadata == null)
					metadata = new RavenJObject();

				if (etag != null)
					metadata[Constants.MetadataEtagField] = new RavenJValue((string)etag);

				using (var request = jsonRequestFactory.CreateHttpJsonRequest(new CreateHttpJsonRequestParams(this, Static(operationMetadata.Url, key), "PUT", metadata, operationMetadata.Credentials, convention)))
				{
					request.AddOperationHeaders(OperationsHeaders);
					request.AddReplicationStatusHeaders(url, operationMetadata.Url, replicationInformer, convention.FailoverBehavior, HandleReplicationStatusChanges);

					await request.WriteAsync(data).WithCancellation(token).ConfigureAwait(false);
				}
			}, token);
		}

		[Obsolete("Use RavenFS instead.")]
		public Task<Attachment> GetAttachmentAsync(string key, CancellationToken token = default (CancellationToken))
		{
			EnsureIsNotNullOrEmpty(key, "key");

			return ExecuteWithReplication("GET", operationMetadata => DirectGetAttachmentAsync(key, operationMetadata, "GET", token), token);
		}

		[Obsolete("Use RavenFS instead.")]
		public Task<Attachment> HeadAttachmentAsync(string key, CancellationToken token = default(CancellationToken))
		{
			EnsureIsNotNullOrEmpty(key, "key");

			return ExecuteWithReplication("HEAD", operationMetadata => DirectGetAttachmentAsync(key, operationMetadata, "HEAD", token), token);
		}

		[Obsolete("Use RavenFS instead.")]
		private async Task<Attachment> DirectGetAttachmentAsync(string key, OperationMetadata operationMetadata, string method, CancellationToken token = default(CancellationToken))
		{
			var metadata = new RavenJObject();
			AddTransactionInformation(metadata);
			var createHttpJsonRequestParams = new CreateHttpJsonRequestParams(this, (operationMetadata.Url + "/static/" + key), method, metadata, operationMetadata.Credentials, convention);
			using (var request = jsonRequestFactory.CreateHttpJsonRequest(createHttpJsonRequestParams.AddOperationHeaders(OperationsHeaders)).AddReplicationStatusHeaders(Url, operationMetadata.Url, replicationInformer, convention.FailoverBehavior, HandleReplicationStatusChanges))
			{
				ErrorResponseException responseException;
				try
				{
					var result = await request.ReadResponseBytesAsync().WithCancellation(token).ConfigureAwait(false);
					HandleReplicationStatusChanges(request.ResponseHeaders, Url, operationMetadata.Url);

					if (method == "GET")
					{
						var memoryStream = new MemoryStream(result);
						return new Attachment
						{
							Key = key,
							Data = () => memoryStream,
							Size = result.Length,
							Etag = request.ResponseHeaders.GetEtagHeader(),
							Metadata = request.ResponseHeaders.FilterHeadersAttachment()
						};
					}
					else
					{
						return new Attachment
						{
							Key = key,
							Data = () =>
							{
								throw new InvalidOperationException("Cannot get attachment data because it was loaded using: " + method);
							},
							Size = int.Parse(request.ResponseHeaders["Content-Length"]),
							Etag = request.ResponseHeaders.GetEtagHeader(),
							Metadata = request.ResponseHeaders.FilterHeadersAttachment()
						};
					}
				}
				catch (ErrorResponseException e)
				{
					if (e.StatusCode == HttpStatusCode.NotFound) return null;
					if (e.StatusCode != HttpStatusCode.Conflict) throw;
					responseException = e;
				}

				using (var stream = await responseException.Response.GetResponseStreamWithHttpDecompression().WithCancellation(token).ConfigureAwait(false))
				{
					string[] conflictIds;
					if (method == "GET")
					{
						var conflictsDoc = stream.ToJObject();
						conflictIds = conflictsDoc.Value<RavenJArray>("Conflicts").Select(x => x.Value<string>()).ToArray();
					}
					else
					{
						conflictIds = new[] { "Cannot get conflict ids in HEAD requesT" };
					}

					throw new ConflictException("Conflict detected on " + key + ", conflict must be resolved before the attachment will be accessible", true) { ConflictedVersionIds = conflictIds, Etag = responseException.Etag };
				}
			}
		}

		[Obsolete("Use RavenFS instead.")]
		public Task DeleteAttachmentAsync(string key, Etag etag, CancellationToken token = default (CancellationToken))
		{
			return ExecuteWithReplication("DELETE", operationMetadata =>
			{
				var metadata = new RavenJObject();

				if (etag != null)
					metadata[Constants.MetadataEtagField] = new RavenJValue((string)etag);

				using (var request = jsonRequestFactory.CreateHttpJsonRequest(new CreateHttpJsonRequestParams(this, Static(operationMetadata.Url, key), "DELETE", metadata, operationMetadata.Credentials, convention)))
				{
					request.AddOperationHeaders(OperationsHeaders);
					request.AddReplicationStatusHeaders(url, operationMetadata.Url, replicationInformer, convention.FailoverBehavior, HandleReplicationStatusChanges);

					return request.ExecuteRequestAsync();
				}
			}, token);
		}

		public static string Static(string url, string key)
		{
			return url + "/static/" + Uri.EscapeUriString(key);
		}

		public IDisposable DisableAllCaching()
		{
			return jsonRequestFactory.DisableAllCaching();
		}

		public Task<string[]> GetTermsAsync(string index, string field, string fromValue, int pageSize, CancellationToken token = default(CancellationToken))
		{
			return ExecuteWithReplication("GET", async operationMetadata =>
			{
				using (var request = jsonRequestFactory.CreateHttpJsonRequest(new CreateHttpJsonRequestParams(this, operationMetadata.Url.Terms(index, field, fromValue, pageSize), "GET", operationMetadata.Credentials, convention)).AddReplicationStatusHeaders(url, operationMetadata.Url, replicationInformer,
																			convention.FailoverBehavior,
																			HandleReplicationStatusChanges))
				{
					var result = await request.ReadResponseJsonAsync().WithCancellation(token).ConfigureAwait(false);
					var json = ((RavenJArray)result);
					return json.Select(x => x.Value<string>()).ToArray();
				}
			}, token);
		}

		public ProfilingInformation ProfilingInformation
		{
			get { return profilingInformation; }
		}

		public event EventHandler<FailoverStatusChangedEventArgs> FailoverStatusChanged
		{
			add { replicationInformer.FailoverStatusChanged += value; }
			remove { replicationInformer.FailoverStatusChanged -= value; }
		}

		public IDisposable ForceReadFromMaster()
		{
			var old = readStripingBase;
			readStripingBase = -1;// this means that will have to use the master url first
			return new DisposableAction(() => readStripingBase = old);
		}

		public Task<JsonDocumentMetadata> HeadAsync(string key, CancellationToken token = default(CancellationToken))
		{
			EnsureIsNotNullOrEmpty(key, "key");
			return ExecuteWithReplication("HEAD", u => DirectHeadAsync(u, key, token), token);
		}

		public Task<IAsyncEnumerator<RavenJObject>> StreamQueryAsync(string index, IndexQuery query, Reference<QueryHeaderInformation> queryHeaderInfo, CancellationToken token = default(CancellationToken))
		{
			return ExecuteWithReplication("GET", operationMetadata => DirectStreamQueryAsync(index, query, queryHeaderInfo, operationMetadata, token), token);
		}

		private async Task<IAsyncEnumerator<RavenJObject>> DirectStreamQueryAsync(string index, IndexQuery query, Reference<QueryHeaderInformation> queryHeaderInfo, OperationMetadata operationMetadata, CancellationToken cancellationToken = default(CancellationToken))
		{
			EnsureIsNotNullOrEmpty(index, "index");
			string path;
			string method;
			if (query.Query != null && query.Query.Length > convention.MaxLengthOfQueryUsingGetUrl)
			{
				path = query.GetIndexQueryUrl(operationMetadata.Url, index, "streams/query", includePageSizeEvenIfNotExplicitlySet: false, includeQuery: false);
				method = "POST";
			}
			else
			{
				method = "GET";
				path = query.GetIndexQueryUrl(operationMetadata.Url, index, "streams/query", includePageSizeEvenIfNotExplicitlySet: false);
			}

			var request = jsonRequestFactory
				.CreateHttpJsonRequest(new CreateHttpJsonRequestParams(this, path, method, operationMetadata.Credentials, convention)
				.AddOperationHeaders(OperationsHeaders))
				.AddReplicationStatusHeaders(Url, operationMetadata.Url, replicationInformer, convention.FailoverBehavior, HandleReplicationStatusChanges);

			request.RemoveAuthorizationHeader();
			var token = await GetSingleAuthToken(operationMetadata).WithCancellation(cancellationToken).ConfigureAwait(false);
			try
			{
				token = await ValidateThatWeCanUseAuthenticateTokens(operationMetadata, token).WithCancellation(cancellationToken).ConfigureAwait(false);
			}
			catch (Exception e)
			{
				request.Dispose();

				throw new InvalidOperationException(
					"Could not authenticate token for query streaming, if you are using ravendb in IIS make sure you have Anonymous Authentication enabled in the IIS configuration",
					e);
			}
			request.AddOperationHeader("Single-Use-Auth-Token", token);

			HttpResponseMessage response;
			try
			{
				if (method == "POST")
				{
					response = await request.ExecuteRawResponseAsync(query.Query)
											.WithCancellation(cancellationToken)
											.ConfigureAwait(false);
				}
				else
				{
					response = await request.ExecuteRawResponseAsync()
											.WithCancellation(cancellationToken)
											.ConfigureAwait(false);
				}

				await response.AssertNotFailingResponse().WithCancellation(cancellationToken);
			}
			catch (Exception e)
			{
				request.Dispose();

				if (index.StartsWith("dynamic/", StringComparison.InvariantCultureIgnoreCase) && request.ResponseStatusCode == HttpStatusCode.NotFound)
				{
					throw new InvalidOperationException(
						@"StreamQuery does not support querying dynamic indexes. It is designed to be used with large data-sets and is unlikely to return all data-set after 15 sec of indexing, like Query() does.",
						e);
				}

				throw;
			}

			queryHeaderInfo.Value = new QueryHeaderInformation
			{
				Index = response.Headers.GetFirstValue("Raven-Index"),
				IndexTimestamp = DateTime.ParseExact(response.Headers.GetFirstValue("Raven-Index-Timestamp"), Default.DateTimeFormatsToRead,
																CultureInfo.InvariantCulture, DateTimeStyles.None),
				IndexEtag = Etag.Parse(response.Headers.GetFirstValue("Raven-Index-Etag")),
				ResultEtag = Etag.Parse(response.Headers.GetFirstValue("Raven-Result-Etag")),
				IsStale = bool.Parse(response.Headers.GetFirstValue("Raven-Is-Stale")),
				TotalResults = int.Parse(response.Headers.GetFirstValue("Raven-Total-Results"))
			};

			return new YieldStreamResults(request, await response.GetResponseStreamWithHttpDecompression().ConfigureAwait(false));
		}

		public class YieldStreamResults : IAsyncEnumerator<RavenJObject>
		{
			private readonly HttpJsonRequest request;

			private readonly int start;

			private readonly int pageSize;

			private readonly RavenPagingInformation pagingInformation;

			private readonly Stream stream;
			private readonly StreamReader streamReader;
			private readonly JsonTextReaderAsync reader;
			private bool complete;

			private bool wasInitialized;
			private Func<JsonTextReaderAsync, bool> customizedEndResult;

			public YieldStreamResults(HttpJsonRequest request, Stream stream, int start = 0, int pageSize = 0, RavenPagingInformation pagingInformation = null, Func<JsonTextReaderAsync, bool> customizedEndResult = null)
			{
				this.request = request;
				this.start = start;
				this.pageSize = pageSize;
				this.pagingInformation = pagingInformation;
				this.stream = stream;
				this.customizedEndResult = customizedEndResult;
				streamReader = new StreamReader(stream);
				reader = new JsonTextReaderAsync(streamReader);
			}

			private async Task InitAsync()
			{
				if (await reader.ReadAsync().ConfigureAwait(false) == false || reader.TokenType != JsonToken.StartObject)
					throw new InvalidOperationException("Unexpected data at start of stream");

				if (await reader.ReadAsync().ConfigureAwait(false) == false || reader.TokenType != JsonToken.PropertyName || Equals("Results", reader.Value) == false)
					throw new InvalidOperationException("Unexpected data at stream 'Results' property name");

				if (await reader.ReadAsync().ConfigureAwait(false) == false || reader.TokenType != JsonToken.StartArray)
					throw new InvalidOperationException("Unexpected data at 'Results', could not find start results array");
			}

			public void Dispose()
			{
				reader.Close();
				streamReader.Close();
				stream.Close();
				request.Dispose();
			}

			public async Task<bool> MoveNextAsync()
			{
				if (complete)
				{
					// to parallel IEnumerable<T>, subsequent calls to MoveNextAsync after it has returned false should
					// also return false, rather than throwing
					return false;
				}

				if (wasInitialized == false)
				{
					await InitAsync().ConfigureAwait(false);
					wasInitialized = true;
				}

				if (await reader.ReadAsync().ConfigureAwait(false) == false)
					throw new InvalidOperationException("Unexpected end of data");

				if (reader.TokenType == JsonToken.EndArray)
				{
					complete = true;

					await TryReadNextPageStart().ConfigureAwait(false);

					await EnsureValidEndOfResponse().ConfigureAwait(false);

					return false;
				}
				if (i == 221)
				{
					
				}
				i++;
				Current = (RavenJObject)await RavenJToken.ReadFromAsync(reader).ConfigureAwait(false);
				return true;
			}

			private int i;

			private async Task TryReadNextPageStart()
			{
				if (!(await reader.ReadAsync().ConfigureAwait(false)) || reader.TokenType != JsonToken.PropertyName)
					return;

				switch ((string)reader.Value)
				{
					case "NextPageStart":
						var nextPageStart = await reader.ReadAsInt32().ConfigureAwait(false);
						if (pagingInformation == null)
							return;
						if (nextPageStart.HasValue == false)
							throw new InvalidOperationException("Unexpected end of data");

						pagingInformation.Fill(start, pageSize, nextPageStart.Value);
						break;
					case "Error":
						var err = await reader.ReadAsString().ConfigureAwait(false);
						throw new InvalidOperationException("Server error" + Environment.NewLine + err);
					default:
						if (customizedEndResult != null && customizedEndResult(reader))
							break;

						throw new InvalidOperationException("Unexpected property name: " + reader.Value);
				}

			}

			private async Task EnsureValidEndOfResponse()
			{
				if (reader.TokenType != JsonToken.EndObject && await reader.ReadAsync().ConfigureAwait(false) == false)
					throw new InvalidOperationException("Unexpected end of response - missing EndObject token");

				if (reader.TokenType != JsonToken.EndObject)
					throw new InvalidOperationException(string.Format("Unexpected token type at the end of the response: {0}. Error: {1}", reader.TokenType, streamReader.ReadToEnd()));

				var remainingContent = await streamReader.ReadToEndAsync().ConfigureAwait(false);

				if (string.IsNullOrEmpty(remainingContent) == false)
					throw new InvalidOperationException("Server error: " + remainingContent);
			}

			public RavenJObject Current { get; private set; }
		}

		public async Task<IAsyncEnumerator<RavenJObject>> StreamDocsAsync(
						Etag fromEtag = null, string startsWith = null,
						string matches = null, int start = 0,
						int pageSize = Int32.MaxValue,
						string exclude = null,
						RavenPagingInformation pagingInformation = null,
						string skipAfter = null, CancellationToken token = default(CancellationToken))
		{
			if (fromEtag != null && startsWith != null)
				throw new InvalidOperationException("Either fromEtag or startsWith must be null, you can't specify both");

			if (fromEtag != null) // etags does not match between servers
				return await DirectStreamDocsAsync(fromEtag, null, matches, start, pageSize, exclude, pagingInformation, new OperationMetadata(url, credentialsThatShouldBeUsedOnlyInOperationsWithoutReplication), skipAfter, token).ConfigureAwait(false);

			return await ExecuteWithReplication("GET", operationMetadata => DirectStreamDocsAsync(null, startsWith, matches, start, pageSize, exclude, pagingInformation, operationMetadata, skipAfter, token), token).ConfigureAwait(false);
		}

		private async Task<IAsyncEnumerator<RavenJObject>> DirectStreamDocsAsync(Etag fromEtag, string startsWith, string matches, int start, int pageSize, string exclude, RavenPagingInformation pagingInformation, OperationMetadata operationMetadata, string skipAfter, CancellationToken cancellationToken = default(CancellationToken))
		{
			if (fromEtag != null && startsWith != null)
				throw new InvalidOperationException("Either fromEtag or startsWith must be null, you can't specify both");

			var sb = new StringBuilder(operationMetadata.Url).Append("/streams/docs?");

			if (fromEtag != null)
			{
				sb.Append("etag=").Append(fromEtag).Append("&");
			}
			else
			{
				if (startsWith != null)
				{
					sb.Append("startsWith=").Append(Uri.EscapeDataString(startsWith)).Append("&");
				}
				if (matches != null)
				{
					sb.Append("matches=").Append(Uri.EscapeDataString(matches)).Append("&");
				}
				if (exclude != null)
				{
					sb.Append("exclude=").Append(Uri.EscapeDataString(exclude)).Append("&");
				}
				if (skipAfter != null)
				{
					sb.Append("skipAfter=").Append(Uri.EscapeDataString(skipAfter)).Append("&");
				}
			}

			var actualStart = start;

			var nextPage = pagingInformation != null && pagingInformation.IsForPreviousPage(start, pageSize);
			if (nextPage)
				actualStart = pagingInformation.NextPageStart;

			if (actualStart != 0)
				sb.Append("start=").Append(actualStart).Append("&");

			if (pageSize != int.MaxValue)
				sb.Append("pageSize=").Append(pageSize).Append("&");

			if (nextPage)
				sb.Append("next-page=true").Append("&");

			var request = jsonRequestFactory
				.CreateHttpJsonRequest(new CreateHttpJsonRequestParams(this, sb.ToString(), "GET", operationMetadata.Credentials, convention)
				.AddOperationHeaders(OperationsHeaders))
				.AddReplicationStatusHeaders(Url, operationMetadata.Url, replicationInformer, convention.FailoverBehavior, HandleReplicationStatusChanges);

			request.RemoveAuthorizationHeader();

			var token = await GetSingleAuthToken(operationMetadata).WithCancellation(cancellationToken).ConfigureAwait(false);
			try
			{
				token = await ValidateThatWeCanUseAuthenticateTokens(operationMetadata, token).WithCancellation(cancellationToken).ConfigureAwait(false);
			}
			catch (Exception e)
			{
				request.Dispose();

				throw new InvalidOperationException("Could not authenticate token for docs streaming, if you are using ravendb in IIS make sure you have Anonymous Authentication enabled in the IIS configuration", e);
			}

			request.AddOperationHeader("Single-Use-Auth-Token", token);

			HttpResponseMessage response;

			try
			{
				response = await request.ExecuteRawResponseAsync()
										.WithCancellation(cancellationToken)
										.ConfigureAwait(false);

				await response.AssertNotFailingResponse().WithCancellation(cancellationToken);
			}
			catch (Exception)
			{
				request.Dispose();

				throw;
			}

			return new YieldStreamResults(request, await response.GetResponseStreamWithHttpDecompression().WithCancellation(cancellationToken).ConfigureAwait(false), start, pageSize, pagingInformation);
		}

		public Task DeleteAsync(string key, Etag etag, CancellationToken token = default (CancellationToken))
		{
			EnsureIsNotNullOrEmpty(key, "key");
			return ExecuteWithReplication("DELETE", async operationMetadata =>
			{
				using (var request = jsonRequestFactory.CreateHttpJsonRequest(new CreateHttpJsonRequestParams(this, operationMetadata.Url.Doc(key), "DELETE", operationMetadata.Credentials, convention).AddOperationHeaders(operationsHeaders)))
				{
					request.AddReplicationStatusHeaders(Url, operationMetadata.Url, replicationInformer, convention.FailoverBehavior, HandleReplicationStatusChanges);
					await request.ExecuteRequestAsync().WithCancellation(token).ConfigureAwait(false);
				}
			}, token);
		}

		public string UrlFor(string documentKey)
		{
			return url + "/docs/" + documentKey;
		}

		public ILowLevelBulkInsertOperation GetBulkInsertOperation(BulkInsertOptions options, IDatabaseChanges changes)
		{
			return new RemoteBulkInsertOperation(options, this, changes);
		}

		private async Task<JsonDocumentMetadata> DirectHeadAsync(OperationMetadata operationMetadata, string key, CancellationToken token = default(CancellationToken))
		{
			var metadata = new RavenJObject();
			AddTransactionInformation(metadata);
			using (var request = jsonRequestFactory.CreateHttpJsonRequest(new CreateHttpJsonRequestParams(this, operationMetadata.Url + "/docs/" + key, "HEAD", operationMetadata.Credentials, convention).AddOperationHeaders(OperationsHeaders)).AddReplicationStatusHeaders(Url, operationMetadata.Url, replicationInformer, convention.FailoverBehavior, HandleReplicationStatusChanges))
			{
				try
				{
					await request.ReadResponseJsonAsync().WithCancellation(token).ConfigureAwait(false);
					return SerializationHelper.DeserializeJsonDocumentMetadata(key, request.ResponseHeaders, request.ResponseStatusCode);
				}
				catch (ErrorResponseException e)
				{
					if (e.StatusCode == HttpStatusCode.NotFound) return null;
					if (e.StatusCode == HttpStatusCode.Conflict)
					{
						throw new ConflictException("Conflict detected on " + key + ", conflict must be resolved before the document will be accessible. Cannot get the conflicts ids because a HEAD request was performed. A GET request will provide more information, and if you have a document conflict listener, will automatically resolve the conflict", true) { Etag = e.Etag };
					}
					throw;
				}
			}
		}

		public Task<RavenJToken> ExecuteGetRequest(string requestUrl)
		{
			EnsureIsNotNullOrEmpty(requestUrl, "url");
			return ExecuteWithReplication("GET", operationMetadata =>
			{
				var metadata = new RavenJObject();
				AddTransactionInformation(metadata);
				using (var request = jsonRequestFactory.CreateHttpJsonRequest(new CreateHttpJsonRequestParams(this, operationMetadata.Url + requestUrl, "GET", metadata, operationMetadata.Credentials, convention).AddOperationHeaders(OperationsHeaders)))
				{
					return request.ReadResponseJsonAsync();
				}
			});
		}

		public HttpJsonRequest CreateRequest(string requestUrl, string method, bool disableRequestCompression = false, bool disableAuthentication = false, TimeSpan? timeout = null)
		{
			var metadata = new RavenJObject();
			AddTransactionInformation(metadata);
			var createHttpJsonRequestParams = new CreateHttpJsonRequestParams(this, url + requestUrl, method, metadata, credentialsThatShouldBeUsedOnlyInOperationsWithoutReplication, convention, timeout)
				.AddOperationHeaders(OperationsHeaders);
			createHttpJsonRequestParams.DisableRequestCompression = disableRequestCompression;
			createHttpJsonRequestParams.DisableAuthentication = disableAuthentication;
			return jsonRequestFactory.CreateHttpJsonRequest(createHttpJsonRequestParams);
		}

		public HttpJsonRequest CreateRequest(OperationMetadata operationMetadata, string requestUrl, string method, bool disableRequestCompression = false, bool disableAuthentication = false, TimeSpan? timeout = null)
		{
			var metadata = new RavenJObject();
			AddTransactionInformation(metadata);
			var createHttpJsonRequestParams = new CreateHttpJsonRequestParams(this, (operationMetadata.Url + requestUrl), method, metadata, operationMetadata.Credentials, convention, timeout)
				.AddOperationHeaders(OperationsHeaders);
			createHttpJsonRequestParams.DisableRequestCompression = disableRequestCompression;
			createHttpJsonRequestParams.DisableAuthentication = disableAuthentication;
			return jsonRequestFactory.CreateHttpJsonRequest(createHttpJsonRequestParams);
		}

		public HttpJsonRequest CreateReplicationAwareRequest(string currentServerUrl, string requestUrl, string method, bool disableRequestCompression = false, bool disableAuthentication = false, TimeSpan? timeout = null)
		{
			var metadata = new RavenJObject();
			AddTransactionInformation(metadata);

			var createHttpJsonRequestParams = new CreateHttpJsonRequestParams(this, currentServerUrl + requestUrl, method, credentialsThatShouldBeUsedOnlyInOperationsWithoutReplication,
																			  convention, timeout).AddOperationHeaders(OperationsHeaders);
			createHttpJsonRequestParams.DisableRequestCompression = disableRequestCompression;
			createHttpJsonRequestParams.DisableAuthentication = disableAuthentication;

			return jsonRequestFactory.CreateHttpJsonRequest(createHttpJsonRequestParams)
									 .AddReplicationStatusHeaders(url, currentServerUrl, replicationInformer,
																  convention.FailoverBehavior, HandleReplicationStatusChanges);
		}

		[Obsolete("Use RavenFS instead.")]
		public Task UpdateAttachmentMetadataAsync(string key, Etag etag, RavenJObject metadata, CancellationToken token = default(CancellationToken))
		{
			return ExecuteWithReplication("POST", operationMetadata => DirectUpdateAttachmentMetadata(key, metadata, etag, operationMetadata, token), token);
		}

		[Obsolete("Use RavenFS instead.")]
		private async Task DirectUpdateAttachmentMetadata(string key, RavenJObject metadata, Etag etag, OperationMetadata operationMetadata, CancellationToken token = default(CancellationToken))
		{
			if (etag != null)
			{
				metadata[Constants.MetadataEtagField] = etag.ToString();
			}
			using (var request = jsonRequestFactory.CreateHttpJsonRequest(new CreateHttpJsonRequestParams(this, operationMetadata.Url + "/static/" + key, "POST", metadata, operationMetadata.Credentials, convention)).AddReplicationStatusHeaders(url, operationMetadata.Url, replicationInformer, convention.FailoverBehavior, HandleReplicationStatusChanges))
			{
				ErrorResponseException responseException;
				try
				{
					await request.ExecuteRequestAsync().WithCancellation(token).ConfigureAwait(false);
					return;
				}
				catch (ErrorResponseException e)
				{
					responseException = e;
				}
				if (!HandleException(responseException)) throw responseException;
			}
		}

		[Obsolete("Use RavenFS instead.")]
		public Task<IAsyncEnumerator<Attachment>> GetAttachmentHeadersStartingWithAsync(string idPrefix, int start, int pageSize, CancellationToken token = default (CancellationToken))
		{
			return ExecuteWithReplication("GET", operationMetadata => DirectGetAttachmentHeadersStartingWith("GET", idPrefix, start, pageSize, operationMetadata, token), token);
		}

		[Obsolete("Use RavenFS instead.")]
		private async Task<IAsyncEnumerator<Attachment>> DirectGetAttachmentHeadersStartingWith(string method, string idPrefix, int start, int pageSize, OperationMetadata operationMetadata, CancellationToken token = default (CancellationToken))
		{
			using (var request = jsonRequestFactory.CreateHttpJsonRequest(new CreateHttpJsonRequestParams(this, operationMetadata.Url + "/static/?startsWith=" + idPrefix + "&start=" + start + "&pageSize=" + pageSize, method, operationMetadata.Credentials, convention)).AddReplicationStatusHeaders(url, operationMetadata.Url, replicationInformer, convention.FailoverBehavior, HandleReplicationStatusChanges))
			{
				RavenJToken result = await request.ReadResponseJsonAsync().WithCancellation(token).ConfigureAwait(false);

				List<Attachment> attachments = convention.CreateSerializer().Deserialize<Attachment[]>(new RavenJTokenReader(result)).Select(x => new Attachment
				{
					Etag = x.Etag,
					Metadata = x.Metadata.WithCaseInsensitivePropertyNames(),
					Size = x.Size,
					Key = x.Key,
					Data = () =>
						{ throw new InvalidOperationException("Cannot get attachment data from an attachment header"); }
				}).ToList();

				return new AsyncEnumeratorBridge<Attachment>(attachments.GetEnumerator());
			}
		}

		public Task CommitAsync(string txId, CancellationToken token = default (CancellationToken))
		{
			return ExecuteWithReplication("POST", operationMetadata => DirectCommit(txId, operationMetadata, token), token);
		}

		private async Task DirectCommit(string txId, OperationMetadata operationMetadata, CancellationToken token)
		{
			using (var request = jsonRequestFactory.CreateHttpJsonRequest(new CreateHttpJsonRequestParams(this, operationMetadata.Url + "/transaction/commit?tx=" + txId, "POST", operationMetadata.Credentials, convention).AddOperationHeaders(OperationsHeaders)).AddReplicationStatusHeaders(url, operationMetadata.Url, replicationInformer, convention.FailoverBehavior, HandleReplicationStatusChanges))
			{
				await request.ReadResponseJsonAsync().WithCancellation(token).ConfigureAwait(false);
			}
		}

		public Task RollbackAsync(string txId, CancellationToken token = default(CancellationToken))
		{
			return ExecuteWithReplication("POST", operationMetadata => DirectRollback(txId, operationMetadata, token), token);
		}

		private async Task DirectRollback(string txId, OperationMetadata operationMetadata, CancellationToken token = default(CancellationToken))
		{
			using (var request = jsonRequestFactory.CreateHttpJsonRequest(new CreateHttpJsonRequestParams(this, operationMetadata.Url + "/transaction/rollback?tx=" + txId, "POST", operationMetadata.Credentials, convention).AddOperationHeaders(OperationsHeaders)).AddReplicationStatusHeaders(url, operationMetadata.Url, replicationInformer, convention.FailoverBehavior, HandleReplicationStatusChanges))
			{
				await request.ReadResponseJsonAsync().WithCancellation(token).ConfigureAwait(false);
			}
		}

		public Task PrepareTransactionAsync(string txId, Guid? resourceManagerId = null, byte[] recoveryInformation = null, CancellationToken token = default (CancellationToken))
		{
			return ExecuteWithReplication("POST", operationMetadata => DirectPrepareTransaction(txId, operationMetadata, resourceManagerId, recoveryInformation, token), token);
		}

		private async Task DirectPrepareTransaction(string txId, OperationMetadata operationMetadata, Guid? resourceManagerId, byte[] recoveryInformation, CancellationToken token = default (CancellationToken))
		{
			var opUrl = operationMetadata.Url + "/transaction/prepare?tx=" + txId;
			if (resourceManagerId != null)
				opUrl += "&resourceManagerId=" + resourceManagerId;

			using (var request = jsonRequestFactory.CreateHttpJsonRequest(new CreateHttpJsonRequestParams(this, opUrl, "POST", operationMetadata.Credentials, convention)
				.AddOperationHeaders(OperationsHeaders))
				.AddReplicationStatusHeaders(url, operationMetadata.Url, replicationInformer, convention.FailoverBehavior, HandleReplicationStatusChanges))
			{
				if (recoveryInformation != null)
				{
					var ms = new MemoryStream(recoveryInformation);
					await request.WriteAsync(ms).WithCancellation(token).ConfigureAwait(false);
				}

				await request.ReadResponseJsonAsync().WithCancellation(token).ConfigureAwait(false);
			}
		}

		private void HandleReplicationStatusChanges(NameValueCollection headers, string primaryUrl, string currentUrl)
		{
			if (primaryUrl.Equals(currentUrl, StringComparison.OrdinalIgnoreCase))
				return;

			var forceCheck = headers[Constants.RavenForcePrimaryServerCheck];
			bool shouldForceCheck;
			if (!string.IsNullOrEmpty(forceCheck) && bool.TryParse(forceCheck, out shouldForceCheck))
			{
				replicationInformer.ForceCheck(primaryUrl, shouldForceCheck);
			}
		}

		internal Task ExecuteWithReplication(string method, Func<OperationMetadata, Task> operation, CancellationToken token = default (CancellationToken))
		{
			// Convert the Func<string, Task> to a Func<string, Task<object>>
			return ExecuteWithReplication(method, u => operation(u).ContinueWith<object>(t =>
			{
				t.AssertNotFailed();
				return null;
			}, token), token);
		}

		private volatile bool currentlyExecuting;
		private bool resolvingConflict;
		private bool resolvingConflictRetries;

		internal async Task<T> ExecuteWithReplication<T>(string method, Func<OperationMetadata, Task<T>> operation,CancellationToken token = default (CancellationToken))
		{
			var currentRequest = Interlocked.Increment(ref requestCount);
			if (currentlyExecuting && convention.AllowMultipuleAsyncOperations == false)
				throw new InvalidOperationException("Only a single concurrent async request is allowed per async client instance.");

			currentlyExecuting = true;
			try
			{
				return await replicationInformer
					.ExecuteWithReplicationAsync(method, Url, credentialsThatShouldBeUsedOnlyInOperationsWithoutReplication, currentRequest, readStripingBase, operation, token).ConfigureAwait(false);
			}
			finally
			{
				currentlyExecuting = false;
			}
		}

		private async Task<bool> AssertNonConflictedDocumentAndCheckIfNeedToReload(OperationMetadata operationMetadata, RavenJObject docResult,
																					Func<string, ConflictException> onConflictedQueryResult = null, CancellationToken token = default (CancellationToken))
		{
			if (docResult == null)
				return (false);
			var metadata = docResult[Constants.Metadata];
			if (metadata == null)
				return (false);

			if (metadata.Value<int>("@Http-Status-Code") == 409)
			{
				var etag = HttpExtensions.EtagHeaderToEtag(metadata.Value<string>("@etag"));
				var e = await TryResolveConflictOrCreateConcurrencyException(operationMetadata, metadata.Value<string>("@id"), docResult, etag, token).ConfigureAwait(false);
				if (e != null)
					throw e;
				return true;

			}

			if (metadata.Value<bool>(Constants.RavenReplicationConflict) && onConflictedQueryResult != null)
				throw onConflictedQueryResult(metadata.Value<string>("@id"));

			return (false);
		}

		private async Task<ConflictException> TryResolveConflictOrCreateConcurrencyException(OperationMetadata operationMetadata, string key,
																							 RavenJObject conflictsDoc,
																							 Etag etag,
																							 CancellationToken token)
		{
			var ravenJArray = conflictsDoc.Value<RavenJArray>("Conflicts");
			if (ravenJArray == null)
				throw new InvalidOperationException(
					"Could not get conflict ids from conflicted document, are you trying to resolve a conflict when using metadata-only?");

			var conflictIds = ravenJArray.Select(x => x.Value<string>()).ToArray();

			var result = await TryResolveConflictByUsingRegisteredListenersAsync(key, etag, conflictIds, operationMetadata, token).ConfigureAwait(false);
			if (result)
				return null;

			return
				new ConflictException(
					"Conflict detected on " + key + ", conflict must be resolved before the document will be accessible",
												 true)
				{
					ConflictedVersionIds = conflictIds,
					Etag = etag
				};
		}

		internal async Task<bool> TryResolveConflictByUsingRegisteredListenersAsync(string key, Etag etag, string[] conflictIds, OperationMetadata operationMetadata = null, CancellationToken token = default(CancellationToken))
		{
			if (operationMetadata == null)
				operationMetadata = new OperationMetadata(Url);

			if (conflictListeners.Length > 0 && resolvingConflict == false)
			{
				resolvingConflict = true;
				try
				{
					var result = await DirectGetAsync(operationMetadata, conflictIds, null, null, null, false, token).ConfigureAwait(false);
					var results = result.Results.Select(SerializationHelper.ToJsonDocument).ToArray();

					foreach (var conflictListener in conflictListeners)
					{
						JsonDocument resolvedDocument;
						if (conflictListener.TryResolveConflict(key, results, out resolvedDocument))
						{
							await DirectPutAsync(operationMetadata, key, etag, resolvedDocument.DataAsJson, resolvedDocument.Metadata).ConfigureAwait(false);
							return true;
						}
					}

					return false;
				}
				finally
				{
					resolvingConflict = false;
				}
			}

			return false;
		}

		private async Task<T> RetryOperationBecauseOfConflict<T>(OperationMetadata operationMetadata, IEnumerable<RavenJObject> docResults,
																 T currentResult, Func<Task<T>> nextTry, Func<string, ConflictException> onConflictedQueryResult = null, CancellationToken token = default(CancellationToken))
		{
			bool requiresRetry = false;
			foreach (var docResult in docResults)
			{
				token.ThrowIfCancellationRequested();
				requiresRetry |=
					await AssertNonConflictedDocumentAndCheckIfNeedToReload(operationMetadata, docResult, onConflictedQueryResult, token).ConfigureAwait(false);
			}

			if (!requiresRetry)
				return currentResult;

			if (resolvingConflictRetries)
				throw new InvalidOperationException(
					"Encountered another conflict after already resolving a conflict. Conflict resultion cannot recurse.");
			resolvingConflictRetries = true;
			try
			{
				return await nextTry().WithCancellation(token).ConfigureAwait(false);
			}
			finally
			{
				resolvingConflictRetries = false;
			}
		}

		public async Task<RavenJToken> GetOperationStatusAsync(long id)
		{
			using (var request = jsonRequestFactory.CreateHttpJsonRequest(new CreateHttpJsonRequestParams(this, url + "/operation/status?id=" + id, "GET", credentialsThatShouldBeUsedOnlyInOperationsWithoutReplication, convention).AddOperationHeaders(OperationsHeaders)))
			{
				try
				{
					return await request.ReadResponseJsonAsync().ConfigureAwait(false);
				}
				catch (ErrorResponseException e)
				{
					if (e.StatusCode == HttpStatusCode.NotFound) return null;
					throw;
				}
			}
		}

		private async Task<string> GetSingleAuthToken(OperationMetadata operationMetadata)
		{
			using (var request = CreateRequest(operationMetadata, "/singleAuthToken", "GET", disableRequestCompression: true))
			{
				var response = await request.ReadResponseJsonAsync().ConfigureAwait(false);
				return response.Value<string>("Token");
			}
		}

		private async Task<string> ValidateThatWeCanUseAuthenticateTokens(OperationMetadata operationMetadata, string token)
		{
			using (var request = CreateRequest(operationMetadata, "/singleAuthToken", "GET", disableRequestCompression: true, disableAuthentication: true))
			{
				request.AddOperationHeader("Single-Use-Auth-Token", token);
				var result = await request.ReadResponseJsonAsync().ConfigureAwait(false);
				return result.Value<string>("Token");
			}
		}

		public IAsyncInfoDatabaseCommands Info
		{
			get { return this; }
		}

		async Task<ReplicationStatistics> IAsyncInfoDatabaseCommands.GetReplicationInfoAsync(CancellationToken token)
		{
			using (var request = jsonRequestFactory.CreateHttpJsonRequest(new CreateHttpJsonRequestParams(this, url.ReplicationInfo(), "GET", credentialsThatShouldBeUsedOnlyInOperationsWithoutReplication, convention)))
			{
				var json = (RavenJObject)await request.ReadResponseJsonAsync().WithCancellation(token).ConfigureAwait(false);
				return json.Deserialize<ReplicationStatistics>(convention);
			}
		}

		public IAsyncDatabaseCommands With(ICredentials credentialsForSession)
		{
			return WithInternal(credentialsForSession);
		}

		internal AsyncServerClient WithInternal(ICredentials credentialsForSession)
		{
			return new AsyncServerClient(url, convention, new OperationCredentials(credentialsThatShouldBeUsedOnlyInOperationsWithoutReplication.ApiKey, credentialsForSession), jsonRequestFactory, sessionId,
										 replicationInformerGetter, databaseName, conflictListeners, false);
		}

		internal async Task<ReplicationDocument> DirectGetReplicationDestinationsAsync(OperationMetadata operationMetadata)
		{
			var createHttpJsonRequestParams = new CreateHttpJsonRequestParams(this, operationMetadata.Url + "/replication/topology", "GET", operationMetadata.Credentials, convention);
			using (var request = jsonRequestFactory.CreateHttpJsonRequest(createHttpJsonRequestParams.AddOperationHeaders(OperationsHeaders)).AddReplicationStatusHeaders(url, operationMetadata.Url, replicationInformer, convention.FailoverBehavior, HandleReplicationStatusChanges))
			{
				try
				{
					var requestJson = await request.ReadResponseJsonAsync().ConfigureAwait(false);
					return requestJson.JsonDeserialization<ReplicationDocument>();
				}
				catch (ErrorResponseException e)
				{
					switch (e.StatusCode)
					{
						case HttpStatusCode.NotFound:
						case HttpStatusCode.BadRequest: //replication bundle if not enabled
							return null;
						default:
							throw;
					}
				}
			}
		}
	}
}<|MERGE_RESOLUTION|>--- conflicted
+++ resolved
@@ -954,12 +954,8 @@
 		}
 
 		public Task<FacetResults> GetFacetsAsync(string index, IndexQuery query, List<Facet> facets, int start = 0,
-<<<<<<< HEAD
-												 int? pageSize = null, CancellationToken token = default (CancellationToken))
-=======
 												 int? pageSize = null,
 												 CancellationToken token = default(CancellationToken))
->>>>>>> 86a8bfd1
 		{
 
 			string facetsJson = JsonConvert.SerializeObject(facets);
