//-----------------------------------------------------------------------
// <copyright file="ReplicationInformer.cs" company="Hibernating Rhinos LTD">
//     Copyright (c) Hibernating Rhinos LTD. All rights reserved.
// </copyright>
//-----------------------------------------------------------------------
using System;
using System.Collections.Generic;
using System.Diagnostics;
using System.IO;
using System.Linq;
using System.Net;
#if !NETFX_CORE
using System.Net.Sockets;
#endif
using System.Runtime.CompilerServices;
using System.Threading;
using System.Threading.Tasks;
using Raven.Abstractions;
using Raven.Abstractions.Connection;
using Raven.Abstractions.Data;
using Raven.Abstractions.Extensions;
using Raven.Abstractions.Logging;
using Raven.Abstractions.Replication;
using Raven.Abstractions.Util;
#if SILVERLIGHT || NETFX_CORE
using Raven.Client.Connection.Async;
#endif
using Raven.Client.Document;
using Raven.Client.Extensions;
using Raven.Imports.Newtonsoft.Json.Linq;
using Raven.Json.Linq;

namespace Raven.Client.Connection
{
	using System.Collections;

	using Raven.Abstractions.Connection;

	/// <summary>
	/// Replication and failover management on the client side
	/// </summary>
	public class ReplicationInformer : IDisposable
	{
		private readonly ILog log = LogManager.GetCurrentClassLogger();

		private bool firstTime = true;
		protected readonly DocumentConvention conventions;
		private const string RavenReplicationDestinations = "Raven/Replication/Destinations";
		protected DateTime lastReplicationUpdate = DateTime.MinValue;
		private readonly object replicationLock = new object();
		private List<OperationMetadata> replicationDestinations = new List<OperationMetadata>();
		private static readonly List<OperationMetadata> Empty = new List<OperationMetadata>();
		protected static int readStripingBase;

		/// <summary>
		/// Notify when the failover status changed
		/// </summary>
		public event EventHandler<FailoverStatusChangedEventArgs> FailoverStatusChanged = delegate { };

		public List<OperationMetadata> ReplicationDestinations
		{
			get { return replicationDestinations; }
		}

		/// <summary>
		/// Failover servers set manually in config file or when document store was initialized
		/// </summary>
		public ReplicationDestination[] FailoverServers { get; internal set; }

		/// <summary>
		/// Gets the replication destinations.
		/// </summary>
		/// <value>The replication destinations.</value>
		public List<OperationMetadata> ReplicationDestinationsUrls
		{
			get
			{
				if (conventions.FailoverBehavior == FailoverBehavior.FailImmediately)
					return Empty;

				return replicationDestinations
					.Select(operationMetadata => new OperationMetadata(operationMetadata))
					.ToList();
			}
		}

		///<summary>
		/// Create a new instance of this class
		///</summary>
		public ReplicationInformer(DocumentConvention conventions)
		{
			this.conventions = conventions;
		}

#if !SILVERLIGHT
		private readonly System.Collections.Concurrent.ConcurrentDictionary<string, FailureCounter> failureCounts = new System.Collections.Concurrent.ConcurrentDictionary<string, FailureCounter>();
#else
		private readonly Dictionary<string, FailureCounter> failureCounts = new Dictionary<string, FailureCounter>();
#endif

		private Task refreshReplicationInformationTask;

		/// <summary>
		/// Updates the replication information if needed.
		/// </summary>
		/// <param name="serverClient">The server client.</param>
#if SILVERLIGHT || NETFX_CORE
		public Task UpdateReplicationInformationIfNeeded(AsyncServerClient serverClient)
#else
		public Task UpdateReplicationInformationIfNeeded(ServerClient serverClient)
#endif
		{
			if (conventions.FailoverBehavior == FailoverBehavior.FailImmediately)
				return new CompletedTask();

			if (lastReplicationUpdate.AddMinutes(5) > SystemTime.UtcNow)
				return new CompletedTask();

			lock (replicationLock)
			{
				if (firstTime)
				{
					var serverHash = ServerHash.GetServerHash(serverClient.Url);

					var document = ReplicationInformerLocalCache.TryLoadReplicationInformationFromLocalCache(serverHash);
					if (IsInvalidDestinationsDocument(document) == false)
					{
						UpdateReplicationInformationFromDocument(document);
					}
				}

				firstTime = false;

				if (lastReplicationUpdate.AddMinutes(5) > SystemTime.UtcNow)
					return new CompletedTask();

				var taskCopy = refreshReplicationInformationTask;
				if (taskCopy != null)
					return taskCopy;

				return refreshReplicationInformationTask = Task.Factory.StartNew(() => RefreshReplicationInformation(serverClient))
					.ContinueWith(task =>
					{
						if (task.Exception != null)
						{
							log.ErrorException("Failed to refresh replication information", task.Exception);
						}
						refreshReplicationInformationTask = null;
					});
			}
		}

		public class FailureCounter
		{
			public long Value;
			public DateTime LastCheck;
			public bool ForceCheck;

			public FailureCounter()
			{
				LastCheck = SystemTime.UtcNow;
			}
		}


		/// <summary>
		/// Get the current failure count for the url
		/// </summary>
		public long GetFailureCount(string operationUrl)
		{
			return GetHolder(operationUrl).Value;
		}

		/// <summary>
		/// Get failure last check time for the url
		/// </summary>
		public DateTime GetFailureLastCheck(string operationUrl)
		{
			return GetHolder(operationUrl).LastCheck;
		}

		/// <summary>
		/// Should execute the operation using the specified operation URL
		/// </summary>
		public virtual bool ShouldExecuteUsing(string operationUrl, int currentRequest, string method, bool primary)
		{
			if (primary == false)
				AssertValidOperation(method);

			var failureCounter = GetHolder(operationUrl);
			if (failureCounter.Value == 0 || failureCounter.ForceCheck)
			{
				failureCounter.LastCheck = SystemTime.UtcNow;
				return true;
			}

			if (currentRequest % GetCheckRepetitionRate(failureCounter.Value) == 0)
			{
				failureCounter.LastCheck = SystemTime.UtcNow;
				return true;
			}

			if ((SystemTime.UtcNow - failureCounter.LastCheck) > conventions.MaxFailoverCheckPeriod)
			{
				failureCounter.LastCheck = SystemTime.UtcNow;
				return true;
			}

			return false;
		}

		private int GetCheckRepetitionRate(long value)
		{
			if (value < 2)
				return (int)value;
			if (value < 10)
				return 2;
			if (value < 100)
				return 10;
			if (value < 1000)
				return 100;
			if (value < 10000)
				return 1000;
			if (value < 100000)
				return 10000;
			return 100000;
		}

		protected void AssertValidOperation(string method)
		{
			switch (conventions.FailoverBehaviorWithoutFlags)
			{
				case FailoverBehavior.AllowReadsFromSecondaries:
					if (method == "GET")
						return;
					break;
				case FailoverBehavior.AllowReadsFromSecondariesAndWritesToSecondaries:
					return;
				case FailoverBehavior.FailImmediately:
					var allowReadFromAllServers = conventions.FailoverBehavior.HasFlag(FailoverBehavior.ReadFromAllServers);
					if (allowReadFromAllServers && method == "GET")
						return;
					break;
			}
			throw new InvalidOperationException("Could not replicate " + method +
												" operation to secondary node, failover behavior is: " +
												conventions.FailoverBehavior);
		}

		protected FailureCounter GetHolder(string operationUrl)
		{
#if !SILVERLIGHT
			return failureCounts.GetOrAdd(operationUrl, new FailureCounter());
#else
			// need to compensate for 3.5 not having concurrent dic.

			FailureCounter value;
			if (failureCounts.TryGetValue(operationUrl, out value) == false)
			{
				lock (replicationLock)
				{
					if (failureCounts.TryGetValue(operationUrl, out value) == false)
					{
						failureCounts[operationUrl] = value = new FailureCounter();
					}
				}
			}
			return value;
#endif

		}

		/// <summary>
		/// Determines whether this is the first failure on the specified operation URL.
		/// </summary>
		/// <param name="operationUrl">The operation URL.</param>
		public bool IsFirstFailure(string operationUrl)
		{
			FailureCounter value = GetHolder(operationUrl);
			return value.Value == 0;
		}

		/// <summary>
		/// Increments the failure count for the specified operation URL
		/// </summary>
		/// <param name="operationUrl">The operation URL.</param>
		public void IncrementFailureCount(string operationUrl)
		{
			FailureCounter value = GetHolder(operationUrl);
			value.ForceCheck = false;
			var current = Interlocked.Increment(ref value.Value);
			if (current == 1)// first failure
			{
				FailoverStatusChanged(this, new FailoverStatusChangedEventArgs
				{
					Url = operationUrl,
					Failing = true
				});
			}
		}

		private static bool IsInvalidDestinationsDocument(JsonDocument document)
		{
			return document == null ||
				   document.DataAsJson.ContainsKey("Destinations") == false ||
				   document.DataAsJson["Destinations"] == null ||
				   document.DataAsJson["Destinations"].Type == JTokenType.Null;
		}

		/// <summary>
		/// Refreshes the replication information.
		/// Expert use only.
		/// </summary>
#if SILVERLIGHT || NETFX_CORE
		public Task RefreshReplicationInformation(AsyncServerClient commands)
		{
			lock (this)
			{
				var serverHash = ServerHash.GetServerHash(commands.Url);
				return commands.DirectGetAsync(new OperationMetadata(commands.Url), RavenReplicationDestinations).ContinueWith((Task<JsonDocument> getTask) =>
				{
					JsonDocument document;

					var fromFailoverUrls = false;

					if (getTask.Status == TaskStatus.RanToCompletion)
					{
						document = getTask.Result;
						failureCounts[commands.Url] = new FailureCounter(); // we just hit the master, so we can reset its failure count
					}
					else
					{
						log.ErrorException("Could not contact master for new replication information", getTask.Exception);
						document = ReplicationInformerLocalCache.TryLoadReplicationInformationFromLocalCache(serverHash);

						if (document == null)
						{
							if (FailoverServers != null && FailoverServers.Length > 0) // try to use configured failover servers
							{
								var failoverServers = new ReplicationDocument { Destinations = new List<ReplicationDestination>() };

								foreach (var failover in FailoverServers)
								{
									failoverServers.Destinations.Add(failover);
								}

								document = new JsonDocument();
								document.DataAsJson = RavenJObject.FromObject(failoverServers);

								fromFailoverUrls = true;
							}
						}
					}

					if (IsInvalidDestinationsDocument(document))
					{
						lastReplicationUpdate = SystemTime.UtcNow; // checked and not found
						return;
					}

					if(!fromFailoverUrls)
					ReplicationInformerLocalCache.TrySavingReplicationInformationToLocalCache(serverHash, document);

					UpdateReplicationInformationFromDocument(document);

					lastReplicationUpdate = SystemTime.UtcNow;
				});
			}
		}
#else
		public void RefreshReplicationInformation(ServerClient commands)
		{
			lock (this)
			{
				var serverHash = ServerHash.GetServerHash(commands.Url);

				JsonDocument document;
				var fromFailoverUrls = false;

				try
				{
					//TODO: check how to add Credentials
					//document = commands.DirectGet(new OperationMetadata(commands.Url, commands.Credentials), RavenReplicationDestinations);
					document = commands.DirectGet(new OperationMetadata(commands.Url), RavenReplicationDestinations);
					failureCounts[commands.Url] = new FailureCounter(); // we just hit the master, so we can reset its failure count
				}
				catch (Exception e)
				{
					log.ErrorException("Could not contact master for new replication information", e);
					document = ReplicationInformerLocalCache.TryLoadReplicationInformationFromLocalCache(serverHash);

					if (document == null)
					{
						if (FailoverServers != null && FailoverServers.Length > 0) // try to use configured failover servers
						{
							var failoverServers = new ReplicationDocument {Destinations = new List<ReplicationDestination>()};

							foreach (var failover in FailoverServers)
							{
								failoverServers.Destinations.Add(failover);
							}

							document = new JsonDocument();
							document.DataAsJson = RavenJObject.FromObject(failoverServers);

							fromFailoverUrls = true;
						}
					}
				}
					
				
				if (document == null)
				{
					lastReplicationUpdate = SystemTime.UtcNow; // checked and not found
					return;
				}

				if(!fromFailoverUrls)
				ReplicationInformerLocalCache.TrySavingReplicationInformationToLocalCache(serverHash, document);

				UpdateReplicationInformationFromDocument(document);

				lastReplicationUpdate = SystemTime.UtcNow;
			}
		}
#endif

		private void UpdateReplicationInformationFromDocument(JsonDocument document)
		{
			var replicationDocument = document.DataAsJson.JsonDeserialization<ReplicationDocument>();
			replicationDestinations = replicationDocument.Destinations.Select(x =>
			{
				var url = string.IsNullOrEmpty(x.ClientVisibleUrl) ? x.Url : x.ClientVisibleUrl;
				if (string.IsNullOrEmpty(url) || x.Disabled || x.IgnoredClient)
					return null;
				if (string.IsNullOrEmpty(x.Database))
					return new OperationMetadata(url, x.Username, x.Password, x.Domain, x.ApiKey);

				return new OperationMetadata(
					MultiDatabase.GetRootDatabaseUrl(url) + "/databases/" + x.Database + "/",
					x.Username,
					x.Password,
					x.Domain,
					x.ApiKey);
			})
				// filter out replication destination that don't have the url setup, we don't know how to reach them
				// so we might as well ignore them. Probably private replication destination (using connection string names only)
				.Where(x => x != null)
				.ToList();
			foreach (var replicationDestination in replicationDestinations)
			{
				FailureCounter value;
				if (failureCounts.TryGetValue(replicationDestination.Url, out value))
					continue;
				failureCounts[replicationDestination.Url] = new FailureCounter();
			}
		}

		/// <summary>
		/// Resets the failure count for the specified URL
		/// </summary>
		/// <param name="operationUrl">The operation URL.</param>
		public virtual void ResetFailureCount(string operationUrl)
		{
			var value = GetHolder(operationUrl);
			var oldVal = Interlocked.Exchange(ref value.Value, 0);
			value.LastCheck = SystemTime.UtcNow;
			value.ForceCheck = false;
			if (oldVal != 0)
			{
				FailoverStatusChanged(this,
					new FailoverStatusChangedEventArgs
					{
						Url = operationUrl,
						Failing = false
					});
			}
		}

		public virtual int GetReadStripingBase()
		{
			return Interlocked.Increment(ref readStripingBase);
		}

		#region ExecuteWithReplication

		public virtual T ExecuteWithReplication<T>(string method, string primaryUrl, OperationCredentials primaryCredentials, int currentRequest, int currentReadStripingBase, Func<OperationMetadata, T> operation)
		{
			T result;
			var timeoutThrown = false;

			var localReplicationDestinations = ReplicationDestinationsUrls; // thread safe copy
			var primaryOperation = new OperationMetadata(primaryUrl, primaryCredentials);

			var shouldReadFromAllServers = conventions.FailoverBehavior.HasFlag(FailoverBehavior.ReadFromAllServers);
			if (shouldReadFromAllServers && method == "GET")
			{
				var replicationIndex = currentReadStripingBase % (localReplicationDestinations.Count + 1);
				// if replicationIndex == destinations count, then we want to use the master
				// if replicationIndex < 0, then we were explicitly instructed to use the master
				if (replicationIndex < localReplicationDestinations.Count && replicationIndex >= 0)
				{
					// if it is failing, ignore that, and move to the master or any of the replicas
					if (ShouldExecuteUsing(localReplicationDestinations[replicationIndex].Url, currentRequest, method, false))
					{
						if (TryOperation(operation, localReplicationDestinations[replicationIndex], primaryOperation, true, out result, out timeoutThrown))
							return result;
					}
				}
			}

			if (ShouldExecuteUsing(primaryOperation.Url, currentRequest, method, true))
			{
				if (TryOperation(operation, primaryOperation, null, !timeoutThrown && localReplicationDestinations.Count > 0, out result, out timeoutThrown))
					return result;
				if (!timeoutThrown && IsFirstFailure(primaryOperation.Url) &&
					TryOperation(operation, primaryOperation, null, localReplicationDestinations.Count > 0, out result, out timeoutThrown))
					return result;
				IncrementFailureCount(primaryOperation.Url);
			}

			for (var i = 0; i < localReplicationDestinations.Count; i++)
			{
				var replicationDestination = localReplicationDestinations[i];
				if (ShouldExecuteUsing(replicationDestination.Url, currentRequest, method, false) == false)
					continue;
				if (TryOperation(operation, replicationDestination, primaryOperation, !timeoutThrown, out result, out timeoutThrown))
					return result;
				if (!timeoutThrown && IsFirstFailure(replicationDestination.Url) &&
					TryOperation(operation, replicationDestination, primaryOperation, localReplicationDestinations.Count > i + 1, out result,
								 out timeoutThrown))
					return result;
				IncrementFailureCount(replicationDestination.Url);
			}
			// this should not be thrown, but since I know the value of should...
			throw new InvalidOperationException(@"Attempted to connect to master and all replicas have failed, giving up.
There is a high probability of a network problem preventing access to all the replicas.
Failed to get in touch with any of the " + (1 + localReplicationDestinations.Count) + " Raven instances.");
		}

		protected virtual bool TryOperation<T>(Func<OperationMetadata, T> operation, OperationMetadata operationMetadata, OperationMetadata primaryOperationMetadata, bool avoidThrowing, out T result, out bool wasTimeout)
		{
			var tryWithPrimaryCredentials = IsFirstFailure(operationMetadata.Url) && primaryOperationMetadata != null;

			try
			{
				
				result = operation(tryWithPrimaryCredentials ? new OperationMetadata(operationMetadata.Url, primaryOperationMetadata.Credentials) : operationMetadata);
				ResetFailureCount(operationMetadata.Url);
				wasTimeout = false;
				return true;
			}
			catch (Exception e)
			{
				var webException = e as WebException;
				if (tryWithPrimaryCredentials && operationMetadata.Credentials.HasCredentials() && webException != null)
				{
					IncrementFailureCount(operationMetadata.Url);

					var response = webException.Response as HttpWebResponse;
					if (response != null && response.StatusCode == HttpStatusCode.Unauthorized)
					{
						return TryOperation(operation, operationMetadata, primaryOperationMetadata, avoidThrowing, out result, out wasTimeout);
					}
				}

				if (avoidThrowing == false)
					throw;
				result = default(T);

				if (IsServerDown(e, out wasTimeout))
				{
					return false;
				}
				throw;
			}
		}
		#endregion

		
		public async Task<T> ExecuteWithReplicationAsync<T>(string method, string primaryUrl, OperationCredentials primaryCredentials, int currentRequest, int currentReadStripingBase, Func<OperationMetadata, Task<T>> operation)
		{
			var timeoutThrown = false;

			var localReplicationDestinations = ReplicationDestinationsUrls; // thread safe copy
			var primaryOperation = new OperationMetadata(primaryUrl, primaryCredentials);

			var shouldReadFromAllServers = conventions.FailoverBehavior.HasFlag(FailoverBehavior.ReadFromAllServers);
			if (shouldReadFromAllServers && method == "GET")
			{
				var replicationIndex = currentReadStripingBase % (localReplicationDestinations.Count + 1);
				// if replicationIndex == destinations count, then we want to use the master
				// if replicationIndex < 0, then we were explicitly instructed to use the master
				if (replicationIndex < localReplicationDestinations.Count && replicationIndex >= 0)
				{
					// if it is failing, ignore that, and move to the master or any of the replicas
					if (ShouldExecuteUsing(localReplicationDestinations[replicationIndex].Url, currentRequest, method, false))
					{
						var tuple = await TryOperationAsync(operation, localReplicationDestinations[replicationIndex], primaryOperation, true);
						if (tuple.Success)
							return tuple.Result;
						timeoutThrown = tuple.WasTimeout;
					}
				}
			}

<<<<<<< HEAD
			OperationMetadata operationMetadataToUse;
			if (tryWithPrimaryCredentials)
				operationMetadataToUse = new OperationMetadata(operationMetadata.Url,primaryOperationMetadata.Credentials);
			else
				operationMetadataToUse = operationMetadata;

			Task<Task<T>> finalTask = state.Operation(operationMetadataToUse).ContinueWith(task =>
=======
			if (ShouldExecuteUsing(primaryOperation.Url, currentRequest, method, true))
>>>>>>> c49c8979
			{
				var tuple = await TryOperationAsync(operation, primaryOperation, null, !timeoutThrown && localReplicationDestinations.Count > 0);
				if (tuple.Success)
					return tuple.Result;
				timeoutThrown = tuple.WasTimeout;

				if (!timeoutThrown && IsFirstFailure(primaryOperation.Url))
				{
					tuple = await TryOperationAsync(operation, primaryOperation, null, localReplicationDestinations.Count > 0);
					if (tuple.Success)
						return tuple.Result;
					timeoutThrown = tuple.WasTimeout;
				}
				IncrementFailureCount(primaryOperation.Url);
			}

			for (var i = 0; i < localReplicationDestinations.Count; i++)
			{
				var replicationDestination = localReplicationDestinations[i];
				if (ShouldExecuteUsing(replicationDestination.Url, currentRequest, method, false) == false)
					continue;

				var tuple = await TryOperationAsync(operation, replicationDestination, primaryOperation, !timeoutThrown);
				if (tuple.Success)
					return tuple.Result;
				timeoutThrown = tuple.WasTimeout;

				if (!timeoutThrown && IsFirstFailure(replicationDestination.Url))
				{
					tuple = await TryOperationAsync(operation, replicationDestination, primaryOperation, localReplicationDestinations.Count > i + 1);
					if (tuple.Success)
						return tuple.Result;
					timeoutThrown = tuple.WasTimeout;
				}
				IncrementFailureCount(replicationDestination.Url);
			}
			// this should not be thrown, but since I know the value of should...
			throw new InvalidOperationException(@"Attempted to connect to master and all replicas have failed, giving up.
There is a high probability of a network problem preventing access to all the replicas.
Failed to get in touch with any of the " + (1 + localReplicationDestinations.Count) + " Raven instances.");
		}

	    protected class AsyncOperationResult<T>
	    {
	        public T Result;
	        public bool WasTimeout;
	        public bool Success;
	    }

        protected async virtual Task<AsyncOperationResult<T>> TryOperationAsync<T>(Func<OperationMetadata, Task<T>> operation, OperationMetadata operationMetadata, OperationMetadata primaryOperationMetadata, bool avoidThrowing)
        {
            var tryWithPrimaryCredentials = IsFirstFailure(operationMetadata.Url) && primaryOperationMetadata != null;
            bool shouldTryAgain = false;

            try
            {

                var result = await operation(tryWithPrimaryCredentials ? new OperationMetadata(operationMetadata.Url, primaryOperationMetadata.Credentials) : operationMetadata);
                ResetFailureCount(operationMetadata.Url);
                return new AsyncOperationResult<T>
                {
                    Result = result,
                    Success = true
                };
            }
            catch (Exception e)
            {
                var ae = e as AggregateException;
                WebException webException;
                if (ae != null)
                {
                    webException = ae.ExtractSingleInnerException() as WebException;
                }
                else
                {
                    webException = e as WebException;
                }
                if (tryWithPrimaryCredentials && operationMetadata.Credentials.HasCredentials() && webException != null)
                {
                    IncrementFailureCount(operationMetadata.Url);

                    var response = webException.Response as HttpWebResponse;
                    if (response != null && (response.StatusCode == HttpStatusCode.Unauthorized))
                    {
                        shouldTryAgain = true;
                    }
                }

                if (shouldTryAgain == false)
                {
                    if (avoidThrowing == false)
                        throw;

                    bool wasTimeout;
                    if (IsServerDown(e, out wasTimeout))
                    {
                        return new AsyncOperationResult<T>
                        {
                            Success = false,
                            WasTimeout = wasTimeout
                        };
                    }
                    throw;
                }
            }
            return await TryOperationAsync(operation, operationMetadata, primaryOperationMetadata, avoidThrowing);
        }

		protected class ExecuteWithReplicationState<T>
		{
			public ExecuteWithReplicationState(string method, string primaryUrl, OperationCredentials primaryCredentials, int currentRequest, int readStripingBase, Func<OperationMetadata, Task<T>> operation)
			{
				Method = method;
				PrimaryUrl = primaryUrl;
				CurrentRequest = currentRequest;
				ReadStripingBase = readStripingBase;
				Operation = operation;
				PrimaryCredentials = primaryCredentials;

				State = ExecuteWithReplicationStates.Start;
			}

			public readonly string Method;
			public readonly Func<OperationMetadata, Task<T>> Operation;
			public readonly string PrimaryUrl;
			public readonly int CurrentRequest;
			public readonly int ReadStripingBase;
			public readonly OperationCredentials PrimaryCredentials;

			public ExecuteWithReplicationStates State = ExecuteWithReplicationStates.Start;
			public int LastAttempt = -1;
			public List<OperationMetadata> ReplicationDestinations;
			public bool TimeoutThrown;

			public ExecuteWithReplicationState<T> With(ExecuteWithReplicationStates state)
			{
				State = state;
				return this;
			}
		}

		protected enum ExecuteWithReplicationStates
		{
			Start,
			AfterTryingWithStripedServer,
			AfterTryingWithDefaultUrl,
			TryAllServers,
			AfterTryingAllServers,
			TryAllServersSecondAttempt,
			TryAllServersFailedTwice,
			AfterTryingWithDefaultUrlTwice
		}

		public bool IsHttpStatus(Exception e, params HttpStatusCode[] httpStatusCode)
		{
			var aggregateException = e as AggregateException;
			if (aggregateException != null)
			{
				e = aggregateException.ExtractSingleInnerException();
			}

			var ere = e as ErrorResponseException ?? e.InnerException as ErrorResponseException;
		    if (ere != null)
		    {
			    return httpStatusCode.Contains(ere.StatusCode);
		    }
			var webException = (e as WebException) ?? (e.InnerException as WebException);
			if (webException != null)
			{
				var httpWebResponse = webException.Response as HttpWebResponse;
				if (httpWebResponse != null && httpStatusCode.Contains(httpWebResponse.StatusCode))
					return true;
			}

			return false;
		}

		public virtual bool IsServerDown(Exception e, out bool timeout)
		{
			timeout = false;

			var aggregateException = e as AggregateException;
			if (aggregateException != null)
			{
				e = aggregateException.ExtractSingleInnerException();
			}

		    var ere = e as ErrorResponseException ?? e.InnerException as ErrorResponseException;
		    if (ere != null)
		    {
		        if (IsServerDown(ere.Response.StatusCode, out timeout))
		            return true;
		    }

			var webException = (e as WebException) ?? (e.InnerException as WebException);
			if (webException != null)
			{
				switch (webException.Status)
				{
#if !SILVERLIGHT && !NETFX_CORE
					case WebExceptionStatus.Timeout:
						timeout = true;
						return true;
					case WebExceptionStatus.NameResolutionFailure:
					case WebExceptionStatus.ReceiveFailure:
					case WebExceptionStatus.PipelineFailure:
					case WebExceptionStatus.ConnectionClosed:

#endif
					case WebExceptionStatus.ConnectFailure:
					case WebExceptionStatus.SendFailure:
						return true;
				}

				var httpWebResponse = webException.Response as HttpWebResponse;
				if (httpWebResponse != null)
				{
					if (IsServerDown(httpWebResponse.StatusCode, out timeout))
                        return true;
				}
			}
			return
#if !NETFX_CORE
 e.InnerException is SocketException ||
#endif
 e.InnerException is IOException;
		}

        private static bool IsServerDown(HttpStatusCode httpStatusCode, out bool timeout)
	    {
            timeout = false;
            switch (httpStatusCode)
	        {
	            case HttpStatusCode.RequestTimeout:
	            case HttpStatusCode.GatewayTimeout:
	                timeout = true;
	                return true;
	            case HttpStatusCode.BadGateway:
	            case HttpStatusCode.ServiceUnavailable:
	                return true;
	        }
	        return false;
	    }

	    public virtual void Dispose()
		{
			var replicationInformationTaskCopy = refreshReplicationInformationTask;
			if (replicationInformationTaskCopy != null)
				replicationInformationTaskCopy.Wait();
		}

		public void ForceCheck(string primaryUrl, bool shouldForceCheck)
		{
			var failureCounter = this.GetHolder(primaryUrl);
			failureCounter.ForceCheck = shouldForceCheck;
		}
	}

	public class OperationMetadata
	{
		public OperationMetadata(string url, string username = null, string password = null, string domain = null, string apiKey = null)
		{
			Url = url;

			ICredentials credentials = null;
			if (!string.IsNullOrEmpty(username))
				credentials = new NetworkCredential(username, password ?? string.Empty, domain ?? string.Empty);

			Credentials = new OperationCredentials(apiKey, credentials);
		}

		public OperationMetadata(string url, ICredentials credentials, string apiKey = null)
		{
			Url = url;
			Credentials = new OperationCredentials(apiKey, credentials);
		}

		public OperationMetadata(string url, OperationCredentials credentials)
		{
			Url = url;
			Credentials = credentials != null ? new OperationCredentials(credentials.ApiKey, credentials.Credentials) : new OperationCredentials(null,null);
		}

		public OperationMetadata(OperationMetadata operationMetadata)
		{
			Url = operationMetadata.Url;
			Credentials = new OperationCredentials(operationMetadata.Credentials.ApiKey, operationMetadata.Credentials.Credentials);
		}

		public string Url { get; private set; }

		public OperationCredentials Credentials { get; private set; }
	}

	/// <summary>
	/// The event arguments for when the failover status changed
	/// </summary>
	public class FailoverStatusChangedEventArgs : EventArgs
	{
		/// <summary>
		/// Whatever that url is now failing
		/// </summary>
		public bool Failing { get; set; }
		/// <summary>
		/// The url whose failover status changed
		/// </summary>
		public string Url { get; set; }
	}
}<|MERGE_RESOLUTION|>--- conflicted
+++ resolved
@@ -537,44 +537,6 @@
 There is a high probability of a network problem preventing access to all the replicas.
 Failed to get in touch with any of the " + (1 + localReplicationDestinations.Count) + " Raven instances.");
 		}
-
-		protected virtual bool TryOperation<T>(Func<OperationMetadata, T> operation, OperationMetadata operationMetadata, OperationMetadata primaryOperationMetadata, bool avoidThrowing, out T result, out bool wasTimeout)
-		{
-			var tryWithPrimaryCredentials = IsFirstFailure(operationMetadata.Url) && primaryOperationMetadata != null;
-
-			try
-			{
-				
-				result = operation(tryWithPrimaryCredentials ? new OperationMetadata(operationMetadata.Url, primaryOperationMetadata.Credentials) : operationMetadata);
-				ResetFailureCount(operationMetadata.Url);
-				wasTimeout = false;
-				return true;
-			}
-			catch (Exception e)
-			{
-				var webException = e as WebException;
-				if (tryWithPrimaryCredentials && operationMetadata.Credentials.HasCredentials() && webException != null)
-				{
-					IncrementFailureCount(operationMetadata.Url);
-
-					var response = webException.Response as HttpWebResponse;
-					if (response != null && response.StatusCode == HttpStatusCode.Unauthorized)
-					{
-						return TryOperation(operation, operationMetadata, primaryOperationMetadata, avoidThrowing, out result, out wasTimeout);
-					}
-				}
-
-				if (avoidThrowing == false)
-					throw;
-				result = default(T);
-
-				if (IsServerDown(e, out wasTimeout))
-				{
-					return false;
-				}
-				throw;
-			}
-		}
 		#endregion
 
 		
@@ -604,17 +566,7 @@
 				}
 			}
 
-<<<<<<< HEAD
-			OperationMetadata operationMetadataToUse;
-			if (tryWithPrimaryCredentials)
-				operationMetadataToUse = new OperationMetadata(operationMetadata.Url,primaryOperationMetadata.Credentials);
-			else
-				operationMetadataToUse = operationMetadata;
-
-			Task<Task<T>> finalTask = state.Operation(operationMetadataToUse).ContinueWith(task =>
-=======
 			if (ShouldExecuteUsing(primaryOperation.Url, currentRequest, method, true))
->>>>>>> c49c8979
 			{
 				var tuple = await TryOperationAsync(operation, primaryOperation, null, !timeoutThrown && localReplicationDestinations.Count > 0);
 				if (tuple.Success)
@@ -723,6 +675,44 @@
             return await TryOperationAsync(operation, operationMetadata, primaryOperationMetadata, avoidThrowing);
         }
 
+		protected virtual bool TryOperation<T>(Func<OperationMetadata, T> operation, OperationMetadata operationMetadata, OperationMetadata primaryOperationMetadata, bool avoidThrowing, out T result, out bool wasTimeout)
+		{
+			var tryWithPrimaryCredentials = IsFirstFailure(operationMetadata.Url) && primaryOperationMetadata != null;
+
+			try
+			{
+				
+				result = operation(tryWithPrimaryCredentials ? new OperationMetadata(operationMetadata.Url, primaryOperationMetadata.Credentials) : operationMetadata);
+				ResetFailureCount(operationMetadata.Url);
+				wasTimeout = false;
+				return true;
+			}
+			catch (Exception e)
+			{
+				var webException = e as WebException;
+				if (tryWithPrimaryCredentials && operationMetadata.Credentials.HasCredentials() && webException != null)
+				{
+					IncrementFailureCount(operationMetadata.Url);
+
+					var response = webException.Response as HttpWebResponse;
+					if (response != null && response.StatusCode == HttpStatusCode.Unauthorized)
+					{
+						return TryOperation(operation, operationMetadata, primaryOperationMetadata, avoidThrowing, out result, out wasTimeout);
+					}
+				}
+
+				if (avoidThrowing == false)
+					throw;
+				result = default(T);
+
+				if (IsServerDown(e, out wasTimeout))
+				{
+					return false;
+				}
+				throw;
+			}
+		}
+
 		protected class ExecuteWithReplicationState<T>
 		{
 			public ExecuteWithReplicationState(string method, string primaryUrl, OperationCredentials primaryCredentials, int currentRequest, int readStripingBase, Func<OperationMetadata, Task<T>> operation)
