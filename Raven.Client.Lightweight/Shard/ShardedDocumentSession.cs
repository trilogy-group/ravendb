//-----------------------------------------------------------------------
// <copyright file="ShardedDocumentSession.cs" company="Hibernating Rhinos LTD">
//     Copyright (c) Hibernating Rhinos LTD. All rights reserved.
// </copyright>
//-----------------------------------------------------------------------
#if !SILVERLIGHT && !NET35

using System;
using System.Collections.Generic;
using System.Linq;
using System.Linq.Expressions;
using System.Text;
using System.Threading;
using Raven.Abstractions.Commands;
using Raven.Abstractions.Data;
using Raven.Abstractions.Extensions;
using Raven.Client.Connection;
using Raven.Client.Document;
using Raven.Client.Document.SessionOperations;
using Raven.Client.Indexes;
using Raven.Client.Linq;
using Raven.Client.Util;
using Raven.Json.Linq;
using Raven.Client.Connection.Async;
using Raven.Client.Document.Batches;


namespace Raven.Client.Shard
{
	/// <summary>
	/// Implements Unit of Work for accessing a set of sharded RavenDB servers
	/// </summary>
	public class ShardedDocumentSession : BaseShardedDocumentSession<IDatabaseCommands>, IDocumentQueryGenerator,
	                                      IDocumentSessionImpl, ISyncAdvancedSessionOperation
	{
		/// <summary>
		/// Initializes a new instance of the <see cref="ShardedDocumentSession"/> class.
		/// </summary>
		/// <param name="shardStrategy">The shard strategy.</param>
		/// <param name="shardDbCommands">The shard IDatabaseCommands.</param>
		/// <param name="id"></param>
		/// <param name="documentStore"></param>
		/// <param name="listeners"></param>
		public ShardedDocumentSession(ShardedDocumentStore documentStore, DocumentSessionListeners listeners, Guid id,
		                              ShardStrategy shardStrategy, IDictionary<string, IDatabaseCommands> shardDbCommands)
			: base(documentStore, listeners, id, shardStrategy, shardDbCommands)
		{
		}

		protected override JsonDocument GetJsonDocument(string documentKey)
		{
			var shardRequestData = new ShardRequestData
			{
				EntityType = typeof (object),
				Keys = {documentKey}
			};
			var dbCommands = GetCommandsToOperateOn(shardRequestData);

			var documents = shardStrategy.ShardAccessStrategy.Apply(dbCommands,
			                                                        shardRequestData,
			                                                        (commands, i) => commands.Get(documentKey));

			var document = documents.FirstOrDefault(x => x != null);
			if (document != null)
				return document;

			throw new InvalidOperationException("Document '" + documentKey + "' no longer exists and was probably deleted");
		}

		#region Properties to access different interfacess

		ISyncAdvancedSessionOperation IDocumentSession.Advanced
		{
			get { return this; }
		}

		/// <summary>
		/// Access the lazy operations
		/// </summary>
		public ILazySessionOperations Lazily
		{
			get { return this; }
		}

		/// <summary>
		/// Access the eager operations
		/// </summary>
		IEagerSessionOperations ISyncAdvancedSessionOperation.Eagerly
		{
			get { return this; }
		}

		#endregion

		#region Load and Include

		#region Synchronous

		public T Load<T>(string id)
		{
			object existingEntity;
			if (entitiesByKey.TryGetValue(id, out existingEntity))
			{
				return (T) existingEntity;
			}

			IncrementRequestCount();
			var shardRequestData = new ShardRequestData
			{
				EntityType = typeof (T),
				Keys = {id}
			};
			var dbCommands = GetCommandsToOperateOn(shardRequestData);
			var results = shardStrategy.ShardAccessStrategy.Apply(dbCommands, shardRequestData, (commands, i) =>
			{
				var loadOperation = new LoadOperation(this, commands.DisableAllCaching, id);
				bool retry;
				do
				{
					loadOperation.LogOperation();
					using (loadOperation.EnterLoadContext())
					{
						retry = loadOperation.SetResult(commands.Get(id));
					}
				} while (retry);
				return loadOperation.Complete<T>();
			});

			var shardsContainThisDocument = results.Where(x => !Equals(x, default(T))).ToArray();
			if (shardsContainThisDocument.Count() > 1)
			{
				throw new InvalidOperationException("Found document with id: " + id +
				                                    " on more than a single shard, which is not allowed. Document keys have to be unique cluster-wide.");
			}

			return shardsContainThisDocument.FirstOrDefault();
		}

		public T[] Load<T>(params string[] ids)
		{
			return LoadInternal<T>(ids);
		}

		public T[] Load<T>(IEnumerable<string> ids)
		{
			return LoadInternal<T>(ids.ToArray());
		}

		public T Load<T>(ValueType id)
		{
			var documentKey = Conventions.FindFullDocumentKeyFromNonStringIdentifier(id, typeof (T), false);
			return Load<T>(documentKey);
		}

		public T[] LoadInternal<T>(string[] ids, string[] includes)
		{
			var results = new T[ids.Length];
			var idsToLoad = GetIdsThatNeedLoading<T>(ids, includes);

			if (!idsToLoad.Any())
				return results;

			IncrementRequestCount();

			foreach (var shard in idsToLoad)
			{
				var currentShardIds = shard.Select(x => x.Id).ToArray();
				var multiLoadOperations = shardStrategy.ShardAccessStrategy.Apply(shard.Key, new ShardRequestData
				{
					EntityType = typeof (T),
					Keys = currentShardIds.ToList()
				}, (dbCmd, i) =>
				{
					var multiLoadOperation = new MultiLoadOperation(this, dbCmd.DisableAllCaching, currentShardIds);
					MultiLoadResult multiLoadResult;
					do
					{
						multiLoadOperation.LogOperation();
						using (multiLoadOperation.EnterMultiLoadContext())
						{
							multiLoadResult = dbCmd.Get(currentShardIds, includes);
						}
					} while (multiLoadOperation.SetResult(multiLoadResult));
					return multiLoadOperation;
				});
				foreach (var multiLoadOperation in multiLoadOperations)
				{
					var loadResults = multiLoadOperation.Complete<T>();
					for (int i = 0; i < loadResults.Length; i++)
					{
						if (ReferenceEquals(loadResults[i], null))
							continue;
						var id = currentShardIds[i];
						var itemPosition = Array.IndexOf(ids, id);
						if (ReferenceEquals(results[itemPosition], default(T)) == false)
						{
							throw new InvalidOperationException("Found document with id: " + id +
							                                    " on more than a single shard, which is not allowed. Document keys have to be unique cluster-wide.");
						}
						results[itemPosition] = loadResults[i];
					}
				}
			}
			return results;
		}

		public T[] LoadInternal<T>(string[] ids)
		{
			return LoadInternal<T>(ids, null);
		}

		public ILoaderWithInclude<object> Include(string path)
		{
			return new MultiLoaderWithInclude<object>(this).Include(path);
		}

		public ILoaderWithInclude<T> Include<T>(Expression<Func<T, object>> path)
		{
			return new MultiLoaderWithInclude<T>(this).Include(path);
		}

		#endregion

		#region Lazy loads

		/// <summary>
		/// Loads the specified ids and a function to call when it is evaluated
		/// </summary>
		public Lazy<TResult[]> Load<TResult>(IEnumerable<string> ids, Action<TResult[]> onEval)
		{
			return LazyLoadInternal(ids.ToArray(), new string[0], onEval);
		}

		/// <summary>
		/// Loads the specified id.
		/// </summary>
		Lazy<TResult> ILazySessionOperations.Load<TResult>(string id)
		{
			return Lazily.Load(id, (Action<TResult>) null);
		}

		/// <summary>
		/// Loads the specified id and a function to call when it is evaluated
		/// </summary>
		public Lazy<TResult> Load<TResult>(string id, Action<TResult> onEval)
		{
			var cmds = GetCommandsToOperateOn(new ShardRequestData
			{
				Keys = {id},
				EntityType = typeof (TResult)
			});

			var lazyLoadOperation = new LazyLoadOperation<TResult>(id, new LoadOperation(this, () =>
			{
				var list = cmds.Select(databaseCommands => databaseCommands.DisableAllCaching()).ToList();
				return new DisposableAction(() => list.ForEach(x => x.Dispose()));
			}, id));
			return AddLazyOperation(lazyLoadOperation, onEval, cmds);
		}

		internal Lazy<T> AddLazyOperation<T>(ILazyOperation operation, Action<T> onEval, IList<IDatabaseCommands> cmds)
		{
			pendingLazyOperations.Add(Tuple.Create(operation, cmds));
			var lazyValue = new Lazy<T>(() =>
			{
				ExecuteAllPendingLazyOperations();
				return (T) operation.Result;
			});
			if (onEval != null)
				onEvaluateLazy[operation] = result => onEval((T) result);

			return lazyValue;
		}

		/// <summary>
		/// Loads the specified entities with the specified id after applying
		/// conventions on the provided id to get the real document id.
		/// </summary>
		/// <remarks>
		/// This method allows you to call:
		/// Load{Post}(1)
		/// And that call will internally be translated to 
		/// Load{Post}("posts/1");
		/// 
		/// Or whatever your conventions specify.
		/// </remarks>
		Lazy<TResult> ILazySessionOperations.Load<TResult>(ValueType id)
		{
			return Lazily.Load<TResult>(id, null);
		}

		/// <summary>
		/// Loads the specified entities with the specified id after applying
		/// conventions on the provided id to get the real document id.
		/// </summary>
		/// <remarks>
		/// This method allows you to call:
		/// Load{Post}(1)
		/// And that call will internally be translated to 
		/// Load{Post}("posts/1");
		/// 
		/// Or whatever your conventions specify.
		/// </remarks>
		public Lazy<TResult> Load<TResult>(ValueType id, Action<TResult> onEval)
		{
			var documentKey = Conventions.FindFullDocumentKeyFromNonStringIdentifier(id, typeof (TResult), false);
			return Lazily.Load<TResult>(documentKey);
		}

		/// <summary>
		/// Begin a load while including the specified path 
		/// </summary>
		/// <param name="path">The path.</param>
		ILazyLoaderWithInclude<object> ILazySessionOperations.Include(string path)
		{
			return new LazyMultiLoaderWithInclude<object>(this).Include(path);
		}

		/// <summary>
		/// Begin a load while including the specified path 
		/// </summary>
		/// <param name="path">The path.</param>
		ILazyLoaderWithInclude<T> ILazySessionOperations.Include<T>(Expression<Func<T, object>> path)
		{
			return new LazyMultiLoaderWithInclude<T>(this).Include(path);
		}

		/// <summary>
		/// Loads the specified ids.
		/// </summary>
		/// <param name="ids">The ids.</param>
		Lazy<TResult[]> ILazySessionOperations.Load<TResult>(params string[] ids)
		{
			return Lazily.Load<TResult>(ids, null);
		}

		/// <summary>
		/// Register to lazily load documents and include
		/// </summary>
		public Lazy<T[]> LazyLoadInternal<T>(string[] ids, string[] includes, Action<T[]> onEval)
		{
			var idsAndShards = ids.Select(id => new
			{
				id,
				shards = GetCommandsToOperateOn(new ShardRequestData
				{
					Keys = {id},
					EntityType = typeof (T),
				})
			})
				.GroupBy(x => x.shards, new DbCmdsListComparer());
			var cmds = idsAndShards.SelectMany(idAndShard => idAndShard.Key).Distinct().ToList();

			var multiLoadOperation = new MultiLoadOperation(this, () =>
			{
				var list = cmds.Select(cmd => cmd.DisableAllCaching()).ToList();
				return new DisposableAction(() => list.ForEach(disposable => disposable.Dispose()));
			}, ids);
			var lazyOp = new LazyMultiLoadOperation<T>(multiLoadOperation, ids, includes);
			return AddLazyOperation(lazyOp, onEval, cmds);
		}

		public void ExecuteAllPendingLazyOperations()
		{
			if (pendingLazyOperations.Count == 0)
				return;

			try
			{
				IncrementRequestCount();
				while (ExecuteLazyOperationsSingleStep())
				{
					Thread.Sleep(100);
				}

				foreach (var pendingLazyOperation in pendingLazyOperations)
				{
					Action<object> value;
					if (onEvaluateLazy.TryGetValue(pendingLazyOperation.Item1, out value))
						value(pendingLazyOperation.Item1.Result);
				}
			}
			finally
			{
				pendingLazyOperations.Clear();
			}
		}

		private bool ExecuteLazyOperationsSingleStep()
		{
			var disposables = pendingLazyOperations.Select(x => x.Item1.EnterContext()).Where(x => x != null).ToList();
			try
			{
				var operationsPerShardGroup = pendingLazyOperations.GroupBy(x => x.Item2, new DbCmdsListComparer());

				foreach (var operationPerShard in operationsPerShardGroup)
				{
					var lazyOperations = operationPerShard.Select(x => x.Item1).ToArray();
					var requests = lazyOperations.Select(x => x.CraeteRequest()).ToArray();
					var multiResponses = shardStrategy.ShardAccessStrategy.Apply(operationPerShard.Key, new ShardRequestData(),
					                                                             (commands, i) => commands.MultiGet(requests));

					var sb = new StringBuilder();
					foreach (var response in from shardReponses in multiResponses
					                         from getResponse in shardReponses
					                         where getResponse.RequestHasErrors()
					                         select getResponse)
						sb.AppendFormat("Got an error from server, status code: {0}{1}{2}", response.Status, Environment.NewLine,
						                response.Result)
							.AppendLine();

					if (sb.Length > 0)
						throw new InvalidOperationException(sb.ToString());

					for (int i = 0; i < lazyOperations.Length; i++)
					{
						var copy = i;
						lazyOperations[i].HandleResponses(multiResponses.Select(x => x[copy]).ToArray(), shardStrategy);
						if (lazyOperations[i].RequiresRetry)
							return true;
					}
				}
				return false;
			}
			finally
			{
				disposables.ForEach(disposable => disposable.Dispose());
			}
		}

		#endregion

		#endregion

		#region Queries

		protected override IDocumentQuery<T> IDocumentQueryGeneratorQuery<T>(string indexName)
		{
			return LuceneQuery<T>(indexName);
		}

		protected override IAsyncDocumentQuery<T> IDocumentQueryGeneratorAsyncQuery<T>(string indexName)
		{
			throw new NotSupportedException("The synchronous sharded document store doesn't support async operations");
		}

		public IDocumentQuery<T> LuceneQuery<T, TIndexCreator>() where TIndexCreator : AbstractIndexCreationTask, new()
		{
			var indexName = new TIndexCreator().IndexName;
			return LuceneQuery<T>(indexName);
		}

		public IDocumentQuery<T> LuceneQuery<T>(string indexName)
		{
			return new ShardedDocumentQuery<T>(this, GetShardsToOperateOn, shardStrategy, indexName, null,
			                                   listeners.QueryListeners);
		}

		public IDocumentQuery<T> LuceneQuery<T>()
		{
			return LuceneQuery<T>(GetDynamicIndexName<T>());
		}

		#endregion

		#region DatabaseCommands (not supported)

<<<<<<< HEAD
		Raven.Client.Connection.IDatabaseCommands ISyncAdvancedSessionOperation.DatabaseCommands
=======
		public ILoaderWithInclude<T> Include<T, TInclude>(Expression<Func<T, object>> path)
		{
			return new MultiLoaderWithInclude<T>(this).Include<TInclude>(path);
		}

		public override void Defer(params ICommandData[] commands)
>>>>>>> 3de314b9
		{
			get { throw new NotSupportedException("Not supported in a sharded session"); }
		}

		Raven.Client.Connection.Async.IAsyncDatabaseCommands ISyncAdvancedSessionOperation.AsyncDatabaseCommands
		{
			get { throw new NotSupportedException("Not supported in a sharded session"); }
		}

		#endregion

		/// <summary>
		/// Saves all the changes to the Raven server.
		/// </summary>
		void IDocumentSession.SaveChanges()
		{
			using (EntitiesToJsonCachingScope())
			{
				var data = PrepareForSaveChanges();
				if (data.Commands.Count == 0 && deferredCommandsByShard.Count == 0)
					return; // nothing to do here

				IncrementRequestCount();
				LogBatch(data);

				// split by shards
				var saveChangesPerShard = GetChangesToSavePerShard(data);

				// execute on all shards
				foreach (var shardAndObjects in saveChangesPerShard)
				{
					var shardId = shardAndObjects.Key;

					IDatabaseCommands databaseCommands;
					if (shardDbCommands.TryGetValue(shardId, out databaseCommands) == false)
						throw new InvalidOperationException(
							string.Format("ShardedDocumentStore cannot found a DatabaseCommands for shard id '{0}'.", shardId));

					var results = databaseCommands.Batch(shardAndObjects.Value.Commands);
					UpdateBatchResults(results, shardAndObjects.Value);
				}
			}
		}

		void ISyncAdvancedSessionOperation.Refresh<T>(T entity)
		{
			DocumentMetadata value;
			if (entitiesAndMetadata.TryGetValue(entity, out value) == false)
				throw new InvalidOperationException("Cannot refresh a transient instance");
			IncrementRequestCount();


			var shardRequestData = new ShardRequestData
			{
				EntityType = typeof (T),
				Keys = {value.Key}
			};
			var dbCommands = GetCommandsToOperateOn(shardRequestData);

			var results = shardStrategy.ShardAccessStrategy.Apply(dbCommands, shardRequestData, (dbCmd, i) =>
			{
				var jsonDocument = dbCmd.Get(value.Key);
				if (jsonDocument == null)
					return false;

				value.Metadata = jsonDocument.Metadata;
				value.OriginalMetadata = (RavenJObject) jsonDocument.Metadata.CloneToken();
				value.ETag = jsonDocument.Etag;
				value.OriginalValue = jsonDocument.DataAsJson;
				var newEntity = ConvertToEntity<T>(value.Key, jsonDocument.DataAsJson, jsonDocument.Metadata);
				foreach (
					var property in
						entity.GetType().GetProperties().Where(
							property => property.CanWrite && property.CanRead && property.GetIndexParameters().Length == 0))
				{
					property.SetValue(entity, property.GetValue(newEntity, null), null);
				}
				return true;
			});

			if (results.All(x => x == false))
			{
				throw new InvalidOperationException("Document '" + value.Key + "' no longer exists and was probably deleted");
			}
		}

		public IEnumerable<T> LoadStartingWith<T>(string keyPrefix, int start = 0, int pageSize = 25)
		{
			throw new NotImplementedException();
		}

		string ISyncAdvancedSessionOperation.GetDocumentUrl(object entity)
		{
			DocumentMetadata value;
			if (entitiesAndMetadata.TryGetValue(entity, out value) == false)
				throw new ArgumentException("The entity is not part of the session");

			var shardId = value.Metadata.Value<string>(Constants.RavenShardId);
			IDatabaseCommands commands;
			if (shardDbCommands.TryGetValue(shardId, out commands) == false)
				throw new InvalidOperationException("Could not find matching shard for shard id: " + shardId);
			return commands.UrlFor(value.Key);
		}
	}
}
#endif
<|MERGE_RESOLUTION|>--- conflicted
+++ resolved
@@ -1,583 +1,579 @@
-//-----------------------------------------------------------------------
-// <copyright file="ShardedDocumentSession.cs" company="Hibernating Rhinos LTD">
-//     Copyright (c) Hibernating Rhinos LTD. All rights reserved.
-// </copyright>
-//-----------------------------------------------------------------------
-#if !SILVERLIGHT && !NET35
-
-using System;
-using System.Collections.Generic;
-using System.Linq;
-using System.Linq.Expressions;
-using System.Text;
-using System.Threading;
-using Raven.Abstractions.Commands;
-using Raven.Abstractions.Data;
-using Raven.Abstractions.Extensions;
-using Raven.Client.Connection;
-using Raven.Client.Document;
-using Raven.Client.Document.SessionOperations;
-using Raven.Client.Indexes;
-using Raven.Client.Linq;
-using Raven.Client.Util;
-using Raven.Json.Linq;
-using Raven.Client.Connection.Async;
-using Raven.Client.Document.Batches;
-
-
-namespace Raven.Client.Shard
-{
-	/// <summary>
-	/// Implements Unit of Work for accessing a set of sharded RavenDB servers
-	/// </summary>
-	public class ShardedDocumentSession : BaseShardedDocumentSession<IDatabaseCommands>, IDocumentQueryGenerator,
-	                                      IDocumentSessionImpl, ISyncAdvancedSessionOperation
-	{
-		/// <summary>
-		/// Initializes a new instance of the <see cref="ShardedDocumentSession"/> class.
-		/// </summary>
-		/// <param name="shardStrategy">The shard strategy.</param>
-		/// <param name="shardDbCommands">The shard IDatabaseCommands.</param>
-		/// <param name="id"></param>
-		/// <param name="documentStore"></param>
-		/// <param name="listeners"></param>
-		public ShardedDocumentSession(ShardedDocumentStore documentStore, DocumentSessionListeners listeners, Guid id,
-		                              ShardStrategy shardStrategy, IDictionary<string, IDatabaseCommands> shardDbCommands)
-			: base(documentStore, listeners, id, shardStrategy, shardDbCommands)
-		{
-		}
-
-		protected override JsonDocument GetJsonDocument(string documentKey)
-		{
-			var shardRequestData = new ShardRequestData
-			{
-				EntityType = typeof (object),
-				Keys = {documentKey}
-			};
-			var dbCommands = GetCommandsToOperateOn(shardRequestData);
-
-			var documents = shardStrategy.ShardAccessStrategy.Apply(dbCommands,
-			                                                        shardRequestData,
-			                                                        (commands, i) => commands.Get(documentKey));
-
-			var document = documents.FirstOrDefault(x => x != null);
-			if (document != null)
-				return document;
-
-			throw new InvalidOperationException("Document '" + documentKey + "' no longer exists and was probably deleted");
-		}
-
-		#region Properties to access different interfacess
-
-		ISyncAdvancedSessionOperation IDocumentSession.Advanced
-		{
-			get { return this; }
-		}
-
-		/// <summary>
-		/// Access the lazy operations
-		/// </summary>
-		public ILazySessionOperations Lazily
-		{
-			get { return this; }
-		}
-
-		/// <summary>
-		/// Access the eager operations
-		/// </summary>
-		IEagerSessionOperations ISyncAdvancedSessionOperation.Eagerly
-		{
-			get { return this; }
-		}
-
-		#endregion
-
-		#region Load and Include
-
-		#region Synchronous
-
-		public T Load<T>(string id)
-		{
-			object existingEntity;
-			if (entitiesByKey.TryGetValue(id, out existingEntity))
-			{
-				return (T) existingEntity;
-			}
-
-			IncrementRequestCount();
-			var shardRequestData = new ShardRequestData
-			{
-				EntityType = typeof (T),
-				Keys = {id}
-			};
-			var dbCommands = GetCommandsToOperateOn(shardRequestData);
-			var results = shardStrategy.ShardAccessStrategy.Apply(dbCommands, shardRequestData, (commands, i) =>
-			{
-				var loadOperation = new LoadOperation(this, commands.DisableAllCaching, id);
-				bool retry;
-				do
-				{
-					loadOperation.LogOperation();
-					using (loadOperation.EnterLoadContext())
-					{
-						retry = loadOperation.SetResult(commands.Get(id));
-					}
-				} while (retry);
-				return loadOperation.Complete<T>();
-			});
-
-			var shardsContainThisDocument = results.Where(x => !Equals(x, default(T))).ToArray();
-			if (shardsContainThisDocument.Count() > 1)
-			{
-				throw new InvalidOperationException("Found document with id: " + id +
-				                                    " on more than a single shard, which is not allowed. Document keys have to be unique cluster-wide.");
-			}
-
-			return shardsContainThisDocument.FirstOrDefault();
-		}
-
-		public T[] Load<T>(params string[] ids)
-		{
-			return LoadInternal<T>(ids);
-		}
-
-		public T[] Load<T>(IEnumerable<string> ids)
-		{
-			return LoadInternal<T>(ids.ToArray());
-		}
-
-		public T Load<T>(ValueType id)
-		{
-			var documentKey = Conventions.FindFullDocumentKeyFromNonStringIdentifier(id, typeof (T), false);
-			return Load<T>(documentKey);
-		}
-
-		public T[] LoadInternal<T>(string[] ids, string[] includes)
-		{
-			var results = new T[ids.Length];
-			var idsToLoad = GetIdsThatNeedLoading<T>(ids, includes);
-
-			if (!idsToLoad.Any())
-				return results;
-
-			IncrementRequestCount();
-
-			foreach (var shard in idsToLoad)
-			{
-				var currentShardIds = shard.Select(x => x.Id).ToArray();
-				var multiLoadOperations = shardStrategy.ShardAccessStrategy.Apply(shard.Key, new ShardRequestData
-				{
-					EntityType = typeof (T),
-					Keys = currentShardIds.ToList()
-				}, (dbCmd, i) =>
-				{
-					var multiLoadOperation = new MultiLoadOperation(this, dbCmd.DisableAllCaching, currentShardIds);
-					MultiLoadResult multiLoadResult;
-					do
-					{
-						multiLoadOperation.LogOperation();
-						using (multiLoadOperation.EnterMultiLoadContext())
-						{
-							multiLoadResult = dbCmd.Get(currentShardIds, includes);
-						}
-					} while (multiLoadOperation.SetResult(multiLoadResult));
-					return multiLoadOperation;
-				});
-				foreach (var multiLoadOperation in multiLoadOperations)
-				{
-					var loadResults = multiLoadOperation.Complete<T>();
-					for (int i = 0; i < loadResults.Length; i++)
-					{
-						if (ReferenceEquals(loadResults[i], null))
-							continue;
-						var id = currentShardIds[i];
-						var itemPosition = Array.IndexOf(ids, id);
-						if (ReferenceEquals(results[itemPosition], default(T)) == false)
-						{
-							throw new InvalidOperationException("Found document with id: " + id +
-							                                    " on more than a single shard, which is not allowed. Document keys have to be unique cluster-wide.");
-						}
-						results[itemPosition] = loadResults[i];
-					}
-				}
-			}
-			return results;
-		}
-
-		public T[] LoadInternal<T>(string[] ids)
-		{
-			return LoadInternal<T>(ids, null);
-		}
-
-		public ILoaderWithInclude<object> Include(string path)
-		{
-			return new MultiLoaderWithInclude<object>(this).Include(path);
-		}
-
-		public ILoaderWithInclude<T> Include<T>(Expression<Func<T, object>> path)
-		{
-			return new MultiLoaderWithInclude<T>(this).Include(path);
-		}
-
-		#endregion
-
-		#region Lazy loads
-
-		/// <summary>
-		/// Loads the specified ids and a function to call when it is evaluated
-		/// </summary>
-		public Lazy<TResult[]> Load<TResult>(IEnumerable<string> ids, Action<TResult[]> onEval)
-		{
-			return LazyLoadInternal(ids.ToArray(), new string[0], onEval);
-		}
-
-		/// <summary>
-		/// Loads the specified id.
-		/// </summary>
-		Lazy<TResult> ILazySessionOperations.Load<TResult>(string id)
-		{
-			return Lazily.Load(id, (Action<TResult>) null);
-		}
-
-		/// <summary>
-		/// Loads the specified id and a function to call when it is evaluated
-		/// </summary>
-		public Lazy<TResult> Load<TResult>(string id, Action<TResult> onEval)
-		{
-			var cmds = GetCommandsToOperateOn(new ShardRequestData
-			{
-				Keys = {id},
-				EntityType = typeof (TResult)
-			});
-
-			var lazyLoadOperation = new LazyLoadOperation<TResult>(id, new LoadOperation(this, () =>
-			{
-				var list = cmds.Select(databaseCommands => databaseCommands.DisableAllCaching()).ToList();
-				return new DisposableAction(() => list.ForEach(x => x.Dispose()));
-			}, id));
-			return AddLazyOperation(lazyLoadOperation, onEval, cmds);
-		}
-
-		internal Lazy<T> AddLazyOperation<T>(ILazyOperation operation, Action<T> onEval, IList<IDatabaseCommands> cmds)
-		{
-			pendingLazyOperations.Add(Tuple.Create(operation, cmds));
-			var lazyValue = new Lazy<T>(() =>
-			{
-				ExecuteAllPendingLazyOperations();
-				return (T) operation.Result;
-			});
-			if (onEval != null)
-				onEvaluateLazy[operation] = result => onEval((T) result);
-
-			return lazyValue;
-		}
-
-		/// <summary>
-		/// Loads the specified entities with the specified id after applying
-		/// conventions on the provided id to get the real document id.
-		/// </summary>
-		/// <remarks>
-		/// This method allows you to call:
-		/// Load{Post}(1)
-		/// And that call will internally be translated to 
-		/// Load{Post}("posts/1");
-		/// 
-		/// Or whatever your conventions specify.
-		/// </remarks>
-		Lazy<TResult> ILazySessionOperations.Load<TResult>(ValueType id)
-		{
-			return Lazily.Load<TResult>(id, null);
-		}
-
-		/// <summary>
-		/// Loads the specified entities with the specified id after applying
-		/// conventions on the provided id to get the real document id.
-		/// </summary>
-		/// <remarks>
-		/// This method allows you to call:
-		/// Load{Post}(1)
-		/// And that call will internally be translated to 
-		/// Load{Post}("posts/1");
-		/// 
-		/// Or whatever your conventions specify.
-		/// </remarks>
-		public Lazy<TResult> Load<TResult>(ValueType id, Action<TResult> onEval)
-		{
-			var documentKey = Conventions.FindFullDocumentKeyFromNonStringIdentifier(id, typeof (TResult), false);
-			return Lazily.Load<TResult>(documentKey);
-		}
-
-		/// <summary>
-		/// Begin a load while including the specified path 
-		/// </summary>
-		/// <param name="path">The path.</param>
-		ILazyLoaderWithInclude<object> ILazySessionOperations.Include(string path)
-		{
-			return new LazyMultiLoaderWithInclude<object>(this).Include(path);
-		}
-
-		/// <summary>
-		/// Begin a load while including the specified path 
-		/// </summary>
-		/// <param name="path">The path.</param>
-		ILazyLoaderWithInclude<T> ILazySessionOperations.Include<T>(Expression<Func<T, object>> path)
-		{
-			return new LazyMultiLoaderWithInclude<T>(this).Include(path);
-		}
-
-		/// <summary>
-		/// Loads the specified ids.
-		/// </summary>
-		/// <param name="ids">The ids.</param>
-		Lazy<TResult[]> ILazySessionOperations.Load<TResult>(params string[] ids)
-		{
-			return Lazily.Load<TResult>(ids, null);
-		}
-
-		/// <summary>
-		/// Register to lazily load documents and include
-		/// </summary>
-		public Lazy<T[]> LazyLoadInternal<T>(string[] ids, string[] includes, Action<T[]> onEval)
-		{
-			var idsAndShards = ids.Select(id => new
-			{
-				id,
-				shards = GetCommandsToOperateOn(new ShardRequestData
-				{
-					Keys = {id},
-					EntityType = typeof (T),
-				})
-			})
-				.GroupBy(x => x.shards, new DbCmdsListComparer());
-			var cmds = idsAndShards.SelectMany(idAndShard => idAndShard.Key).Distinct().ToList();
-
-			var multiLoadOperation = new MultiLoadOperation(this, () =>
-			{
-				var list = cmds.Select(cmd => cmd.DisableAllCaching()).ToList();
-				return new DisposableAction(() => list.ForEach(disposable => disposable.Dispose()));
-			}, ids);
-			var lazyOp = new LazyMultiLoadOperation<T>(multiLoadOperation, ids, includes);
-			return AddLazyOperation(lazyOp, onEval, cmds);
-		}
-
-		public void ExecuteAllPendingLazyOperations()
-		{
-			if (pendingLazyOperations.Count == 0)
-				return;
-
-			try
-			{
-				IncrementRequestCount();
-				while (ExecuteLazyOperationsSingleStep())
-				{
-					Thread.Sleep(100);
-				}
-
-				foreach (var pendingLazyOperation in pendingLazyOperations)
-				{
-					Action<object> value;
-					if (onEvaluateLazy.TryGetValue(pendingLazyOperation.Item1, out value))
-						value(pendingLazyOperation.Item1.Result);
-				}
-			}
-			finally
-			{
-				pendingLazyOperations.Clear();
-			}
-		}
-
-		private bool ExecuteLazyOperationsSingleStep()
-		{
-			var disposables = pendingLazyOperations.Select(x => x.Item1.EnterContext()).Where(x => x != null).ToList();
-			try
-			{
-				var operationsPerShardGroup = pendingLazyOperations.GroupBy(x => x.Item2, new DbCmdsListComparer());
-
-				foreach (var operationPerShard in operationsPerShardGroup)
-				{
-					var lazyOperations = operationPerShard.Select(x => x.Item1).ToArray();
-					var requests = lazyOperations.Select(x => x.CraeteRequest()).ToArray();
-					var multiResponses = shardStrategy.ShardAccessStrategy.Apply(operationPerShard.Key, new ShardRequestData(),
-					                                                             (commands, i) => commands.MultiGet(requests));
-
-					var sb = new StringBuilder();
-					foreach (var response in from shardReponses in multiResponses
-					                         from getResponse in shardReponses
-					                         where getResponse.RequestHasErrors()
-					                         select getResponse)
-						sb.AppendFormat("Got an error from server, status code: {0}{1}{2}", response.Status, Environment.NewLine,
-						                response.Result)
-							.AppendLine();
-
-					if (sb.Length > 0)
-						throw new InvalidOperationException(sb.ToString());
-
-					for (int i = 0; i < lazyOperations.Length; i++)
-					{
-						var copy = i;
-						lazyOperations[i].HandleResponses(multiResponses.Select(x => x[copy]).ToArray(), shardStrategy);
-						if (lazyOperations[i].RequiresRetry)
-							return true;
-					}
-				}
-				return false;
-			}
-			finally
-			{
-				disposables.ForEach(disposable => disposable.Dispose());
-			}
-		}
-
-		#endregion
-
-		#endregion
-
-		#region Queries
-
-		protected override IDocumentQuery<T> IDocumentQueryGeneratorQuery<T>(string indexName)
-		{
-			return LuceneQuery<T>(indexName);
-		}
-
-		protected override IAsyncDocumentQuery<T> IDocumentQueryGeneratorAsyncQuery<T>(string indexName)
-		{
-			throw new NotSupportedException("The synchronous sharded document store doesn't support async operations");
-		}
-
-		public IDocumentQuery<T> LuceneQuery<T, TIndexCreator>() where TIndexCreator : AbstractIndexCreationTask, new()
-		{
-			var indexName = new TIndexCreator().IndexName;
-			return LuceneQuery<T>(indexName);
-		}
-
-		public IDocumentQuery<T> LuceneQuery<T>(string indexName)
-		{
-			return new ShardedDocumentQuery<T>(this, GetShardsToOperateOn, shardStrategy, indexName, null,
-			                                   listeners.QueryListeners);
-		}
-
-		public IDocumentQuery<T> LuceneQuery<T>()
-		{
-			return LuceneQuery<T>(GetDynamicIndexName<T>());
-		}
-
-		#endregion
-
-		#region DatabaseCommands (not supported)
-
-<<<<<<< HEAD
-		Raven.Client.Connection.IDatabaseCommands ISyncAdvancedSessionOperation.DatabaseCommands
-=======
-		public ILoaderWithInclude<T> Include<T, TInclude>(Expression<Func<T, object>> path)
-		{
-			return new MultiLoaderWithInclude<T>(this).Include<TInclude>(path);
-		}
-
-		public override void Defer(params ICommandData[] commands)
->>>>>>> 3de314b9
-		{
-			get { throw new NotSupportedException("Not supported in a sharded session"); }
-		}
-
-		Raven.Client.Connection.Async.IAsyncDatabaseCommands ISyncAdvancedSessionOperation.AsyncDatabaseCommands
-		{
-			get { throw new NotSupportedException("Not supported in a sharded session"); }
-		}
-
-		#endregion
-
-		/// <summary>
-		/// Saves all the changes to the Raven server.
-		/// </summary>
-		void IDocumentSession.SaveChanges()
-		{
-			using (EntitiesToJsonCachingScope())
-			{
-				var data = PrepareForSaveChanges();
-				if (data.Commands.Count == 0 && deferredCommandsByShard.Count == 0)
-					return; // nothing to do here
-
-				IncrementRequestCount();
-				LogBatch(data);
-
-				// split by shards
-				var saveChangesPerShard = GetChangesToSavePerShard(data);
-
-				// execute on all shards
-				foreach (var shardAndObjects in saveChangesPerShard)
-				{
-					var shardId = shardAndObjects.Key;
-
-					IDatabaseCommands databaseCommands;
-					if (shardDbCommands.TryGetValue(shardId, out databaseCommands) == false)
-						throw new InvalidOperationException(
-							string.Format("ShardedDocumentStore cannot found a DatabaseCommands for shard id '{0}'.", shardId));
-
-					var results = databaseCommands.Batch(shardAndObjects.Value.Commands);
-					UpdateBatchResults(results, shardAndObjects.Value);
-				}
-			}
-		}
-
-		void ISyncAdvancedSessionOperation.Refresh<T>(T entity)
-		{
-			DocumentMetadata value;
-			if (entitiesAndMetadata.TryGetValue(entity, out value) == false)
-				throw new InvalidOperationException("Cannot refresh a transient instance");
-			IncrementRequestCount();
-
-
-			var shardRequestData = new ShardRequestData
-			{
-				EntityType = typeof (T),
-				Keys = {value.Key}
-			};
-			var dbCommands = GetCommandsToOperateOn(shardRequestData);
-
-			var results = shardStrategy.ShardAccessStrategy.Apply(dbCommands, shardRequestData, (dbCmd, i) =>
-			{
-				var jsonDocument = dbCmd.Get(value.Key);
-				if (jsonDocument == null)
-					return false;
-
-				value.Metadata = jsonDocument.Metadata;
-				value.OriginalMetadata = (RavenJObject) jsonDocument.Metadata.CloneToken();
-				value.ETag = jsonDocument.Etag;
-				value.OriginalValue = jsonDocument.DataAsJson;
-				var newEntity = ConvertToEntity<T>(value.Key, jsonDocument.DataAsJson, jsonDocument.Metadata);
-				foreach (
-					var property in
-						entity.GetType().GetProperties().Where(
-							property => property.CanWrite && property.CanRead && property.GetIndexParameters().Length == 0))
-				{
-					property.SetValue(entity, property.GetValue(newEntity, null), null);
-				}
-				return true;
-			});
-
-			if (results.All(x => x == false))
-			{
-				throw new InvalidOperationException("Document '" + value.Key + "' no longer exists and was probably deleted");
-			}
-		}
-
-		public IEnumerable<T> LoadStartingWith<T>(string keyPrefix, int start = 0, int pageSize = 25)
-		{
-			throw new NotImplementedException();
-		}
-
-		string ISyncAdvancedSessionOperation.GetDocumentUrl(object entity)
-		{
-			DocumentMetadata value;
-			if (entitiesAndMetadata.TryGetValue(entity, out value) == false)
-				throw new ArgumentException("The entity is not part of the session");
-
-			var shardId = value.Metadata.Value<string>(Constants.RavenShardId);
-			IDatabaseCommands commands;
-			if (shardDbCommands.TryGetValue(shardId, out commands) == false)
-				throw new InvalidOperationException("Could not find matching shard for shard id: " + shardId);
-			return commands.UrlFor(value.Key);
-		}
-	}
-}
-#endif
+//-----------------------------------------------------------------------
+// <copyright file="ShardedDocumentSession.cs" company="Hibernating Rhinos LTD">
+//     Copyright (c) Hibernating Rhinos LTD. All rights reserved.
+// </copyright>
+//-----------------------------------------------------------------------
+#if !SILVERLIGHT && !NET35
+
+using System;
+using System.Collections.Generic;
+using System.Linq;
+using System.Linq.Expressions;
+using System.Text;
+using System.Threading;
+using Raven.Abstractions.Commands;
+using Raven.Abstractions.Data;
+using Raven.Abstractions.Extensions;
+using Raven.Client.Connection;
+using Raven.Client.Document;
+using Raven.Client.Document.SessionOperations;
+using Raven.Client.Indexes;
+using Raven.Client.Linq;
+using Raven.Client.Util;
+using Raven.Json.Linq;
+using Raven.Client.Connection.Async;
+using Raven.Client.Document.Batches;
+
+
+namespace Raven.Client.Shard
+{
+	/// <summary>
+	/// Implements Unit of Work for accessing a set of sharded RavenDB servers
+	/// </summary>
+	public class ShardedDocumentSession : BaseShardedDocumentSession<IDatabaseCommands>, IDocumentQueryGenerator,
+	                                      IDocumentSessionImpl, ISyncAdvancedSessionOperation
+	{
+		/// <summary>
+		/// Initializes a new instance of the <see cref="ShardedDocumentSession"/> class.
+		/// </summary>
+		/// <param name="shardStrategy">The shard strategy.</param>
+		/// <param name="shardDbCommands">The shard IDatabaseCommands.</param>
+		/// <param name="id"></param>
+		/// <param name="documentStore"></param>
+		/// <param name="listeners"></param>
+		public ShardedDocumentSession(ShardedDocumentStore documentStore, DocumentSessionListeners listeners, Guid id,
+		                              ShardStrategy shardStrategy, IDictionary<string, IDatabaseCommands> shardDbCommands)
+			: base(documentStore, listeners, id, shardStrategy, shardDbCommands)
+		{
+		}
+
+		protected override JsonDocument GetJsonDocument(string documentKey)
+		{
+			var shardRequestData = new ShardRequestData
+		{
+				EntityType = typeof (object),
+				Keys = {documentKey}
+			};
+			var dbCommands = GetCommandsToOperateOn(shardRequestData);
+
+			var documents = shardStrategy.ShardAccessStrategy.Apply(dbCommands,
+			                                                        shardRequestData,
+			                                                        (commands, i) => commands.Get(documentKey));
+
+			var document = documents.FirstOrDefault(x => x != null);
+			if (document != null)
+				return document;
+
+			throw new InvalidOperationException("Document '" + documentKey + "' no longer exists and was probably deleted");
+		}
+
+		#region Properties to access different interfacess
+
+		ISyncAdvancedSessionOperation IDocumentSession.Advanced
+		{
+			get { return this; }
+		}
+
+		/// <summary>
+		/// Access the lazy operations
+		/// </summary>
+		public ILazySessionOperations Lazily
+		{
+			get { return this; }
+		}
+
+		/// <summary>
+		/// Access the eager operations
+		/// </summary>
+		IEagerSessionOperations ISyncAdvancedSessionOperation.Eagerly
+			{
+			get { return this; }
+			}
+
+		#endregion
+
+		#region Load and Include
+
+		#region Synchronous
+
+		public T Load<T>(string id)
+		{
+			object existingEntity;
+			if (entitiesByKey.TryGetValue(id, out existingEntity))
+		{
+				return (T) existingEntity;
+		}
+
+			IncrementRequestCount();
+			var shardRequestData = new ShardRequestData
+			{
+				EntityType = typeof (T),
+				Keys = {id}
+			};
+			var dbCommands = GetCommandsToOperateOn(shardRequestData);
+			var results = shardStrategy.ShardAccessStrategy.Apply(dbCommands, shardRequestData, (commands, i) =>
+			{
+				var loadOperation = new LoadOperation(this, commands.DisableAllCaching, id);
+				bool retry;
+				do
+				{
+					loadOperation.LogOperation();
+					using (loadOperation.EnterLoadContext())
+					{
+						retry = loadOperation.SetResult(commands.Get(id));
+					}
+				} while (retry);
+				return loadOperation.Complete<T>();
+			});
+
+			var shardsContainThisDocument = results.Where(x => !Equals(x, default(T))).ToArray();
+			if (shardsContainThisDocument.Count() > 1)
+			{
+				throw new InvalidOperationException("Found document with id: " + id +
+				                                    " on more than a single shard, which is not allowed. Document keys have to be unique cluster-wide.");
+			}
+
+			return shardsContainThisDocument.FirstOrDefault();
+		}
+
+		public T[] Load<T>(params string[] ids)
+		{
+			return LoadInternal<T>(ids);
+		}
+
+		public T[] Load<T>(IEnumerable<string> ids)
+		{
+			return LoadInternal<T>(ids.ToArray());
+		}
+
+		public T Load<T>(ValueType id)
+		{
+			var documentKey = Conventions.FindFullDocumentKeyFromNonStringIdentifier(id, typeof (T), false);
+			return Load<T>(documentKey);
+		}
+
+		public T[] LoadInternal<T>(string[] ids, string[] includes)
+		{
+			var results = new T[ids.Length];
+			var idsToLoad = GetIdsThatNeedLoading<T>(ids, includes);
+
+			if (!idsToLoad.Any())
+				return results;
+
+			IncrementRequestCount();
+
+			foreach (var shard in idsToLoad)
+			{
+				var currentShardIds = shard.Select(x => x.Id).ToArray();
+				var multiLoadOperations = shardStrategy.ShardAccessStrategy.Apply(shard.Key, new ShardRequestData
+				{
+					EntityType = typeof (T),
+					Keys = currentShardIds.ToList()
+				}, (dbCmd, i) =>
+				{
+					var multiLoadOperation = new MultiLoadOperation(this, dbCmd.DisableAllCaching, currentShardIds);
+					MultiLoadResult multiLoadResult;
+					do
+					{
+						multiLoadOperation.LogOperation();
+						using (multiLoadOperation.EnterMultiLoadContext())
+						{
+							multiLoadResult = dbCmd.Get(currentShardIds, includes);
+						}
+					} while (multiLoadOperation.SetResult(multiLoadResult));
+					return multiLoadOperation;
+				});
+				foreach (var multiLoadOperation in multiLoadOperations)
+				{
+					var loadResults = multiLoadOperation.Complete<T>();
+					for (int i = 0; i < loadResults.Length; i++)
+					{
+						if (ReferenceEquals(loadResults[i], null))
+							continue;
+						var id = currentShardIds[i];
+						var itemPosition = Array.IndexOf(ids, id);
+						if (ReferenceEquals(results[itemPosition], default(T)) == false)
+		{
+							throw new InvalidOperationException("Found document with id: " + id +
+							                                    " on more than a single shard, which is not allowed. Document keys have to be unique cluster-wide.");
+						}
+						results[itemPosition] = loadResults[i];
+					}
+				}
+			}
+			return results;
+		}
+
+		public T[] LoadInternal<T>(string[] ids)
+		{
+			return LoadInternal<T>(ids, null);
+		}
+
+		public ILoaderWithInclude<object> Include(string path)
+		{
+			return new MultiLoaderWithInclude<object>(this).Include(path);
+		}
+
+		public ILoaderWithInclude<T> Include<T>(Expression<Func<T, object>> path)
+		{
+			return new MultiLoaderWithInclude<T>(this).Include(path);
+		}
+
+		#endregion
+
+		#region Lazy loads
+
+		/// <summary>
+		/// Loads the specified ids and a function to call when it is evaluated
+		/// </summary>
+		public Lazy<TResult[]> Load<TResult>(IEnumerable<string> ids, Action<TResult[]> onEval)
+		{
+			return LazyLoadInternal(ids.ToArray(), new string[0], onEval);
+		}
+
+		/// <summary>
+		/// Loads the specified id.
+		/// </summary>
+		Lazy<TResult> ILazySessionOperations.Load<TResult>(string id)
+		{
+			return Lazily.Load(id, (Action<TResult>) null);
+		}
+
+		/// <summary>
+		/// Loads the specified id and a function to call when it is evaluated
+		/// </summary>
+		public Lazy<TResult> Load<TResult>(string id, Action<TResult> onEval)
+		{
+			var cmds = GetCommandsToOperateOn(new ShardRequestData
+			{
+				Keys = {id},
+				EntityType = typeof (TResult)
+			});
+
+			var lazyLoadOperation = new LazyLoadOperation<TResult>(id, new LoadOperation(this, () =>
+			                                                                                   	{
+			                                                                                   		var list = cmds.Select(databaseCommands => databaseCommands.DisableAllCaching()).ToList();
+			                                                                                   		return new DisposableAction(() => list.ForEach(x => x.Dispose()));
+			                                                                                   	}, id));
+			return AddLazyOperation(lazyLoadOperation, onEval, cmds);
+		}
+
+		internal Lazy<T> AddLazyOperation<T>(ILazyOperation operation, Action<T> onEval, IList<IDatabaseCommands> cmds)
+		{
+			pendingLazyOperations.Add(Tuple.Create(operation, cmds));
+			var lazyValue = new Lazy<T>(() =>
+			                            	{
+			                            		ExecuteAllPendingLazyOperations();
+			                            		return (T) operation.Result;
+			                            	});
+			if (onEval != null)
+				onEvaluateLazy[operation] = result => onEval((T) result);
+
+			return lazyValue;
+		}
+
+		/// <summary>
+		/// Loads the specified entities with the specified id after applying
+		/// conventions on the provided id to get the real document id.
+		/// </summary>
+		/// <remarks>
+		/// This method allows you to call:
+		/// Load{Post}(1)
+		/// And that call will internally be translated to 
+		/// Load{Post}("posts/1");
+		/// 
+		/// Or whatever your conventions specify.
+		/// </remarks>
+		Lazy<TResult> ILazySessionOperations.Load<TResult>(ValueType id)
+		{
+			return Lazily.Load<TResult>(id, null);
+		}
+
+		/// <summary>
+		/// Loads the specified entities with the specified id after applying
+		/// conventions on the provided id to get the real document id.
+		/// </summary>
+		/// <remarks>
+		/// This method allows you to call:
+		/// Load{Post}(1)
+		/// And that call will internally be translated to 
+		/// Load{Post}("posts/1");
+		/// 
+		/// Or whatever your conventions specify.
+		/// </remarks>
+		public Lazy<TResult> Load<TResult>(ValueType id, Action<TResult> onEval)
+		{
+			var documentKey = Conventions.FindFullDocumentKeyFromNonStringIdentifier(id, typeof (TResult), false);
+			return Lazily.Load<TResult>(documentKey);
+		}
+
+		/// <summary>
+		/// Begin a load while including the specified path 
+		/// </summary>
+		/// <param name="path">The path.</param>
+		ILazyLoaderWithInclude<object> ILazySessionOperations.Include(string path)
+		{
+			return new LazyMultiLoaderWithInclude<object>(this).Include(path);
+		}
+
+		/// <summary>
+		/// Begin a load while including the specified path 
+		/// </summary>
+		/// <param name="path">The path.</param>
+		ILazyLoaderWithInclude<T> ILazySessionOperations.Include<T>(Expression<Func<T, object>> path)
+		{
+			return new LazyMultiLoaderWithInclude<T>(this).Include(path);
+		}
+
+		/// <summary>
+		/// Loads the specified ids.
+		/// </summary>
+		/// <param name="ids">The ids.</param>
+		Lazy<TResult[]> ILazySessionOperations.Load<TResult>(params string[] ids)
+		{
+			return Lazily.Load<TResult>(ids, null);
+		}
+
+		/// <summary>
+		/// Register to lazily load documents and include
+		/// </summary>
+		public Lazy<T[]> LazyLoadInternal<T>(string[] ids, string[] includes, Action<T[]> onEval)
+		{
+			var idsAndShards = ids.Select(id => new
+			{
+				id,
+				shards = GetCommandsToOperateOn(new ShardRequestData
+				{
+					Keys = {id},
+					EntityType = typeof (T),
+				})
+			})
+				.GroupBy(x => x.shards, new DbCmdsListComparer());
+			var cmds = idsAndShards.SelectMany(idAndShard => idAndShard.Key).Distinct().ToList();
+
+			var multiLoadOperation = new MultiLoadOperation(this, () =>
+			{
+				var list = cmds.Select(cmd => cmd.DisableAllCaching()).ToList();
+				return new DisposableAction(() => list.ForEach(disposable => disposable.Dispose()));
+			}, ids);
+			var lazyOp = new LazyMultiLoadOperation<T>(multiLoadOperation, ids, includes);
+			return AddLazyOperation(lazyOp, onEval, cmds);
+		}
+
+		public void ExecuteAllPendingLazyOperations()
+		{
+			if (pendingLazyOperations.Count == 0)
+				return;
+
+			try
+			{
+				IncrementRequestCount();
+				while (ExecuteLazyOperationsSingleStep())
+				{
+					Thread.Sleep(100);
+				}
+
+				foreach (var pendingLazyOperation in pendingLazyOperations)
+				{
+					Action<object> value;
+					if (onEvaluateLazy.TryGetValue(pendingLazyOperation.Item1, out value))
+						value(pendingLazyOperation.Item1.Result);
+				}
+			}
+			finally
+			{
+				pendingLazyOperations.Clear();
+			}
+		}
+
+		private bool ExecuteLazyOperationsSingleStep()
+		{
+			var disposables = pendingLazyOperations.Select(x => x.Item1.EnterContext()).Where(x => x != null).ToList();
+			try
+			{
+				var operationsPerShardGroup = pendingLazyOperations.GroupBy(x => x.Item2, new DbCmdsListComparer());
+
+				foreach (var operationPerShard in operationsPerShardGroup)
+				{
+					var lazyOperations = operationPerShard.Select(x => x.Item1).ToArray();
+					var requests = lazyOperations.Select(x => x.CraeteRequest()).ToArray();
+					var multiResponses = shardStrategy.ShardAccessStrategy.Apply(operationPerShard.Key, new ShardRequestData(),
+					                                                             (commands, i) => commands.MultiGet(requests));
+
+					var sb = new StringBuilder();
+					foreach (var response in from shardReponses in multiResponses
+											 from getResponse in shardReponses
+											 where getResponse.RequestHasErrors()
+											 select getResponse)
+						sb.AppendFormat("Got an error from server, status code: {0}{1}{2}", response.Status, Environment.NewLine,
+						                response.Result)
+							.AppendLine();
+
+					if (sb.Length > 0)
+						throw new InvalidOperationException(sb.ToString());
+
+					for (int i = 0; i < lazyOperations.Length; i++)
+					{
+						var copy = i;
+						lazyOperations[i].HandleResponses(multiResponses.Select(x => x[copy]).ToArray(), shardStrategy);
+						if (lazyOperations[i].RequiresRetry)
+							return true;
+					}
+				}
+				return false;
+			}
+			finally
+			{
+				disposables.ForEach(disposable => disposable.Dispose());
+			}
+		}
+
+		#endregion
+
+		#endregion
+
+		#region Queries
+
+		protected override IDocumentQuery<T> IDocumentQueryGeneratorQuery<T>(string indexName)
+		{
+			return LuceneQuery<T>(indexName);
+		}
+
+		protected override IAsyncDocumentQuery<T> IDocumentQueryGeneratorAsyncQuery<T>(string indexName)
+		{
+			throw new NotSupportedException("The synchronous sharded document store doesn't support async operations");
+		}
+
+		public IDocumentQuery<T> LuceneQuery<T, TIndexCreator>() where TIndexCreator : AbstractIndexCreationTask, new()
+		{
+			var indexName = new TIndexCreator().IndexName;
+			return LuceneQuery<T>(indexName);
+		}
+
+		public IDocumentQuery<T> LuceneQuery<T>(string indexName)
+		{
+			return new ShardedDocumentQuery<T>(this, GetShardsToOperateOn, shardStrategy, indexName, null,
+			                                   listeners.QueryListeners);
+		}
+
+		public IDocumentQuery<T> LuceneQuery<T>()
+		{
+			return LuceneQuery<T>(GetDynamicIndexName<T>());
+		}
+
+		#endregion
+
+		#region DatabaseCommands (not supported)
+
+		Raven.Client.Connection.IDatabaseCommands ISyncAdvancedSessionOperation.DatabaseCommands
+		{
+			get { throw new NotSupportedException("Not supported in a sharded session"); }
+		}
+
+		public ILoaderWithInclude<T> Include<T, TInclude>(Expression<Func<T, object>> path)
+		{
+			return new MultiLoaderWithInclude<T>(this).Include<TInclude>(path);
+		}
+
+		#endregion
+
+		/// <summary>
+		/// Saves all the changes to the Raven server.
+		/// </summary>
+		void IDocumentSession.SaveChanges()
+		{
+			using (EntitiesToJsonCachingScope())
+			{
+				var data = PrepareForSaveChanges();
+				if (data.Commands.Count == 0 && deferredCommandsByShard.Count == 0)
+					return; // nothing to do here
+
+				IncrementRequestCount();
+				LogBatch(data);
+
+				// split by shards
+				var saveChangesPerShard = GetChangesToSavePerShard(data);
+
+				// execute on all shards
+				foreach (var shardAndObjects in saveChangesPerShard)
+				{
+					var shardId = shardAndObjects.Key;
+
+					IDatabaseCommands databaseCommands;
+					if (shardDbCommands.TryGetValue(shardId, out databaseCommands) == false)
+						throw new InvalidOperationException(
+							string.Format("ShardedDocumentStore cannot found a DatabaseCommands for shard id '{0}'.", shardId));
+
+					var results = databaseCommands.Batch(shardAndObjects.Value.Commands);
+					UpdateBatchResults(results, shardAndObjects.Value);
+				}
+			}
+		}
+
+		void ISyncAdvancedSessionOperation.Refresh<T>(T entity)
+		{
+			DocumentMetadata value;
+			if (entitiesAndMetadata.TryGetValue(entity, out value) == false)
+				throw new InvalidOperationException("Cannot refresh a transient instance");
+			IncrementRequestCount();
+
+
+			var shardRequestData = new ShardRequestData
+			{
+				EntityType = typeof (T),
+				Keys = {value.Key}
+			};
+			var dbCommands = GetCommandsToOperateOn(shardRequestData);
+
+			var results = shardStrategy.ShardAccessStrategy.Apply(dbCommands, shardRequestData, (dbCmd, i) =>
+			{
+				var jsonDocument = dbCmd.Get(value.Key);
+				if (jsonDocument == null)
+					return false;
+
+				value.Metadata = jsonDocument.Metadata;
+				value.OriginalMetadata = (RavenJObject) jsonDocument.Metadata.CloneToken();
+				value.ETag = jsonDocument.Etag;
+				value.OriginalValue = jsonDocument.DataAsJson;
+				var newEntity = ConvertToEntity<T>(value.Key, jsonDocument.DataAsJson, jsonDocument.Metadata);
+				foreach (
+					var property in
+						entity.GetType().GetProperties().Where(
+							property => property.CanWrite && property.CanRead && property.GetIndexParameters().Length == 0))
+				{
+					property.SetValue(entity, property.GetValue(newEntity, null), null);
+				}
+				return true;
+			});
+
+			if (results.All(x => x == false))
+			{
+				throw new InvalidOperationException("Document '" + value.Key + "' no longer exists and was probably deleted");
+			}
+		}
+
+		public IEnumerable<T> LoadStartingWith<T>(string keyPrefix, int start = 0, int pageSize = 25)
+		{
+			throw new NotImplementedException();
+		}
+
+		public IAsyncDatabaseCommands AsyncDatabaseCommands
+		{
+			get { throw new NotSupportedException("Not supported for sharded session"); }
+		}
+
+		string ISyncAdvancedSessionOperation.GetDocumentUrl(object entity)
+		{
+			DocumentMetadata value;
+			if (entitiesAndMetadata.TryGetValue(entity, out value) == false)
+				throw new ArgumentException("The entity is not part of the session");
+
+			var shardId = value.Metadata.Value<string>(Constants.RavenShardId);
+			IDatabaseCommands commands;
+			if (shardDbCommands.TryGetValue(shardId, out commands) == false)
+				throw new InvalidOperationException("Could not find matching shard for shard id: " + shardId);
+			return commands.UrlFor(value.Key);
+		}
+					}
+}
+#endif